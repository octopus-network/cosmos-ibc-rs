--- conflicted
+++ resolved
@@ -172,31 +172,13 @@
 beefy-merkle-tree = { git = "https://github.com/octopus-network/substrate", branch = "polkadot-v0.9.12" }
 
 
-## for tendermint
-<<<<<<< HEAD
+
 tendermint              = { git = "https://github.com/informalsystems/tendermint-rs", branch = "v0.23.x" }
 tendermint-rpc          = { git = "https://github.com/informalsystems/tendermint-rs", branch = "v0.23.x" }
 tendermint-proto        = { git = "https://github.com/informalsystems/tendermint-rs", branch = "v0.23.x" }
 tendermint-light-client = { git = "https://github.com/informalsystems/tendermint-rs", branch = "v0.23.x" }
 tendermint-light-client-verifier = { git = "https://github.com/informalsystems/tendermint-rs", branch = "v0.23.x" }
 tendermint-testgen      = { git = "https://github.com/informalsystems/tendermint-rs", branch = "v0.23.x" }
-=======
-#tendermint              = { git = "https://github.com/informalsystems/tendermint-rs", branch = "soares/activate-no-std" }
-#tendermint-rpc          = { git = "https://github.com/informalsystems/tendermint-rs", branch = "soares/activate-no-std" }
-#tendermint-proto        = { git = "https://github.com/informalsystems/tendermint-rs", branch = "soares/activate-no-std" }
-#tendermint-light-client = { git = "https://github.com/informalsystems/tendermint-rs", branch = "soares/activate-no-std" }
-#tendermint-testgen      = { git = "https://github.com/informalsystems/tendermint-rs", branch = "soares/activate-no-std" }
-# ics23                   = { git = "https://github.com/informalsystems/ics23.git", branch = "master" }
-# tonic = { package = "informalsystems-tonic", git = "https://github.com/informalsystems/tonic.git", branch = "thane/informal-0.5.2" }
-
-tendermint              = { git = "https://github.com/informalsystems/tendermint-rs", rev = "4f6ef3d6" }
-tendermint-rpc          = { git = "https://github.com/informalsystems/tendermint-rs", rev = "4f6ef3d6" }
-tendermint-proto        = { git = "https://github.com/informalsystems/tendermint-rs", rev = "4f6ef3d6" }
-tendermint-light-client = { git = "https://github.com/informalsystems/tendermint-rs", rev = "4f6ef3d6" }
-tendermint-testgen      = { git = "https://github.com/informalsystems/tendermint-rs", rev = "4f6ef3d6" }
-ics23                   = { git = "https://github.com/informalsystems/ics23.git", rev = "4461b673" }
-tonic = { package = "informalsystems-tonic", git = "https://github.com/informalsystems/tonic.git", rev = "99edfe23" }
->>>>>>> f85e1408
 
 [patch."https://github.com/octopus-network/ibc-rs"]
 ibc = { path = "./modules" }
