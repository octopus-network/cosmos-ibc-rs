--- conflicted
+++ resolved
@@ -107,98 +107,15 @@
         upgraded_consensus_state: Any,
     ) -> Result<UpdatedState, ClientError>;
 
-<<<<<<< HEAD
-    /// Verification functions as specified in:
-    /// <https://github.com/cosmos/ibc/tree/master/spec/core/ics-002-client-semantics>
-    ///
-    /// Verify a `proof` that the consensus state of a given client (at height `consensus_height`)
-    /// matches the input `consensus_state`. The parameter `counterparty_height` represent the
-    /// height of the counterparty chain that this proof assumes (i.e., the height at which this
-    /// proof was computed).
-    fn verify_client_consensus_state(
+    // Verify_membership is a generic proof verification method which verifies a
+    // proof of the existence of a value at a given Path.
+    fn verify_membership(
         &self,
-        proof_height: Height,
-        counterparty_prefix: &CommitmentPrefix,
-        proof: &CommitmentProofBytes,
-        root: Option<&CommitmentRoot>,
-        client_cons_state_path: &ClientConsensusStatePath,
-        expected_consensus_state: &dyn ConsensusState,
-    ) -> Result<(), ClientError>;
-
-    /// Verify a `proof` that a connection state matches that of the input `connection_end`.
-    fn verify_connection_state(
-        &self,
-        proof_height: Height,
-        counterparty_prefix: &CommitmentPrefix,
-        proof: &CommitmentProofBytes,
-        root: Option<&CommitmentRoot>,
-        counterparty_conn_path: &ConnectionPath,
-        expected_counterparty_connection_end: &ConnectionEnd,
-    ) -> Result<(), ClientError>;
-
-    /// Verify a `proof` that a channel state matches that of the input `channel_end`.
-    fn verify_channel_state(
-        &self,
-        proof_height: Height,
-        counterparty_prefix: &CommitmentPrefix,
-        proof: &CommitmentProofBytes,
-        root: Option<&CommitmentRoot>,
-        counterparty_chan_end_path: &ChannelEndPath,
-        expected_counterparty_channel_end: &ChannelEnd,
-    ) -> Result<(), ClientError>;
-
-    /// Verify the client state for this chain that it is stored on the counterparty chain.
-    fn verify_client_full_state(
-        &self,
-        proof_height: Height,
-        counterparty_prefix: &CommitmentPrefix,
-        proof: &CommitmentProofBytes,
-        root: Option<&CommitmentRoot>,
-        client_state_path: &ClientStatePath,
-        expected_client_state: Any,
-    ) -> Result<(), ClientError>;
-
-    /// Verify a `proof` that a packet has been committed.
-    fn verify_packet_data(
-        &self,
-        height: Height,
         prefix: &CommitmentPrefix,
         proof: &CommitmentProofBytes,
         root: Option<&CommitmentRoot>,
-        commitment_path: &CommitmentPath,
-        commitment: PacketCommitment,
-    ) -> Result<(), ClientError>;
-
-    /// Verify a `proof` that a packet has been committed.
-    fn verify_packet_acknowledgement(
-        &self,
-        height: Height,
-        prefix: &CommitmentPrefix,
-        proof: &CommitmentProofBytes,
-        root: Option<&CommitmentRoot>,
-        ack_path: &AckPath,
-        ack: AcknowledgementCommitment,
-    ) -> Result<(), ClientError>;
-
-    /// Verify a `proof` that of the next_seq_received.
-    fn verify_next_sequence_recv(
-=======
-    // Verify_membership is a generic proof verification method which verifies a
-    // proof of the existence of a value at a given Path.
-    fn verify_membership(
->>>>>>> 49978e17
-        &self,
-        prefix: &CommitmentPrefix,
-        proof: &CommitmentProofBytes,
-<<<<<<< HEAD
-        root: Option<&CommitmentRoot>,
-        seq_recv_path: &SeqRecvPath,
-        sequence: Sequence,
-=======
-        root: &CommitmentRoot,
         path: Path,
         value: Vec<u8>,
->>>>>>> 49978e17
     ) -> Result<(), ClientError>;
 
     // Verify_non_membership is a generic proof verification method which
@@ -207,13 +124,8 @@
         &self,
         prefix: &CommitmentPrefix,
         proof: &CommitmentProofBytes,
-<<<<<<< HEAD
         root: Option<&CommitmentRoot>,
-        receipt_path: &ReceiptPath,
-=======
-        root: &CommitmentRoot,
         path: Path,
->>>>>>> 49978e17
     ) -> Result<(), ClientError>;
 }
 
