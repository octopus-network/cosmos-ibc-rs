--- conflicted
+++ resolved
@@ -4,32 +4,6 @@
 
 /// Type of the client, depending on the specific consensus algorithm.
 #[derive(Copy, Clone, Debug, PartialEq, Eq, PartialOrd, Ord, Hash, Serialize, Deserialize)]
-<<<<<<< HEAD
-pub enum ClientType {
-    Tendermint = 1,
-    Grandpa = 2,
-
-    #[cfg(any(test, feature = "mocks"))]
-    Mock = 9999,
-}
-
-impl ClientType {
-    const TENDERMINT_STR: &'static str = "07-tendermint";
-    const GRANDPA_STR: &'static str = "10-grandpa";
-
-    #[cfg_attr(not(test), allow(dead_code))]
-    const MOCK_STR: &'static str = "9999-mock";
-
-    /// Yields the identifier of this client type as a string
-    pub fn as_str(&self) -> &'static str {
-        match self {
-            Self::Tendermint => Self::TENDERMINT_STR,
-            Self::Grandpa => Self::GRANDPA_STR,
-
-            #[cfg(any(test, feature = "mocks"))]
-            Self::Mock => Self::MOCK_STR,
-        }
-=======
 pub struct ClientType(&'static str);
 
 impl ClientType {
@@ -39,7 +13,6 @@
     /// Yields the identifier of this client type as a string
     pub fn as_str(&self) -> &'static str {
         self.0
->>>>>>> cb9e6ef3
     }
 }
 
@@ -47,83 +20,4 @@
     fn fmt(&self, f: &mut Formatter<'_>) -> Result<(), FmtError> {
         write!(f, "ClientType({})", self.as_str())
     }
-<<<<<<< HEAD
-}
-
-impl core::str::FromStr for ClientType {
-    type Err = Error;
-
-    fn from_str(s: &str) -> Result<Self, Self::Err> {
-        match s {
-            Self::TENDERMINT_STR => Ok(Self::Tendermint),
-            Self::GRANDPA_STR => Ok(Self::Grandpa),
-
-            #[cfg(any(test, feature = "mocks"))]
-            Self::MOCK_STR => Ok(Self::Mock),
-
-            _ => Err(Error::unknown_client_type(s.to_string())),
-        }
-    }
-}
-
-#[cfg(test)]
-mod tests {
-    use core::str::FromStr;
-    use test_log::test;
-
-    use super::ClientType;
-    use crate::core::ics02_client::error::{Error, ErrorDetail};
-
-    #[test]
-    fn parse_tendermint_client_type() {
-        let client_type = ClientType::from_str("07-tendermint");
-
-        match client_type {
-            Ok(ClientType::Tendermint) => (),
-            _ => panic!("parse failed"),
-        }
-    }
-
-    #[test]
-    fn parse_mock_client_type() {
-        let client_type = ClientType::from_str("9999-mock");
-
-        match client_type {
-            Ok(ClientType::Mock) => (),
-            _ => panic!("parse failed"),
-        }
-    }
-
-    #[test]
-    fn parse_unknown_client_type() {
-        let client_type_str = "some-random-client-type";
-        let result = ClientType::from_str(client_type_str);
-
-        match result {
-            Err(Error(ErrorDetail::UnknownClientType(e), _)) => {
-                assert_eq!(&e.client_type, client_type_str)
-            }
-            _ => {
-                panic!("Expected ClientType::from_str to fail with UnknownClientType, instead got",)
-            }
-        }
-    }
-
-    #[test]
-    fn parse_mock_as_string_result() {
-        let client_type = ClientType::Mock;
-        let type_string = client_type.as_str();
-        let client_type_from_str = ClientType::from_str(type_string).unwrap();
-        assert_eq!(client_type_from_str, client_type);
-    }
-
-    #[test]
-    fn parse_tendermint_as_string_result() {
-        let client_type = ClientType::Tendermint;
-        let type_string = client_type.as_str();
-        let client_type_from_str = ClientType::from_str(type_string).unwrap();
-        assert_eq!(client_type_from_str, client_type);
-    }
-=======
->>>>>>> cb9e6ef3
 }