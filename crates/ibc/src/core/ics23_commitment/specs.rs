--- conflicted
+++ resolved
@@ -1,16 +1,7 @@
 //! Defines proof specs, which encode the structure of proofs
 
 use crate::prelude::*;
-<<<<<<< HEAD
-use ibc_proto::cosmos::ics23::v1::{
-    InnerSpec as IbcInnerSpec, LeafOp as IbcLeafOp, ProofSpec as IbcProofSpec,
-};
-
-use ics23::{InnerSpec as Ics23InnerSpec, LeafOp as Ics23LeafOp, ProofSpec as Ics23ProofSpec};
-
-=======
 use ibc_proto::ics23::{InnerSpec as RawInnerSpec, LeafOp as RawLeafOp, ProofSpec as RawProofSpec};
->>>>>>> 6ccddf41
 /// An array of proof specifications.
 ///
 /// This type encapsulates different types of proof specifications, mostly predefined, e.g., for
