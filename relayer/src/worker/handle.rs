--- conflicted
+++ resolved
@@ -58,20 +58,7 @@
             events,
         };
 
-<<<<<<< HEAD
-        if self.tx.len() != 0 {
-            tracing::trace!(
-                "in runtime: [send_events] -- relayer_process_channel_events 20) len: {:?}",
-                self.tx.len()
-            );
-        }
-
-        self.tx
-            .send(WorkerCmd::IbcEvents { batch })
-            .map_err(WorkerError::send)
-=======
         self.try_send_command(WorkerCmd::IbcEvents { batch });
->>>>>>> 1448a2bb
     }
 
     /// Send a batch of [`NewBlock`] event to the worker.
