use core::time::Duration;

use ibc_proto::google::protobuf::Any;
use serde::Serialize;
use tracing::{debug, error, info, warn};

pub use error::ChannelError;
use ibc::core::ics04_channel::channel::{
    ChannelEnd, Counterparty, IdentifiedChannelEnd, Order, State,
};
use ibc::core::ics04_channel::msgs::chan_close_confirm::MsgChannelCloseConfirm;
use ibc::core::ics04_channel::msgs::chan_close_init::MsgChannelCloseInit;
use ibc::core::ics04_channel::msgs::chan_open_ack::MsgChannelOpenAck;
use ibc::core::ics04_channel::msgs::chan_open_confirm::MsgChannelOpenConfirm;
use ibc::core::ics04_channel::msgs::chan_open_init::MsgChannelOpenInit;
use ibc::core::ics04_channel::msgs::chan_open_try::MsgChannelOpenTry;
use ibc::core::ics04_channel::Version;
use ibc::core::ics24_host::identifier::{ChainId, ChannelId, ClientId, ConnectionId, PortId};
use ibc::events::IbcEvent;
use ibc::tx_msg::Msg;
use ibc::Height;

use crate::chain::counterparty::{channel_connection_client, channel_state_on_destination};
use crate::chain::handle::ChainHandle;
use crate::chain::requests::{
    IncludeProof, PageRequest, QueryChannelRequest, QueryConnectionChannelsRequest,
    QueryConnectionRequest, QueryHeight,
};
use crate::chain::tracking::TrackedMsgs;
use crate::connection::Connection;
use crate::foreign_client::{ForeignClient, HasExpiredOrFrozenError};
use crate::object::Channel as WorkerChannelObject;
use crate::supervisor::error::Error as SupervisorError;
use crate::util::retry::retry_with_index;
use crate::util::retry::{retry_count, RetryResult};
use crate::util::task::Next;

pub mod error;
pub mod version;

mod handshake_retry {
    //! Provides utility methods and constants to configure the retry behavior
    //! for the channel handshake algorithm.

    use crate::channel::ChannelError;
    use crate::util::retry::{clamp_total, ConstantGrowth};
    use core::time::Duration;

    /// Approximate number of retries per block.
    const PER_BLOCK_RETRIES: u32 = 10;

    /// Defines the increment in delay between subsequent retries.
    /// A value of `0` will make the retry delay constant.
    const DELAY_INCREMENT: u64 = 0;

    /// Maximum retry delay expressed in number of blocks
    const BLOCK_NUMBER_DELAY: u32 = 10;

    /// The default retry strategy.
    /// We retry with a constant backoff strategy. The strategy is parametrized by the
    /// maximum block time expressed as a `Duration`.
    pub fn default_strategy(max_block_times: Duration) -> impl Iterator<Item = Duration> {
        let retry_delay = max_block_times / PER_BLOCK_RETRIES;

        clamp_total(
            ConstantGrowth::new(retry_delay, Duration::from_secs(DELAY_INCREMENT)),
            retry_delay,
            max_block_times * BLOCK_NUMBER_DELAY,
        )
    }

    /// Translates from an error type that the `retry` mechanism threw into
    /// a crate specific error of [`ChannelError`] type.
    pub fn from_retry_error(e: retry::Error<ChannelError>, description: String) -> ChannelError {
        match e {
            retry::Error::Operation {
                error: _,
                total_delay,
                tries,
            } => ChannelError::max_retry(description, tries, total_delay),
            retry::Error::Internal(reason) => ChannelError::retry_internal(reason),
        }
    }
}

#[derive(Clone, Debug, Serialize)]
pub struct ChannelSide<Chain: ChainHandle> {
    pub chain: Chain,
    client_id: ClientId,
    connection_id: ConnectionId,
    port_id: PortId,
    channel_id: Option<ChannelId>,
    version: Option<Version>,
}

impl<Chain: ChainHandle> ChannelSide<Chain> {
    pub fn new(
        chain: Chain,
        client_id: ClientId,
        connection_id: ConnectionId,
        port_id: PortId,
        channel_id: Option<ChannelId>,
        version: Option<Version>,
    ) -> ChannelSide<Chain> {
        Self {
            chain,
            client_id,
            connection_id,
            port_id,
            channel_id,
            version,
        }
    }

    pub fn chain_id(&self) -> ChainId {
        self.chain.id()
    }

    pub fn client_id(&self) -> &ClientId {
        &self.client_id
    }

    pub fn connection_id(&self) -> &ConnectionId {
        &self.connection_id
    }

    pub fn port_id(&self) -> &PortId {
        &self.port_id
    }

    pub fn channel_id(&self) -> Option<&ChannelId> {
        self.channel_id.as_ref()
    }

    pub fn version(&self) -> Option<&Version> {
        self.version.as_ref()
    }

    pub fn map_chain<ChainB: ChainHandle>(
        self,
        mapper: impl Fn(Chain) -> ChainB,
    ) -> ChannelSide<ChainB> {
        ChannelSide {
            chain: mapper(self.chain),
            client_id: self.client_id,
            connection_id: self.connection_id,
            port_id: self.port_id,
            channel_id: self.channel_id,
            version: self.version,
        }
    }
}

#[derive(Clone, Debug, Serialize)]
pub struct Channel<ChainA: ChainHandle, ChainB: ChainHandle> {
    pub ordering: Order,
    pub a_side: ChannelSide<ChainA>,
    pub b_side: ChannelSide<ChainB>,
    pub connection_delay: Duration,
}

impl<ChainA: ChainHandle, ChainB: ChainHandle> Channel<ChainA, ChainB> {
    /// Creates a new channel on top of the existing connection. If the channel is not already
    /// set-up on both sides of the connection, this functions also fulfils the channel handshake.
    pub fn new(
        connection: Connection<ChainA, ChainB>,
        ordering: Order,
        a_port: PortId,
        b_port: PortId,
        version: Option<Version>,
    ) -> Result<Self, ChannelError> {
        let src_connection_id = connection
            .src_connection_id()
            .ok_or_else(|| ChannelError::missing_local_connection(connection.src_chain().id()))?;

        let dst_connection_id = connection
            .dst_connection_id()
            .ok_or_else(|| ChannelError::missing_local_connection(connection.dst_chain().id()))?;

        let mut channel = Self {
            ordering,
            a_side: ChannelSide::new(
                connection.src_chain(),
                connection.src_client_id().clone(),
                src_connection_id.clone(),
                a_port,
                Default::default(),
                version.clone(),
            ),
            b_side: ChannelSide::new(
                connection.dst_chain(),
                connection.dst_client_id().clone(),
                dst_connection_id.clone(),
                b_port,
                Default::default(),
                version,
            ),
            connection_delay: connection.delay_period,
        };

        channel.handshake()?;

        Ok(channel)
    }

    pub fn restore_from_event(
        chain: ChainA,
        counterparty_chain: ChainB,
        channel_open_event: IbcEvent,
    ) -> Result<Channel<ChainA, ChainB>, ChannelError> {
        let channel_event_attributes = channel_open_event
            .clone()
            .channel_attributes()
            .ok_or_else(|| ChannelError::invalid_event(channel_open_event))?;

        let port_id = channel_event_attributes.port_id.clone();
        let channel_id = channel_event_attributes.channel_id;

        let connection_id = channel_event_attributes.connection_id.clone();
        let (connection, _) = chain
            .query_connection(
                QueryConnectionRequest {
                    connection_id: connection_id.clone(),
                    height: QueryHeight::Latest,
                },
                IncludeProof::No,
            )
            .map_err(ChannelError::relayer)?;

        let connection_counterparty = connection.counterparty();

        let counterparty_connection_id = connection_counterparty
            .connection_id()
            .ok_or_else(ChannelError::missing_counterparty_connection)?;

        Ok(Channel {
            // The event does not include the channel ordering.
            // The message handlers `build_chan_open..` determine the order included in the handshake
            // message from channel query.
            ordering: Default::default(),
            a_side: ChannelSide::new(
                chain,
                connection.client_id().clone(),
                connection_id,
                port_id,
                channel_id,
                // The event does not include the version.
                // The message handlers `build_chan_open..` determine the version from channel query.
                None,
            ),
            b_side: ChannelSide::new(
                counterparty_chain,
                connection.counterparty().client_id().clone(),
                counterparty_connection_id.clone(),
                channel_event_attributes.counterparty_port_id.clone(),
                channel_event_attributes.counterparty_channel_id,
                None,
            ),
            connection_delay: connection.delay_period(),
        })
    }

    /// Recreates a 'Channel' object from the worker's object built from chain state scanning.
    /// The channel must exist on chain and its connection must be initialized on both chains.
    pub fn restore_from_state(
        chain: ChainA,
        counterparty_chain: ChainB,
        channel: WorkerChannelObject,
        height: Height,
    ) -> Result<(Channel<ChainA, ChainB>, State), ChannelError> {
        let (a_channel, _) = chain
            .query_channel(
                QueryChannelRequest {
                    port_id: channel.src_port_id.clone(),
                    channel_id: channel.src_channel_id.clone(),
                    height: QueryHeight::Specific(height),
                },
                IncludeProof::No,
            )
            .map_err(ChannelError::relayer)?;

        let a_connection_id = a_channel.connection_hops().first().ok_or_else(|| {
            ChannelError::supervisor(SupervisorError::missing_connection_hops(
                channel.src_channel_id.clone(),
                chain.id(),
            ))
        })?;

        let (a_connection, _) = chain
            .query_connection(
                QueryConnectionRequest {
                    connection_id: a_connection_id.clone(),
                    height: QueryHeight::Latest,
                },
                IncludeProof::No,
            )
            .map_err(ChannelError::relayer)?;

        let b_connection_id = a_connection
            .counterparty()
            .connection_id()
            .cloned()
            .ok_or_else(|| {
                ChannelError::supervisor(SupervisorError::channel_connection_uninitialized(
                    channel.src_channel_id.clone(),
                    chain.id(),
                    a_connection.counterparty().clone(),
                ))
            })?;

        let mut handshake_channel = Channel {
            ordering: *a_channel.ordering(),
            a_side: ChannelSide::new(
                chain.clone(),
                a_connection.client_id().clone(),
                a_connection_id.clone(),
                channel.src_port_id.clone(),
                Some(channel.src_channel_id.clone()),
                None,
            ),
            b_side: ChannelSide::new(
                counterparty_chain.clone(),
                a_connection.counterparty().client_id().clone(),
                b_connection_id.clone(),
                a_channel.remote.port_id.clone(),
                a_channel.remote.channel_id.clone(),
                None,
            ),
            connection_delay: a_connection.delay_period(),
        };

        if a_channel.state_matches(&State::Init) && a_channel.remote.channel_id.is_none() {
            let channels: Vec<IdentifiedChannelEnd> = counterparty_chain
                .query_connection_channels(QueryConnectionChannelsRequest {
                    connection_id: b_connection_id,
                    pagination: Some(PageRequest::all()),
                })
                .map_err(ChannelError::relayer)?;

            for chan in channels {
                if let Some(remote_channel_id) = chan.channel_end.remote.channel_id() {
                    if remote_channel_id == &channel.src_channel_id {
                        handshake_channel.b_side.channel_id = Some(chan.channel_id);
                        break;
                    }
                }
            }
        }

        Ok((handshake_channel, a_channel.state))
    }

    pub fn src_chain(&self) -> &ChainA {
        &self.a_side.chain
    }

    pub fn dst_chain(&self) -> &ChainB {
        &self.b_side.chain
    }

    pub fn a_chain(&self) -> ChainA {
        self.a_side.chain.clone()
    }

    pub fn b_chain(&self) -> ChainB {
        self.b_side.chain.clone()
    }

    pub fn src_client_id(&self) -> &ClientId {
        &self.a_side.client_id
    }

    pub fn dst_client_id(&self) -> &ClientId {
        &self.b_side.client_id
    }

    pub fn src_connection_id(&self) -> &ConnectionId {
        &self.a_side.connection_id
    }

    pub fn dst_connection_id(&self) -> &ConnectionId {
        &self.b_side.connection_id
    }

    pub fn src_port_id(&self) -> &PortId {
        &self.a_side.port_id
    }

    pub fn dst_port_id(&self) -> &PortId {
        &self.b_side.port_id
    }

    pub fn src_channel_id(&self) -> Option<&ChannelId> {
        self.a_side.channel_id()
    }

    pub fn dst_channel_id(&self) -> Option<&ChannelId> {
        self.b_side.channel_id()
    }

    pub fn a_channel_id(&self) -> Option<&ChannelId> {
        self.a_side.channel_id()
    }

    pub fn b_channel_id(&self) -> Option<&ChannelId> {
        self.b_side.channel_id()
    }

    pub fn src_version(&self) -> Option<&Version> {
        self.a_side.version.as_ref()
    }

    pub fn dst_version(&self) -> Option<&Version> {
        self.b_side.version.as_ref()
    }

    fn a_channel(&self, channel_id: Option<&ChannelId>) -> Result<ChannelEnd, ChannelError> {
        if let Some(id) = channel_id {
            self.a_chain()
                .query_channel(
                    QueryChannelRequest {
                        port_id: self.a_side.port_id.clone(),
                        channel_id: id.clone(),
                        height: QueryHeight::Latest,
                    },
                    IncludeProof::No,
                )
                .map(|(channel_end, _)| channel_end)
                .map_err(|e| ChannelError::chain_query(self.a_chain().id(), e))
        } else {
            Ok(ChannelEnd::default())
        }
    }

    fn b_channel(&self, channel_id: Option<&ChannelId>) -> Result<ChannelEnd, ChannelError> {
        if let Some(id) = channel_id {
            self.b_chain()
                .query_channel(
                    QueryChannelRequest {
                        port_id: self.b_side.port_id.clone(),
                        channel_id: id.clone(),
                        height: QueryHeight::Latest,
                    },
                    IncludeProof::No,
                )
                .map(|(channel_end, _)| channel_end)
                .map_err(|e| ChannelError::chain_query(self.b_chain().id(), e))
        } else {
            Ok(ChannelEnd::default())
        }
    }

    /// Returns a `Duration` representing the maximum value among the
    /// [`ChainConfig.max_block_time`] for the two networks that
    /// this channel belongs to.
    fn max_block_times(&self) -> Result<Duration, ChannelError> {
        let a_block_time = self
            .a_chain()
            .config()
            .map_err(ChannelError::relayer)?
            .max_block_time;
        let b_block_time = self
            .b_chain()
            .config()
            .map_err(ChannelError::relayer)?
            .max_block_time;
        Ok(a_block_time.max(b_block_time))
    }

    pub fn flipped(&self) -> Channel<ChainB, ChainA> {
        Channel {
            ordering: self.ordering,
            a_side: self.b_side.clone(),
            b_side: self.a_side.clone(),
            connection_delay: self.connection_delay,
        }
    }

    /// Queries the chains for latest channel end information. It verifies the relayer channel
    /// IDs and updates them if needed.
    /// Returns the states of the two channel ends.
    ///
    /// The relayer channel stores the channel identifiers on the two chains a and b.
    /// These identifiers need to be cross validated with the corresponding on-chain ones at some
    /// handshake steps.
    /// This is required because of crossing handshake messages in the presence of multiple relayers.
    ///
    /// Chain a is queried with the relayer's `a_side.channel_id` (`relayer_a_id`) with result
    /// `a_channel`. If the counterparty id of this channel, `a_counterparty_id`,
    /// is some id then it must match the relayer's `b_side.channel_id` (`relayer_b_id`).
    /// A similar check is done for the `b_side` of the channel.
    ///
    ///  a                                 relayer                                    b
    ///  |                     a_side -- channel -- b_side                         |
    ///  a_id _____________> relayer_a_id             relayer_b_id <______________> b_id
    ///  |                      \                                /                    |
    /// a_counterparty_id <_____________________________________/                     |
    ///                           \____________________________________>   b_counterparty_id
    ///
    /// There are two cases to consider.
    ///
    /// Case 1 (fix channel ID):
    ///  a                                                      b
    ///  | <-- Init (r1)                                        |
    ///  | a_id = 1, a_counterparty_id = None                   |
    ///  |                                         Try (r2) --> |
    ///  |                    b_id = 100, b_counterparty_id = 1 |
    ///  |                                         Try (r1) --> |
    ///  |                    b_id = 101, b_counterparty_id = 1 |
    ///  | <-- Ack (r2)
    ///  | a_id = 1, a_counterparty_id = 100
    ///
    /// Here relayer r1 has a_side channel 1 and b_side channel 101
    /// while on chain a the counterparty of channel 1 is 100. r1 needs to update
    /// its b_side to 100
    ///
    /// Case 2 (update from None to some channel ID):
    ///  a                                                      b
    ///  | <-- Init (r1)                                        |
    ///  | a_id = 1, a_counterparty_id = None                   |
    ///  |                                         Try (r2) --> |
    ///  |                    b_id = 100, b_counterparty_id = 1 |
    ///  | <-- Ack (r2)
    ///  | a_id = 1, a_counterparty_id = 100
    ///
    /// Here relayer r1 has a_side channel 1 and b_side is unknown
    /// while on chain a the counterparty of channel 1 is 100. r1 needs to update
    /// its b_side to 100
    fn update_channel_and_query_states(&mut self) -> Result<(State, State), ChannelError> {
        let relayer_a_id = self.a_side.channel_id();
        let relayer_b_id = self.b_side.channel_id().cloned();

        let a_channel = self.a_channel(relayer_a_id)?;
        let a_counterparty_id = a_channel.counterparty().channel_id();

        if a_counterparty_id.is_some() && a_counterparty_id != relayer_b_id.as_ref() {
            warn!(
                "updating the expected {:?} of side_b({}) since it is different than the \
                counterparty of {:?}: {:?}, on {}. This is typically caused by crossing handshake \
                messages in the presence of multiple relayers.",
                relayer_b_id,
                self.b_chain().id(),
                relayer_a_id,
                a_counterparty_id,
                self.a_chain().id(),
            );
<<<<<<< HEAD

            // Continue loop if query error
            std::thread::sleep(Duration::from_secs(8));
            let a_channel = channel
                .src_chain()
                .query_channel(channel.src_port_id(), src_channel_id, Height::zero())
                .map_err(|e| {
                    ChannelError::handshake_finalize(
                        channel.src_port_id().clone(),
                        *src_channel_id,
                        channel.src_chain().id(),
                        e,
                    )
                })?;
            std::thread::sleep(Duration::from_secs(8));
            let b_channel = channel
                .dst_chain()
                .query_channel(channel.dst_port_id(), dst_channel_id, Height::zero())
                .map_err(|e| {
                    ChannelError::handshake_finalize(
                        channel.dst_port_id().clone(),
                        *dst_channel_id,
                        channel.dst_chain().id(),
                        e,
                    )
                })?;

            Ok((*a_channel.state(), *b_channel.state()))
=======
            self.b_side.channel_id = a_counterparty_id.cloned();
>>>>>>> beb4642d
        }

        let updated_relayer_b_id = self.b_side.channel_id();
        let b_channel = self.b_channel(updated_relayer_b_id)?;
        let b_counterparty_id = b_channel.counterparty().channel_id();

        if b_counterparty_id.is_some() && b_counterparty_id != relayer_a_id {
            if updated_relayer_b_id == relayer_b_id.as_ref() {
                warn!(
                    "updating the expected {:?} of side_a({}) since it is different than the \
                counterparty of {:?}: {:?}, on {}. This is typically caused by crossing handshake \
                messages in the presence of multiple relayers.",
                    relayer_a_id,
                    self.a_chain().id(),
                    updated_relayer_b_id,
                    b_counterparty_id,
                    self.b_chain().id(),
                );
                self.a_side.channel_id = b_counterparty_id.cloned();
            } else {
                panic!(
                    "mismatched channel ids in channel ends: {} - {:?} and {} - {:?}",
                    self.a_chain().id(),
                    a_channel,
                    self.b_chain().id(),
                    b_channel,
                );
            }
        }
        Ok((*a_channel.state(), *b_channel.state()))
    }

    /// Sends a channel open handshake message.
    /// The message sent depends on the chain status of the channel ends.
    fn do_chan_open_handshake(&mut self) -> Result<(), ChannelError> {
        let (a_state, b_state) = self.update_channel_and_query_states()?;
        debug!(
            "do_chan_open_handshake with channel end states: {}, {}",
            a_state, b_state
        );

        match (a_state, b_state) {
            // send the Init message to chain a (source)
            (State::Uninitialized, State::Uninitialized) => {
                let event = self
                    .flipped()
                    .build_chan_open_init_and_send()
                    .map_err(|e| {
                        error!("failed ChanOpenInit {:?}: {:?}", self.a_side, e);
                        e
                    })?;
                let channel_id = extract_channel_id(&event)?;
                self.a_side.channel_id = Some(channel_id.clone());
            }

            // send the Try message to chain a (source)
            (State::Uninitialized, State::Init) | (State::Init, State::Init) => {
                let event = self.flipped().build_chan_open_try_and_send().map_err(|e| {
                    error!("failed ChanOpenTry {:?}: {:?}", self.a_side, e);
                    e
                })?;

                let channel_id = extract_channel_id(&event)?;
                self.a_side.channel_id = Some(channel_id.clone());
            }

            // send the Try message to chain b (destination)
            (State::Init, State::Uninitialized) => {
                let event = self.build_chan_open_try_and_send().map_err(|e| {
                    error!("failed ChanOpenTry {:?}: {:?}", self.b_side, e);
                    e
                })?;

                let channel_id = extract_channel_id(&event)?;
                self.b_side.channel_id = Some(channel_id.clone());
            }

            // send the Ack message to chain a (source)
            (State::Init, State::TryOpen) | (State::TryOpen, State::TryOpen) => {
                self.flipped().build_chan_open_ack_and_send().map_err(|e| {
                    error!("failed ChanOpenAck {:?}: {:?}", self.a_side, e);
                    e
                })?;
            }

            // send the Ack message to chain b (destination)
            (State::TryOpen, State::Init) => {
                self.build_chan_open_ack_and_send().map_err(|e| {
                    error!("failed ChanOpenAck {:?}: {:?}", self.b_side, e);
                    e
                })?;
            }

            // send the Confirm message to chain b (destination)
            (State::Open, State::TryOpen) => {
                self.build_chan_open_confirm_and_send().map_err(|e| {
                    error!("failed ChanOpenConfirm {:?}: {:?}", self.b_side, e);
                    e
                })?;
            }

            // send the Confirm message to chain a (source)
            (State::TryOpen, State::Open) => {
                self.flipped()
                    .build_chan_open_confirm_and_send()
                    .map_err(|e| {
                        error!("failed ChanOpenConfirm {:?}: {:?}", self.a_side, e);
                        e
                    })?;
            }

            (State::Open, State::Open) => {
                info!("channel handshake already finished for {:#?}\n", self);
                return Ok(());
            }

            (a_state, b_state) => {
                warn!(
                    "do_conn_open_handshake does not handle channel end state combination: \
                    {}-{}, {}-{}. will retry to account for RPC node data availability issues.",
                    self.a_chain().id(),
                    a_state,
                    self.b_chain().id(),
                    b_state
                );
            }
        }
        Err(ChannelError::handshake_finalize())
    }

    /// Executes the channel handshake protocol (ICS004)
    fn handshake(&mut self) -> Result<(), ChannelError> {
        let max_block_times = self.max_block_times()?;

        retry_with_index(handshake_retry::default_strategy(max_block_times), |_| {
            if let Err(e) = self.do_chan_open_handshake() {
                if e.is_expired_or_frozen_error() {
                    RetryResult::Err(e)
                } else {
                    RetryResult::Retry(e)
                }
            } else {
                RetryResult::Ok(())
            }
        })
        .map_err(|err| {
            error!("failed to open channel after {} retries", retry_count(&err));
            handshake_retry::from_retry_error(
                err,
                format!("failed to finish channel handshake for {:?}", self),
            )
        })?;

        Ok(())
    }

    pub fn counterparty_state(&self) -> Result<State, ChannelError> {
        // Source channel ID must be specified
        let channel_id = self
            .src_channel_id()
            .ok_or_else(ChannelError::missing_local_channel_id)?;

        let channel_deps =
            channel_connection_client(self.src_chain(), self.src_port_id(), channel_id)
                .map_err(|e| ChannelError::query_channel(channel_id.clone(), e))?;

        channel_state_on_destination(
            &channel_deps.channel,
            &channel_deps.connection,
            self.dst_chain(),
        )
        .map_err(|e| ChannelError::query_channel(channel_id.clone(), e))
    }

    pub fn handshake_step(
        &mut self,
        state: State,
    ) -> Result<(Option<IbcEvent>, Next), ChannelError> {
        let res = match (state, self.counterparty_state()?) {
            (State::Init, State::Uninitialized) => Some(self.build_chan_open_try_and_send()?),
            (State::Init, State::Init) => Some(self.build_chan_open_try_and_send()?),
            (State::TryOpen, State::Init) => Some(self.build_chan_open_ack_and_send()?),
            (State::TryOpen, State::TryOpen) => Some(self.build_chan_open_ack_and_send()?),
            (State::Open, State::TryOpen) => Some(self.build_chan_open_confirm_and_send()?),
            (State::Open, State::Open) => return Ok((None, Next::Abort)),

            // If the counterparty state is already Open but current state is TryOpen,
            // return anyway as the final step is to be done by the counterparty worker.
            (State::TryOpen, State::Open) => return Ok((None, Next::Abort)),

            _ => None,
        };

        Ok((res, Next::Continue))
    }

    pub fn step_state(&mut self, state: State, index: u64) -> RetryResult<Next, u64> {
        match self.handshake_step(state) {
            Err(e) => {
                if e.is_expired_or_frozen_error() {
                    error!(
                        "failed to establish channel handshake on frozen client: {}",
                        e
                    );
                    RetryResult::Err(index)
                } else {
                    error!("failed Chan{:?} with error: {}", state, e);
                    RetryResult::Retry(index)
                }
            }
            Ok((Some(ev), handshake_completed)) => {
                info!("channel handshake step completed with events: {:#?}\n", ev);
                RetryResult::Ok(handshake_completed)
            }
            Ok((None, handshake_completed)) => RetryResult::Ok(handshake_completed),
        }
    }

    pub fn step_event(&mut self, event: IbcEvent, index: u64) -> RetryResult<Next, u64> {
        let state = match event {
            IbcEvent::OpenInitChannel(_) => State::Init,
            IbcEvent::OpenTryChannel(_) => State::TryOpen,
            IbcEvent::OpenAckChannel(_) => State::Open,
            IbcEvent::OpenConfirmChannel(_) => State::Open,
            _ => State::Uninitialized,
        };

        self.step_state(state, index)
    }

    pub fn build_update_client_on_dst(&self, height: Height) -> Result<Vec<Any>, ChannelError> {
        let client = ForeignClient::restore(
            self.dst_client_id().clone(),
            self.dst_chain().clone(),
            self.src_chain().clone(),
        );

        client.wait_and_build_update_client(height).map_err(|e| {
            ChannelError::client_operation(self.dst_client_id().clone(), self.dst_chain().id(), e)
        })
    }

    pub fn build_chan_open_init(&self) -> Result<Vec<Any>, ChannelError> {
        let signer = self
            .dst_chain()
            .get_signer()
            .map_err(|e| ChannelError::query(self.dst_chain().id(), e))?;

        let counterparty = Counterparty::new(self.src_port_id().clone(), None);

        // If the user supplied a version, use that.
        // Otherwise, either use the version defined for the `transfer`
        // or an empty version if the port is non-standard.
        let version = self
            .dst_version()
            .cloned()
            .or_else(|| version::default_by_port(self.dst_port_id()))
            .unwrap_or_else(|| {
                warn!(
                    chain = %self.dst_chain().id(),
                    channel = ?self.dst_channel_id(),
                    port = %self.dst_port_id(),
                    "no version specified for the channel, falling back on empty version"
                );

                Version::empty()
            });

        let channel = ChannelEnd::new(
            State::Init,
            self.ordering,
            counterparty,
            vec![self.dst_connection_id().clone()],
            version,
        );

        // Build the domain type message
        let new_msg = MsgChannelOpenInit {
            port_id: self.dst_port_id().clone(),
            channel,
            signer,
        };

        Ok(vec![new_msg.to_any()])
    }

    pub fn build_chan_open_init_and_send(&self) -> Result<IbcEvent, ChannelError> {
        let dst_msgs = self.build_chan_open_init()?;

        let tm = TrackedMsgs::new_static(dst_msgs, "ChannelOpenInit");

        let events = self
            .dst_chain()
            .send_messages_and_wait_commit(tm)
            .map_err(|e| ChannelError::submit(self.dst_chain().id(), e))?;

        // Find the relevant event for channel open init
        let result = events
            .into_iter()
            .find(|event| {
                matches!(event, IbcEvent::OpenInitChannel(_))
                    || matches!(event, IbcEvent::ChainError(_))
            })
            .ok_or_else(|| {
                ChannelError::missing_event("no chan init event was in the response".to_string())
            })?;

        match result {
            IbcEvent::OpenInitChannel(_) => {
                info!("🎊  {} => {:#?}\n", self.dst_chain().id(), result);
                Ok(result)
            }
            IbcEvent::ChainError(e) => Err(ChannelError::tx_response(e)),
            _ => Err(ChannelError::invalid_event(result)),
        }
    }

    /// Retrieves the channel from destination and compares it
    /// against the expected channel. built from the message type [`ChannelMsgType`].
    ///
    /// If the expected and the destination channels are compatible,
    /// returns the expected channel
    ///
    /// # Precondition:
    /// Source and destination channel IDs must be `Some`.
    fn validated_expected_channel(
        &self,
        msg_type: ChannelMsgType,
    ) -> Result<ChannelEnd, ChannelError> {
        // Destination channel ID must be specified
        let dst_channel_id = self
            .dst_channel_id()
            .ok_or_else(ChannelError::missing_counterparty_channel_id)?;

        // If there is a channel present on the destination chain,
        // the counterparty should look like this:
        let counterparty =
            Counterparty::new(self.src_port_id().clone(), self.src_channel_id().cloned());

        // The highest expected state, depends on the message type:
        let highest_state = match msg_type {
            ChannelMsgType::OpenAck => State::TryOpen,
            ChannelMsgType::OpenConfirm => State::TryOpen,
            ChannelMsgType::CloseConfirm => State::Open,
            _ => State::Uninitialized,
        };

        let dst_expected_channel = ChannelEnd::new(
            highest_state,
            self.ordering,
            counterparty,
            vec![self.dst_connection_id().clone()],
            Version::empty(),
        );

        // Retrieve existing channel
        let (dst_channel, _) = self
            .dst_chain()
            .query_channel(
                QueryChannelRequest {
                    port_id: self.dst_port_id().clone(),
                    channel_id: dst_channel_id.clone(),
                    height: QueryHeight::Latest,
                },
                IncludeProof::No,
            )
            .map_err(|e| ChannelError::query(self.dst_chain().id(), e))?;

        // Check if a channel is expected to exist on destination chain
        // A channel must exist on destination chain for Ack and Confirm Tx-es to succeed
        if dst_channel.state_matches(&State::Uninitialized) {
            return Err(ChannelError::missing_channel_on_destination());
        }

        check_destination_channel_state(dst_channel_id, &dst_channel, &dst_expected_channel)?;

        Ok(dst_expected_channel)
    }

    pub fn build_chan_open_try(&self) -> Result<Vec<Any>, ChannelError> {
        // Source channel ID must be specified
        let src_channel_id = self
            .src_channel_id()
            .ok_or_else(ChannelError::missing_local_channel_id)?;

        // Channel must exist on source
        let (src_channel, _) = self
            .src_chain()
            .query_channel(
                QueryChannelRequest {
                    port_id: self.src_port_id().clone(),
                    channel_id: src_channel_id.clone(),
                    height: QueryHeight::Latest,
                },
                IncludeProof::No,
            )
            .map_err(|e| ChannelError::query(self.src_chain().id(), e))?;

        // TODO
        if src_channel.counterparty().port_id() != self.dst_port_id() {
            return Err(ChannelError::mismatch_port(
                self.dst_chain().id(),
                self.dst_port_id().clone(),
                self.src_chain().id(),
                src_channel.counterparty().port_id().clone(),
                src_channel_id.clone(),
            ));
        }

        // Connection must exist on destination
        self.dst_chain()
            .query_connection(
                QueryConnectionRequest {
                    connection_id: self.dst_connection_id().clone(),
                    height: QueryHeight::Latest,
                },
                IncludeProof::No,
            )
            .map_err(|e| ChannelError::query(self.dst_chain().id(), e))?;

        let query_height = self
            .src_chain()
            .query_latest_height()
            .map_err(|e| ChannelError::query(self.src_chain().id(), e))?;

        let proofs = self
            .src_chain()
            .build_channel_proofs(self.src_port_id(), src_channel_id, query_height)
            .map_err(ChannelError::channel_proof)?;

        // Build message(s) to update client on destination
        let mut msgs = self.build_update_client_on_dst(proofs.height())?;

        let counterparty =
            Counterparty::new(self.src_port_id().clone(), self.src_channel_id().cloned());

        // Re-use the version that was either set on ChanOpenInit or overwritten by the application.
        let version = src_channel.version().clone();

        let channel = ChannelEnd::new(
            State::TryOpen,
            *src_channel.ordering(),
            counterparty,
            vec![self.dst_connection_id().clone()],
            version,
        );

        // Get signer
        let signer = self
            .dst_chain()
            .get_signer()
            .map_err(|e| ChannelError::fetch_signer(self.dst_chain().id(), e))?;

        let previous_channel_id = if src_channel.counterparty().channel_id.is_none() {
            self.b_side.channel_id.clone()
        } else {
            src_channel.counterparty().channel_id.clone()
        };

        // Build the domain type message
        let new_msg = MsgChannelOpenTry {
            port_id: self.dst_port_id().clone(),
            previous_channel_id,
            counterparty_version: src_channel.version().clone(),
            channel,
            proofs,
            signer,
        };

        msgs.push(new_msg.to_any());
        Ok(msgs)
    }

    pub fn build_chan_open_try_and_send(&self) -> Result<IbcEvent, ChannelError> {
        let dst_msgs = self.build_chan_open_try()?;

        let tm = TrackedMsgs::new_static(dst_msgs, "ChannelOpenTry");

        let events = self
            .dst_chain()
            .send_messages_and_wait_commit(tm)
            .map_err(|e| ChannelError::submit(self.dst_chain().id(), e))?;

        // Find the relevant event for channel open try
        let result = events
            .into_iter()
            .find(|event| {
                matches!(event, IbcEvent::OpenTryChannel(_))
                    || matches!(event, IbcEvent::ChainError(_))
            })
            .ok_or_else(|| {
                ChannelError::missing_event("no chan try event was in the response".to_string())
            })?;

        match result {
            IbcEvent::OpenTryChannel(_) => {
                info!("🎊  {} => {:#?}\n", self.dst_chain().id(), result);
                Ok(result)
            }
            IbcEvent::ChainError(e) => Err(ChannelError::tx_response(e)),
            _ => Err(ChannelError::invalid_event(result)),
        }
    }

    pub fn build_chan_open_ack(&self) -> Result<Vec<Any>, ChannelError> {
        // Source and destination channel IDs must be specified
        let src_channel_id = self
            .src_channel_id()
            .ok_or_else(ChannelError::missing_local_channel_id)?;
        let dst_channel_id = self
            .dst_channel_id()
            .ok_or_else(ChannelError::missing_counterparty_channel_id)?;

        // Check that the destination chain will accept the Ack message
        self.validated_expected_channel(ChannelMsgType::OpenAck)?;

        // Channel must exist on source
        let (src_channel, _) = self
            .src_chain()
            .query_channel(
                QueryChannelRequest {
                    port_id: self.src_port_id().clone(),
                    channel_id: src_channel_id.clone(),
                    height: QueryHeight::Latest,
                },
                IncludeProof::No,
            )
            .map_err(|e| ChannelError::query(self.src_chain().id(), e))?;

        // Connection must exist on destination
        self.dst_chain()
            .query_connection(
                QueryConnectionRequest {
                    connection_id: self.dst_connection_id().clone(),
                    height: QueryHeight::Latest,
                },
                IncludeProof::No,
            )
            .map_err(|e| ChannelError::query(self.dst_chain().id(), e))?;

        let query_height = self
            .src_chain()
            .query_latest_height()
            .map_err(|e| ChannelError::query(self.src_chain().id(), e))?;

        let proofs = self
            .src_chain()
            .build_channel_proofs(self.src_port_id(), src_channel_id, query_height)
            .map_err(ChannelError::channel_proof)?;

        // Build message(s) to update client on destination
        let mut msgs = self.build_update_client_on_dst(proofs.height())?;

        // Get signer
        let signer = self
            .dst_chain()
            .get_signer()
            .map_err(|e| ChannelError::fetch_signer(self.dst_chain().id(), e))?;

        // Build the domain type message
        let new_msg = MsgChannelOpenAck {
            port_id: self.dst_port_id().clone(),
            channel_id: dst_channel_id.clone(),
            counterparty_channel_id: src_channel_id.clone(),
            counterparty_version: src_channel.version().clone(),
            proofs,
            signer,
        };

        msgs.push(new_msg.to_any());
        Ok(msgs)
    }

    pub fn build_chan_open_ack_and_send(&self) -> Result<IbcEvent, ChannelError> {
        fn do_build_chan_open_ack_and_send<ChainA: ChainHandle, ChainB: ChainHandle>(
            channel: &Channel<ChainA, ChainB>,
        ) -> Result<IbcEvent, ChannelError> {
            let dst_msgs = channel.build_chan_open_ack()?;

            let tm = TrackedMsgs::new_static(dst_msgs, "ChannelOpenAck");

            let events = channel
                .dst_chain()
                .send_messages_and_wait_commit(tm)
                .map_err(|e| ChannelError::submit(channel.dst_chain().id(), e))?;

            // Find the relevant event for channel open ack
            let result = events
                .into_iter()
                .find(|event| {
                    matches!(event, IbcEvent::OpenAckChannel(_))
                        || matches!(event, IbcEvent::ChainError(_))
                })
                .ok_or_else(|| {
                    ChannelError::missing_event("no chan ack event was in the response".to_string())
                })?;

            match result {
                IbcEvent::OpenAckChannel(_) => {
                    info!("🎊  {} => {:#?}\n", channel.dst_chain().id(), result);
                    Ok(result)
                }
                IbcEvent::ChainError(e) => Err(ChannelError::tx_response(e)),
                _ => Err(ChannelError::invalid_event(result)),
            }
        }

        do_build_chan_open_ack_and_send(self).map_err(|e| {
            error!("failed ChanOpenAck {:?}: {}", self.b_side, e);
            e
        })
    }

    pub fn build_chan_open_confirm(&self) -> Result<Vec<Any>, ChannelError> {
        // Source and destination channel IDs must be specified
        let src_channel_id = self
            .src_channel_id()
            .ok_or_else(ChannelError::missing_local_channel_id)?;
        let dst_channel_id = self
            .dst_channel_id()
            .ok_or_else(ChannelError::missing_counterparty_channel_id)?;

        // Check that the destination chain will accept the message
        self.validated_expected_channel(ChannelMsgType::OpenConfirm)?;

        // Channel must exist on source
        self.src_chain()
            .query_channel(
                QueryChannelRequest {
                    port_id: self.src_port_id().clone(),
                    channel_id: src_channel_id.clone(),
                    height: QueryHeight::Latest,
                },
                IncludeProof::No,
            )
            .map_err(|e| ChannelError::query(self.src_chain().id(), e))?;

        // Connection must exist on destination
        self.dst_chain()
            .query_connection(
                QueryConnectionRequest {
                    connection_id: self.dst_connection_id().clone(),
                    height: QueryHeight::Latest,
                },
                IncludeProof::No,
            )
            .map_err(|e| ChannelError::query(self.dst_chain().id(), e))?;

        let query_height = self
            .src_chain()
            .query_latest_height()
            .map_err(|e| ChannelError::query(self.src_chain().id(), e))?;

        let proofs = self
            .src_chain()
            .build_channel_proofs(self.src_port_id(), src_channel_id, query_height)
            .map_err(ChannelError::channel_proof)?;

        // Build message(s) to update client on destination
        let mut msgs = self.build_update_client_on_dst(proofs.height())?;

        // Get signer
        let signer = self
            .dst_chain()
            .get_signer()
            .map_err(|e| ChannelError::fetch_signer(self.dst_chain().id(), e))?;

        // Build the domain type message
        let new_msg = MsgChannelOpenConfirm {
            port_id: self.dst_port_id().clone(),
            channel_id: dst_channel_id.clone(),
            proofs,
            signer,
        };

        msgs.push(new_msg.to_any());
        Ok(msgs)
    }

    pub fn build_chan_open_confirm_and_send(&self) -> Result<IbcEvent, ChannelError> {
        fn do_build_chan_open_confirm_and_send<ChainA: ChainHandle, ChainB: ChainHandle>(
            channel: &Channel<ChainA, ChainB>,
        ) -> Result<IbcEvent, ChannelError> {
            let dst_msgs = channel.build_chan_open_confirm()?;

            let tm = TrackedMsgs::new_static(dst_msgs, "ChannelOpenConfirm");
            let events = channel
                .dst_chain()
                .send_messages_and_wait_commit(tm)
                .map_err(|e| ChannelError::submit(channel.dst_chain().id(), e))?;

            // Find the relevant event for channel open confirm
            let result = events
                .into_iter()
                .find(|event| {
                    matches!(event, IbcEvent::OpenConfirmChannel(_))
                        || matches!(event, IbcEvent::ChainError(_))
                })
                .ok_or_else(|| {
                    ChannelError::missing_event(
                        "no chan confirm event was in the response".to_string(),
                    )
                })?;

            match result {
                IbcEvent::OpenConfirmChannel(_) => {
                    info!("🎊  {} => {:#?}\n", channel.dst_chain().id(), result);
                    Ok(result)
                }
                IbcEvent::ChainError(e) => Err(ChannelError::tx_response(e)),
                _ => Err(ChannelError::invalid_event(result)),
            }
        }

        do_build_chan_open_confirm_and_send(self).map_err(|e| {
            error!("failed ChanOpenConfirm {:?}: {}", self.b_side, e);
            e
        })
    }

    pub fn build_chan_close_init(&self) -> Result<Vec<Any>, ChannelError> {
        // Destination channel ID must be specified
        let dst_channel_id = self
            .dst_channel_id()
            .ok_or_else(ChannelError::missing_counterparty_channel_id)?;

        // Channel must exist on destination
        self.dst_chain()
            .query_channel(
                QueryChannelRequest {
                    port_id: self.dst_port_id().clone(),
                    channel_id: dst_channel_id.clone(),
                    height: QueryHeight::Latest,
                },
                IncludeProof::No,
            )
            .map_err(|e| ChannelError::query(self.dst_chain().id(), e))?;

        let signer = self
            .dst_chain()
            .get_signer()
            .map_err(|e| ChannelError::fetch_signer(self.dst_chain().id(), e))?;

        // Build the domain type message
        let new_msg = MsgChannelCloseInit {
            port_id: self.dst_port_id().clone(),
            channel_id: dst_channel_id.clone(),
            signer,
        };

        Ok(vec![new_msg.to_any()])
    }

    pub fn build_chan_close_init_and_send(&self) -> Result<IbcEvent, ChannelError> {
        let dst_msgs = self.build_chan_close_init()?;

        let tm = TrackedMsgs::new_static(dst_msgs, "ChannelCloseInit");

        let events = self
            .dst_chain()
            .send_messages_and_wait_commit(tm)
            .map_err(|e| ChannelError::submit(self.dst_chain().id(), e))?;

        // Find the relevant event for channel close init
        let result = events
            .into_iter()
            .find(|event| {
                matches!(event, IbcEvent::CloseInitChannel(_))
                    || matches!(event, IbcEvent::ChainError(_))
            })
            .ok_or_else(|| {
                ChannelError::missing_event("no chan init event was in the response".to_string())
            })?;

        match result {
            IbcEvent::CloseInitChannel(_) => {
                info!("👋 {} => {:#?}\n", self.dst_chain().id(), result);
                Ok(result)
            }
            IbcEvent::ChainError(e) => Err(ChannelError::tx_response(e)),
            _ => Err(ChannelError::invalid_event(result)),
        }
    }

    pub fn build_chan_close_confirm(&self) -> Result<Vec<Any>, ChannelError> {
        // Source and destination channel IDs must be specified
        let src_channel_id = self
            .src_channel_id()
            .ok_or_else(ChannelError::missing_local_channel_id)?;
        let dst_channel_id = self
            .dst_channel_id()
            .ok_or_else(ChannelError::missing_counterparty_channel_id)?;

        // Check that the destination chain will accept the message
        self.validated_expected_channel(ChannelMsgType::CloseConfirm)?;

        // Channel must exist on source
        self.src_chain()
            .query_channel(
                QueryChannelRequest {
                    port_id: self.src_port_id().clone(),
                    channel_id: src_channel_id.clone(),
                    height: QueryHeight::Latest,
                },
                IncludeProof::No,
            )
            .map_err(|e| ChannelError::query(self.src_chain().id(), e))?;

        // Connection must exist on destination
        self.dst_chain()
            .query_connection(
                QueryConnectionRequest {
                    connection_id: self.dst_connection_id().clone(),
                    height: QueryHeight::Latest,
                },
                IncludeProof::No,
            )
            .map_err(|e| ChannelError::query(self.dst_chain().id(), e))?;

        let query_height = self
            .src_chain()
            .query_latest_height()
            .map_err(|e| ChannelError::query(self.src_chain().id(), e))?;

        let proofs = self
            .src_chain()
            .build_channel_proofs(self.src_port_id(), src_channel_id, query_height)
            .map_err(ChannelError::channel_proof)?;

        // Build message(s) to update client on destination
        let mut msgs = self.build_update_client_on_dst(proofs.height())?;

        // Get signer
        let signer = self
            .dst_chain()
            .get_signer()
            .map_err(|e| ChannelError::fetch_signer(self.dst_chain().id(), e))?;

        // Build the domain type message
        let new_msg = MsgChannelCloseConfirm {
            port_id: self.dst_port_id().clone(),
            channel_id: dst_channel_id.clone(),
            proofs,
            signer,
        };

        msgs.push(new_msg.to_any());
        Ok(msgs)
    }

    pub fn build_chan_close_confirm_and_send(&self) -> Result<IbcEvent, ChannelError> {
        let dst_msgs = self.build_chan_close_confirm()?;

        let tm = TrackedMsgs::new_static(dst_msgs, "ChannelCloseConfirm");

        let events = self
            .dst_chain()
            .send_messages_and_wait_commit(tm)
            .map_err(|e| ChannelError::submit(self.dst_chain().id(), e))?;

        // Find the relevant event for channel close confirm
        let result = events
            .into_iter()
            .find(|event| {
                matches!(event, IbcEvent::CloseConfirmChannel(_))
                    || matches!(event, IbcEvent::ChainError(_))
            })
            .ok_or_else(|| {
                ChannelError::missing_event("no chan confirm event was in the response".to_string())
            })?;

        match result {
            IbcEvent::CloseConfirmChannel(_) => {
                info!("👋 {} => {:#?}\n", self.dst_chain().id(), result);
                Ok(result)
            }
            IbcEvent::ChainError(e) => Err(ChannelError::tx_response(e)),
            _ => Err(ChannelError::invalid_event(result)),
        }
    }

    pub fn map_chain<ChainC: ChainHandle, ChainD: ChainHandle>(
        self,
        mapper_a: impl Fn(ChainA) -> ChainC,
        mapper_b: impl Fn(ChainB) -> ChainD,
    ) -> Channel<ChainC, ChainD> {
        Channel {
            ordering: self.ordering,
            a_side: self.a_side.map_chain(mapper_a),
            b_side: self.b_side.map_chain(mapper_b),
            connection_delay: self.connection_delay,
        }
    }
}

pub fn extract_channel_id(event: &IbcEvent) -> Result<&ChannelId, ChannelError> {
    match event {
        IbcEvent::OpenInitChannel(ev) => ev.channel_id(),
        IbcEvent::OpenTryChannel(ev) => ev.channel_id(),
        IbcEvent::OpenAckChannel(ev) => ev.channel_id(),
        IbcEvent::OpenConfirmChannel(ev) => ev.channel_id(),
        _ => None,
    }
    .ok_or_else(|| ChannelError::missing_event("cannot extract channel_id from result".to_string()))
}

/// Enumeration of proof carrying ICS4 message, helper for relayer.
#[derive(Copy, Clone, Debug, PartialEq, Eq)]
pub enum ChannelMsgType {
    OpenTry,
    OpenAck,
    OpenConfirm,
    CloseConfirm,
}

fn check_destination_channel_state(
    channel_id: &ChannelId,
    existing_channel: &ChannelEnd,
    expected_channel: &ChannelEnd,
) -> Result<(), ChannelError> {
    let good_connection_hops =
        existing_channel.connection_hops() == expected_channel.connection_hops();

    // TODO: Refactor into a method
    let good_state = *existing_channel.state() as u32 <= *expected_channel.state() as u32;
    let good_channel_port_ids = existing_channel.counterparty().channel_id().is_none()
        || existing_channel.counterparty().channel_id()
            == expected_channel.counterparty().channel_id()
            && existing_channel.counterparty().port_id()
                == expected_channel.counterparty().port_id();

    // TODO: Check versions

    if good_state && good_connection_hops && good_channel_port_ids {
        Ok(())
    } else {
        Err(ChannelError::channel_already_exist(channel_id.clone()))
    }
}<|MERGE_RESOLUTION|>--- conflicted
+++ resolved
@@ -530,6 +530,8 @@
         let relayer_a_id = self.a_side.channel_id();
         let relayer_b_id = self.b_side.channel_id().cloned();
 
+        // Continue loop if query error
+        std::thread::sleep(Duration::from_secs(8));
         let a_channel = self.a_channel(relayer_a_id)?;
         let a_counterparty_id = a_channel.counterparty().channel_id();
 
@@ -544,41 +546,12 @@
                 a_counterparty_id,
                 self.a_chain().id(),
             );
-<<<<<<< HEAD
-
-            // Continue loop if query error
-            std::thread::sleep(Duration::from_secs(8));
-            let a_channel = channel
-                .src_chain()
-                .query_channel(channel.src_port_id(), src_channel_id, Height::zero())
-                .map_err(|e| {
-                    ChannelError::handshake_finalize(
-                        channel.src_port_id().clone(),
-                        *src_channel_id,
-                        channel.src_chain().id(),
-                        e,
-                    )
-                })?;
-            std::thread::sleep(Duration::from_secs(8));
-            let b_channel = channel
-                .dst_chain()
-                .query_channel(channel.dst_port_id(), dst_channel_id, Height::zero())
-                .map_err(|e| {
-                    ChannelError::handshake_finalize(
-                        channel.dst_port_id().clone(),
-                        *dst_channel_id,
-                        channel.dst_chain().id(),
-                        e,
-                    )
-                })?;
-
-            Ok((*a_channel.state(), *b_channel.state()))
-=======
             self.b_side.channel_id = a_counterparty_id.cloned();
->>>>>>> beb4642d
         }
 
         let updated_relayer_b_id = self.b_side.channel_id();
+        // Continue loop if query error
+        std::thread::sleep(Duration::from_secs(8));
         let b_channel = self.b_channel(updated_relayer_b_id)?;
         let b_counterparty_id = b_channel.counterparty().channel_id();
 
