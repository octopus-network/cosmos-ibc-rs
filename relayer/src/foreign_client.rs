--- conflicted
+++ resolved
@@ -726,7 +726,6 @@
             ));
         }
 
-<<<<<<< HEAD
         match self
             .check_consensus_state_trusting_period(&client_state, &client_state.latest_height())?
         {
@@ -756,6 +755,7 @@
         }
     }
 
+
     /// Verifies if the consensus state at given [`Height`]
     /// is within or outside of the client's trusting period.
     fn check_consensus_state_trusting_period(
@@ -770,27 +770,6 @@
         if client_state.chain_id() != self.src_chain.id() {
             warn!("the chain id in the client state ('{}') is inconsistent with the client's source chain id ('{}')",
             client_state.chain_id(), self.src_chain.id());
-=======
-        let last_update_time = self
-            .consensus_state(client_state.latest_height())?
-            .timestamp();
-        tracing::trace!(target:"ibc-rs","[validated_client_state] last_update_time : {:?}",last_update_time);
-
-        // Compute the duration since the last update of this client
-        let elapsed = Timestamp::now().duration_since(&last_update_time);
-
-        tracing::trace!(target:"ibc-rs","[validated_client_state] elapsed_time : {:?}",elapsed);
-
-        if client_state.expired(elapsed.unwrap_or_default()) {
-            return Err(ForeignClientError::expired_or_frozen(
-                self.id().clone(),
-                self.dst_chain.id(),
-                format!(
-                    "expired: time elapsed since last client update: {:?}",
-                    elapsed
-                ),
-            ));
->>>>>>> a04e670e
         }
 
         let consensus_state_timestamp = self.consensus_state(*height)?.timestamp();
@@ -1058,19 +1037,10 @@
                 )
             })
         };
-<<<<<<< HEAD
 
         // Wait for the source network to produce block(s) & reach `target_height`.
         while src_application_latest_height()? < target_height {
             thread::sleep(Duration::from_millis(100));
-=======
-        tracing::trace!(target:"ibc-rs","[build_update_client_with_trusted] target_height : {:?}, latest_height : {:?}",target_height,latest_height.clone()());
-        // Wait for source chain to reach `target_height`
-        while latest_height()? < target_height {
-            thread::sleep(Duration::from_millis(100));
-            tracing::trace!(target:"ibc-rs","[build_update_client_with_trusted] lastest height < target height,need to wait ");
-            // thread::sleep(Duration::from_secs(5))
->>>>>>> a04e670e
         }
 
         self.build_update_client_with_trusted(target_height, trusted_height)
@@ -1084,117 +1054,7 @@
         // Get the latest client state on destination.
         let (client_state, _) = self.validated_client_state()?;
         tracing::trace!(target:"ibc-rs","[build_update_client_with_trusted] client_state : {:?}",client_state);
-        // if grandpa client state process this code
-
-        /*
-        if let AnyClientState::Grandpa(state) = client_state.clone() {
-            // 根据client state的类型对应的客户端的类型来选择执行
-            // if client state is grandpa client run this code
-
-            let src_chain_websocket_url = self
-                .src_chain()
-                .websocket_url()
-                .map_err(|e| ForeignClientError::websocket_url_error(e))?;
-
-            let dst_chain_websocket_url = self
-                .dst_chain()
-                .websocket_url()
-                .map_err(|e| ForeignClientError::websocket_url_error(e))?;
-
-            let result = self
-                .src_chain()
-                .update_mmr_root(src_chain_websocket_url, dst_chain_websocket_url)
-                .map_err(|e| ForeignClientError::update_mmr_error(e))?;
-        }
-
-        */
-
-<<<<<<< HEAD
-        let client_state = match client_state {
-            #[cfg(any(test, feature = "mocks"))]
-            AnyClientState::Mock(_) => todo!(),
-            AnyClientState::Tendermint(client_state) => AnyClientState::Tendermint(client_state),
-            AnyClientState::Grandpa(client_state) => {
-                let mut mmr_root_height = client_state.latest_commitment.block_number;
-                let mut temp_client_state = AnyClientState::Grandpa(client_state);
-                let result = loop {
-                    if mmr_root_height < target_height.revision_height() as u32 {
-                        info!(
-                            "mmr_root_height: {}, target_height: {}",
-                            mmr_root_height, target_height
-                        );
-                        thread::sleep(Duration::from_millis(500));
-                        // Get the latest client state on destination.
-                        let (client_state, _) = self
-                            .dst_chain()
-                            .query_client_state(
-                                QueryClientStateRequest {
-                                    client_id: self.id.clone(),
-                                    height: QueryHeight::Latest,
-                                },
-                                IncludeProof::No,
-                            ) // todo
-                            .map_err(|e| {
-                                ForeignClientError::client_create(
-                                    self.dst_chain.id(),
-                                    "failed querying client state on dst chain".to_string(),
-                                    e,
-                                )
-                            })?;
-
-                        mmr_root_height = match client_state.clone() {
-                            AnyClientState::Grandpa(state) => state.latest_commitment.block_number,
-                            _ => unreachable!(),
-                        };
-                        temp_client_state = client_state;
-                    } else {
-                        break temp_client_state;
-                    }
-                };
-                result
-            }
-        };
-=======
-        // let client_state = match client_state {
-        //     #[cfg(any(test, feature = "mocks"))]
-        //     AnyClientState::Mock(client_state) => AnyClientState::Mock(client_state),
-        //     AnyClientState::Tendermint(client_state) => AnyClientState::Tendermint(client_state),
-        //     AnyClientState::Grandpa(client_state) => {
-        //         let mut mmr_root_height = client_state.latest_commitment.block_number;
-        //         let mut temp_client_state = AnyClientState::Grandpa(client_state);
-        //         let result = loop {
-        //             if mmr_root_height < target_height.revision_height as u32 {
-        //                 info!(
-        //                     "mmr_root_height: {}, target_height: {}",
-        //                     mmr_root_height, target_height
-        //                 );
-        //                 thread::sleep(Duration::from_millis(500));
-        //                 // Get the latest client state on destination.
-        //                 let client_state = self
-        //                     .dst_chain()
-        //                     .query_client_state(&self.id, Height::default())
-        //                     .map_err(|e| {
-        //                         ForeignClientError::client_create(
-        //                             self.dst_chain.id(),
-        //                             "failed querying client state on dst chain".to_string(),
-        //                             e,
-        //                         )
-        //                     })?;
-
-        //                 mmr_root_height = match client_state.clone() {
-        //                     AnyClientState::Grandpa(state) => state.latest_commitment.block_number,
-        //                     _ => unreachable!(),
-        //                 };
-        //                 temp_client_state = client_state;
-        //             } else {
-        //                 break temp_client_state;
-        //             }
-        //         };
-        //         result
-        //     }
-        // };
->>>>>>> a04e670e
-
+       
         let trusted_height = match maybe_trusted_height {
             Some(trusted_height) => {
                 self.validate_trusted_height(trusted_height, &client_state)?;
@@ -1249,7 +1109,6 @@
                     e,
                 )
             })?;
-        // tracing::trace!(target:"ibc-rs","[build_update_client_with_trusted] build header : {:?}",header);
 
         let signer = self.dst_chain().get_signer().map_err(|e| {
             ForeignClientError::client_update(
@@ -1323,14 +1182,10 @@
             QueryHeight::Specific(height) => height,
         };
 
-<<<<<<< HEAD
+
         let new_msgs =
             self.wait_and_build_update_client_with_trusted(target_height, trusted_height)?;
-=======
-        let new_msgs = self.build_update_client_with_trusted(h, trusted_height)?;
-        // tracing::trace!(target:"ibc-rs","[build_update_client_and_send] new_msgs : {:?}",new_msgs);
-
->>>>>>> a04e670e
+            
         if new_msgs.is_empty() {
             return Err(ForeignClientError::client_already_up_to_date(
                 self.id.clone(),
