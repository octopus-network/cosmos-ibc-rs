--- conflicted
+++ resolved
@@ -919,7 +919,8 @@
         );
 
         // if grandpa client state process this code
-/*        if let AnyClientState::Grandpa(state) = client_state.clone() {
+        /*
+        if let AnyClientState::Grandpa(state) = client_state.clone() {
             // 根据client state的类型对应的客户端的类型来选择执行
             // if client state is grandpa client run this code
 
@@ -930,13 +931,11 @@
             let result = self
                 .src_chain()
                 .update_mmr_root(src_chain_websocket_url, dst_chain_websocket_url)
-<<<<<<< HEAD
                 .map_err(|e| ForeignClientError::update_mmr_error(e))?;
         }
-=======
-                .unwrap();
-        }*/
->>>>>>> 9257e507
+
+        }
+        */
 
         let client_state = match client_state {
             // #[cfg(any(test, feature = "mocks"))]
