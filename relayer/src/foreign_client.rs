--- conflicted
+++ resolved
@@ -569,13 +569,10 @@
                 )
             })?
             .wrap_any();
-<<<<<<< HEAD
         tracing::info!(
             "In foreign_client: [build_create_client] >> client_state: {:?}",
             client_state
         );
-=======
->>>>>>> cc70de27
 
         let consensus_state = self
             .src_chain
@@ -593,26 +590,20 @@
             })?
             .wrap_any();
 
-<<<<<<< HEAD
         tracing::info!(
             "In foreign_client: [build_create_client] >> consensus_state: {:?}",
             consensus_state
         );
 
-=======
->>>>>>> cc70de27
         //TODO Get acct_prefix
         let msg = MsgCreateAnyClient::new(client_state, consensus_state, signer)
             .map_err(ForeignClientError::client)?;
 
-<<<<<<< HEAD
         tracing::info!(
             "In foreign_client: [build_create_client] >>  MsyCreateAnyClient: {:?}",
             msg
         );
 
-=======
->>>>>>> cc70de27
         Ok(msg)
     }
 
@@ -942,7 +933,6 @@
             // #[cfg(any(test, feature = "mocks"))]
             // AnyClientState::Mock(client_state) => AnyClientState::Mock(client_state),
             AnyClientState::Tendermint(client_state) => AnyClientState::Tendermint(client_state),
-<<<<<<< HEAD
             AnyClientState::Grandpa(client_state) => AnyClientState::Grandpa(client_state),
             // AnyClientState::Grandpa(client_state) => {
             //     let mut mmr_root_height = client_state.latest_commitment.block_number;
@@ -978,41 +968,6 @@
             //     result
             // }
             _ => todo!(),
-=======
-            AnyClientState::Grandpa(client_state) => {
-                let mut mmr_root_height = client_state.latest_commitment.block_number;
-                let mut temp_client_state = AnyClientState::Grandpa(client_state);
-                let result = loop {
-                    if mmr_root_height < target_height.revision_height as u32 {
-                        info!(
-                            "mmr_root_height: {}, target_height: {}",
-                            mmr_root_height, target_height
-                        );
-                        thread::sleep(Duration::from_millis(500));
-                        // Get the latest client state on destination.
-                        let client_state = self
-                            .dst_chain()
-                            .query_client_state(&self.id, Height::default())
-                            .map_err(|e| {
-                                ForeignClientError::client_create(
-                                    self.dst_chain.id(),
-                                    "failed querying client state on dst chain".to_string(),
-                                    e,
-                                )
-                            })?;
-
-                        mmr_root_height = match client_state.clone() {
-                            AnyClientState::Grandpa(state) => state.latest_commitment.block_number,
-                            _ => unreachable!(),
-                        };
-                        temp_client_state = client_state;
-                    } else {
-                        break temp_client_state;
-                    }
-                };
-                result
-            }
->>>>>>> cc70de27
         };
         tracing::trace!(target:"ibc-rs","[build_update_client_with_trusted] client_state : {:?}",client_state);
 
