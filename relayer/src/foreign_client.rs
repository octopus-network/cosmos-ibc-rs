--- conflicted
+++ resolved
@@ -506,15 +506,10 @@
     }
 
     /// Lower-level interface for preparing a message to create a client.
-<<<<<<< HEAD
-    pub fn build_create_client(&self) -> Result<MsgCreateAnyClient, ForeignClientError> {
-        tracing::info!("In foreign_client: [build_create_client]");
-=======
     pub fn build_create_client(
         &self,
         params: &CreateParams,
     ) -> Result<MsgCreateAnyClient, ForeignClientError> {
->>>>>>> 1448a2bb
         // Get signer
         let signer = self.dst_chain.get_signer().map_err(|e| {
             ForeignClientError::client_create(
@@ -615,18 +610,11 @@
     }
 
     /// Returns the identifier of the newly created client.
-<<<<<<< HEAD
-    pub fn build_create_client_and_send(&self) -> Result<IbcEvent, ForeignClientError> {
-        tracing::info!("In foreign_client: [build_create_client_and_send]");
-
-        let new_msg = self.build_create_client()?;
-=======
     pub fn build_create_client_and_send(
         &self,
         params: &CreateParams,
     ) -> Result<IbcEvent, ForeignClientError> {
         let new_msg = self.build_create_client(params)?;
->>>>>>> 1448a2bb
 
         let res = self
             .dst_chain
@@ -652,21 +640,12 @@
 
     /// Sends the client creation transaction & subsequently sets the id of this ForeignClient
     fn create(&mut self) -> Result<(), ForeignClientError> {
-<<<<<<< HEAD
-        tracing::info!("In foreign_client: [create]");
-
-        let event = self.build_create_client_and_send().map_err(|e| {
-            error!("[{}]  failed CreateClient: {}", self, e);
-            e
-        })?;
-=======
         let event = self
             .build_create_client_and_send(&CreateParams::default())
             .map_err(|e| {
                 error!("[{}]  failed CreateClient: {}", self, e);
                 e
             })?;
->>>>>>> 1448a2bb
 
         self.id = extract_client_id(&event)?.clone();
         info!("🍭 [{}]  => {:#?}\n", self, event);
@@ -897,20 +876,7 @@
         target_height: Height,
         trusted_height: Height,
     ) -> Result<Vec<Any>, ForeignClientError> {
-<<<<<<< HEAD
-        info!("foreign_client: [build_update_client_with_trusted]");
-
-        // Wait for source chain to reach `target_height`
-        while self.src_chain().query_latest_height().map_err(|e| {
-            ForeignClientError::client_create(
-                self.src_chain.id(),
-                "failed fetching src chain latest height with error".to_string(),
-                e,
-            )
-        })? < target_height
-        {
-            thread::sleep(Duration::from_millis(200))
-=======
+
         let latest_height = || {
             self.src_chain().query_latest_height().map_err(|e| {
                 ForeignClientError::client_create(
@@ -924,7 +890,6 @@
         // Wait for source chain to reach `target_height`
         while latest_height()? < target_height {
             thread::sleep(Duration::from_millis(100))
->>>>>>> 1448a2bb
         }
 
         // Get the latest client state on destination.
