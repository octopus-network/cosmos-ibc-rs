--- conflicted
+++ resolved
@@ -528,7 +528,6 @@
             tracing::info!("in connection: [handshake] >> chain_id: {:?}, dst_connection_id = {:?}", self.dst_chain(), dst_connection_id);
 
             // Continue loop if query error
-<<<<<<< HEAD
             let a_connection = a_chain.query_connection(&src_connection_id, Height::zero());
             tracing::info!("in connection: [handshake] >> a_connection: {:?}", a_connection);
             if a_connection.is_err() {
@@ -536,13 +535,6 @@
             }
             let b_connection = b_chain.query_connection(&dst_connection_id, Height::zero());
             tracing::info!("in connection: [handshake] >> b_connection: {:?}", b_connection);
-=======
-            let a_connection = a_chain.query_connection(src_connection_id, Height::zero());
-            if a_connection.is_err() {
-                continue;
-            }
-            let b_connection = b_chain.query_connection(dst_connection_id, Height::zero());
->>>>>>> 8d4d73bf
             if b_connection.is_err() {
                 continue;
             }
