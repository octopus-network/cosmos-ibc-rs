--- conflicted
+++ resolved
@@ -17,22 +17,9 @@
 use octopusxt::MyConfig;
 use octopusxt::SubstrateNodeTemplateExtrinsicParams;
 use subxt::{
-<<<<<<< HEAD
-    Client, ClientBuilder, Error as SubstrateError,
-    PairSigner, SignedCommitment, rpc::Subscription
-};
-
-
-
-use ibc::clients::ics10_grandpa::help::{self, MmrRoot};
-use ibc::core::ics02_client::height::Height;
-use ibc::core::ics24_host::identifier::ChainId;
-use ibc::events::IbcEvent;
-=======
     BlockNumber, Client, ClientBuilder, Error as SubstrateError, PairSigner, SignedCommitment,
 };
 use tendermint_rpc::{event::Event as RpcEvent, Url};
->>>>>>> 6b8c18be
 
 use crate::error::Error as RelayError;
 use crate::util::{
@@ -155,7 +142,7 @@
     node_addr: Url,
 
     /// beefy subscription
-    subscription: Option<Subscription<SignedCommitment>>,
+    subscription: Option<SignedCommitment>,
 
     /// Tokio runtime
     rt: Arc<TokioRuntime>,
@@ -500,10 +487,7 @@
         Ok(())
     }
     /// Subscribe beefy msg
-<<<<<<< HEAD
-    pub async fn subscribe_beefy(
-        &self,
-    ) -> Result<Subscription<SignedCommitment>, Box<dyn std::error::Error>> {
+    pub async fn subscribe_beefy(&self) -> Result<SignedCommitment, Box<dyn std::error::Error>> {
         tracing::info!("In call_ibc: [subscribe_beefy_justifications]");
         let api = self.client.clone()
             .to_runtime_api::<RuntimeApi<MyConfig, SubstrateNodeTemplateExtrinsicParams<MyConfig>>>();
@@ -511,21 +495,6 @@
         let sub = api.client.rpc().subscribe_beefy_justifications().await?;
 
         Ok(sub)
-=======
-    pub async fn subscribe_beefy(&self) -> Result<SignedCommitment, Box<dyn std::error::Error>> {
-        tracing::info!(target:"ibc-rs","in beefy monitor: [subscribe_beefy]");
-        let api = self
-            .client
-            .clone()
-            .to_runtime_api::<RuntimeApi<MyConfig, SubstrateNodeTemplateExtrinsicParams<MyConfig>>>(
-            );
-
-        let mut sub = api.client.rpc().subscribe_beefy_justifications().await?;
-
-        let raw = sub.next().await.unwrap().unwrap();
-
-        Ok(raw)
->>>>>>> 6b8c18be
     }
 
     pub async fn build_header(&self, raw_sc: SignedCommitment) -> Result<Header, RelayError> {
