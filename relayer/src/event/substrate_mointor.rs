--- conflicted
+++ resolved
@@ -317,37 +317,34 @@
                     tracing::info!("In substrate_mointor: [run_loop] >> raw_event error: {:?}", err);
                     continue;
                 }
-<<<<<<< HEAD
-                let raw_event = raw_event.unwrap();
-                tracing::info!("in substrate_monitor: [run_loop] >> raw_event : {:?}", raw_event);
-                match raw_event.variant.as_str() {
-                    "CreateClient" | "UpdateClient" |
-                    "ClientMisbehaviour" | "OpenInitConnection" |
-                    "OpenTryConnection" | "OpenAckConnection" |
-                    "OpenConfirmConnection" | "OpenInitChannel" |
-                    "OpenTryChannel" | "OpenAckChannel" |
-                    "OpenConfirmChannel" | "CloseInitChannel" |
-                    "CloseConfirmChannel" | "SendPacket" |
-                    "ReceivePacket" | "WriteAcknowledgement" |
-                    "AcknowledgePacket" | "TimeoutPacket" |
-                    "TimeoutOnClosePacket" | "Empty" |
-                    "ChainError" | "ExtrinsicSuccess"
-                     => {
-                        let height = get_latest_height(client.clone()).await; // Todo: Do not query for latest height every time
-                        let batch_event = from_raw_event_to_batch_event(raw_event, chain_id.clone(), height).await;
-                        process_batch_for_substrate(send_batch.clone(), batch_event).await.unwrap_or_else(|e| {
-                                    error!("[{}] {}", chain_id.clone(), e);
-                        });
-                    }
-                    _ => continue,
-                }
-
-=======
+//                 let raw_event = raw_event.unwrap();
+//                 tracing::info!("in substrate_monitor: [run_loop] >> raw_event : {:?}", raw_event);
+//                 match raw_event.variant.as_str() {
+//                     "CreateClient" | "UpdateClient" |
+//                     "ClientMisbehaviour" | "OpenInitConnection" |
+//                     "OpenTryConnection" | "OpenAckConnection" |
+//                     "OpenConfirmConnection" | "OpenInitChannel" |
+//                     "OpenTryChannel" | "OpenAckChannel" |
+//                     "OpenConfirmChannel" | "CloseInitChannel" |
+//                     "CloseConfirmChannel" | "SendPacket" |
+//                     "ReceivePacket" | "WriteAcknowledgement" |
+//                     "AcknowledgePacket" | "TimeoutPacket" |
+//                     "TimeoutOnClosePacket" | "Empty" |
+//                     "ChainError" | "ExtrinsicSuccess"
+//                      => {
+//                         let height = get_latest_height(client.clone()).await; // Todo: Do not query for latest height every time
+//                         let batch_event = from_raw_event_to_batch_event(raw_event, chain_id.clone(), height).await;
+//                         process_batch_for_substrate(send_batch.clone(), batch_event).await.unwrap_or_else(|e| {
+//                                     error!("[{}] {}", chain_id.clone(), e);
+//                         });
+//                     }
+//                     _ => continue,
+//                 }
+//
 
                 tokio::spawn(async move {
                     handle_single_event(raw_event.unwrap(), _client, _chain_id, _send_batch).await;
                 });
->>>>>>> 8b997647
             }
             Next::Continue
         };
@@ -460,24 +457,13 @@
     })
 }
 
-// use calls::ibc::{
-//     NewBlockEvent,
-//     CreateClientEvent, OpenInitConnectionEvent, UpdateClientEvent, ClientMisbehaviourEvent,
-//     OpenTryConnectionEvent, OpenAckConnectionEvent, OpenConfirmConnectionEvent,
-//     OpenInitChannelEvent, OpenTryChannelEvent, OpenAckChannelEvent,
-//     OpenConfirmChannelEvent,  CloseInitChannelEvent, CloseConfirmChannelEvent,
-//     SendPacketEvent, ReceivePacketEvent, WriteAcknowledgementEvent,
-//     AcknowledgePacketEvent, TimeoutPacketEvent, TimeoutOnClosePacketEvent,
-//     EmptyEvent, ChainErrorEvent,
-// };
-
 use codec::Decode;
 
 /// Subscribe Events
 async fn subscribe_events(
     client: Client<ibc_node::DefaultConfig>,
 )  -> core::result::Result<RawEvent, SubstrateError> {
-    tracing::info!("In substrate_mointor: [subscribe_events]");
+    tracing::info!("In substrate_monitor: [subscribe_events]");
 
     let api = client.to_runtime_api::<ibc_node::RuntimeApi<ibc_node::DefaultConfig>>();
     let sub = api.client.rpc().subscribe_events().await?;
@@ -497,7 +483,7 @@
     match variant.as_str() {
         "CreateClient" => {
             let event  = <ibc_node::ibc::events::CreateClient as codec::Decode>::decode(&mut &raw_event.data[..]).unwrap();
-            tracing::info!("In substrate: [subscribe_events] >> CreateClient Event");
+            tracing::info!("In substrate_monitor: [subscribe_events] >> CreateClient Event");
 
             // let height = event.height;
             let height = event.0;
@@ -525,7 +511,7 @@
         },
         "UpdateClient" => {
             let event = <ibc_node::ibc::events::UpdateClient as codec::Decode>::decode(&mut &raw_event.data[..]).unwrap();
-            tracing::info!("In substrate: [subscribe_events] >> UpdateClient Event");
+            tracing::info!("In substrate_monitor: [subscribe_events] >> UpdateClient Event");
 
             // let height = event.height;
             let height = event.0;
@@ -554,7 +540,7 @@
         },
         "ClientMisbehaviour" => {
             let event = <ibc_node::ibc::events::ClientMisbehaviour as codec::Decode>::decode(&mut &raw_event.data[..]).unwrap();
-            tracing::info!("In substrate: [subscribe_events] >> ClientMisbehaviour Event");
+            tracing::info!("In substrate_monitor: [subscribe_events] >> ClientMisbehaviour Event");
 
             // let height = event.height;
             let height = event.0;
@@ -583,7 +569,7 @@
         },
         "OpenInitConnection" => {
             let event = <ibc_node::ibc::events::OpenInitConnection as codec::Decode>::decode(&mut &raw_event.data[..]).unwrap();
-            tracing::info!("In substrate: [subscribe_events] >> OpenInitConnection Event");
+            tracing::info!("In substrate_monitor: [subscribe_events] >> OpenInitConnection Event");
 
             // let height = event.height;
             let height = event.0;
@@ -613,7 +599,7 @@
         },
         "OpenTryConnection" => {
             let event = <ibc_node::ibc::events::OpenTryConnection as codec::Decode>::decode(&mut &raw_event.data[..]).unwrap();
-            tracing::info!("In substrate: [subscribe_events] >> OpenTryConnection Event");
+            tracing::info!("In substrate_monitor: [subscribe_events] >> OpenTryConnection Event");
 
             // let height = event.height;
             let height = event.0;
@@ -643,7 +629,7 @@
         },
         "OpenAckConnection" => {
             let event = <ibc_node::ibc::events::OpenAckConnection as codec::Decode>::decode(&mut &raw_event.data[..]).unwrap();
-            tracing::info!("In substrate: [subscribe_events] >> OpenAckConnection Event");
+            tracing::info!("In substrate_monitor: [subscribe_events] >> OpenAckConnection Event");
 
             // let height = event.height;
             let height = event.0;
@@ -673,7 +659,7 @@
         },
         "OpenConfirmConnection" => {
             let event = <ibc_node::ibc::events::OpenConfirmConnection as codec::Decode>::decode(&mut &raw_event.data[..]).unwrap();
-            tracing::info!("In substrate: [subscribe_events] >> OpenConfirmConnection Event");
+            tracing::info!("In substrate_monitor: [subscribe_events] >> OpenConfirmConnection Event");
 
 
             // let height = event.height;
@@ -705,7 +691,7 @@
 
         "OpenInitChannel" => {
             let event = <ibc_node::ibc::events::OpenInitChannel as codec::Decode>::decode(&mut &raw_event.data[..]).unwrap();
-            tracing::info!("In substrate: [subscribe_events] >> OpenInitChannel Event");
+            tracing::info!("In substrate_monitor: [subscribe_events] >> OpenInitChannel Event");
 
             // let height = event.height;
             let height = event.0;
@@ -738,7 +724,7 @@
         }
         "OpenTryChannel" => {
             let event = <ibc_node::ibc::events::OpenTryChannel as codec::Decode>::decode(&mut &raw_event.data[..]).unwrap();
-            tracing::info!("In substrate: [subscribe_events] >> OpenTryChannel Event");
+            tracing::info!("In substrate_monitor: [subscribe_events] >> OpenTryChannel Event");
 
             // let height = event.height;
             let height = event.0;
@@ -771,7 +757,7 @@
         }
         "OpenAckChannel" => {
             let event = <ibc_node::ibc::events::OpenAckChannel as codec::Decode>::decode(&mut &raw_event.data[..]).unwrap();
-            tracing::info!("In substrate: [subscribe_events] >> OpenAckChannel Event");
+            tracing::info!("In substrate_monitor: [subscribe_events] >> OpenAckChannel Event");
 
             // let height = event.height;
             let height = event.0;
@@ -804,7 +790,7 @@
         }
         "OpenConfirmChannel" => {
             let event = <ibc_node::ibc::events::OpenConfirmChannel as codec::Decode>::decode(&mut &raw_event.data[..]).unwrap();
-            tracing::info!("In substrate: [subscribe_events] >> OpenConfirmChannel Event");
+            tracing::info!("In substrate_monitor: [subscribe_events] >> OpenConfirmChannel Event");
 
             // let height = event.height;
             let height = event.0;
@@ -837,7 +823,7 @@
         }
         "CloseInitChannel" => {
             let event = <ibc_node::ibc::events::CloseInitChannel as codec::Decode>::decode(&mut &raw_event.data[..]).unwrap();
-            tracing::info!("In substrate: [subscribe_events] >> CloseInitChannel Event");
+            tracing::info!("In substrate_monitor: [subscribe_events] >> CloseInitChannel Event");
 
             // let height = event.height;
             let height = event.0;
@@ -870,7 +856,8 @@
         }
         "CloseConfirmChannel" => {
             let event = <ibc_node::ibc::events::CloseConfirmChannel as codec::Decode>::decode(&mut &raw_event.data[..]).unwrap();
-            tracing::info!("In substrate: [subscribe_events] >> CloseConfirmChannel Event");
+            tracing::info!("In substrate_monitor: [subscribe_events] >> CloseConfirmChannel Event");
+
             // let height = event.height;
             let height = event.0;
             // let port_id = event.port_id;
@@ -903,7 +890,7 @@
         }
         "SendPacket" => {
             let event = <ibc_node::ibc::events::SendPacket as codec::Decode>::decode(&mut &raw_event.data[..]).unwrap();
-            tracing::info!("In substrate: [substrate_events] >> SendPacket Event");
+            tracing::info!("In substrate_monitor: [substrate_events] >> SendPacket Event");
 
             // let height = event.height;
             let height = event.0;
@@ -922,7 +909,8 @@
         }
         "ReceivePacket" => {
             let event = <ibc_node::ibc::events::ReceivePacket as codec::Decode>::decode(&mut &raw_event.data[..]).unwrap();
-            tracing::info!("In substrate: [substrate_events] >> ReceivePacket Event");
+            tracing::info!("In substrate_monitor: [substrate_events] >> ReceivePacket Event");
+
             // let height = event.height;
             let height = event.0;
             // let packet = event.packet;
@@ -941,7 +929,7 @@
         }
         "WriteAcknowledgement" => {
             let event = <ibc_node::ibc::events::WriteAcknowledgement as codec::Decode>::decode(&mut &raw_event.data[..]).unwrap();
-            tracing::info!("In substrate: [substrate_events] >> WriteAcknowledgement Event");
+            tracing::info!("In substrate_monitor: [substrate_events] >> WriteAcknowledgement Event");
 
             // let height = event.height;
             let height = event.0;
@@ -965,7 +953,7 @@
         }
         "AcknowledgePacket" => {
             let event = <ibc_node::ibc::events::AcknowledgePacket as codec::Decode>::decode(&mut &raw_event.data[..]).unwrap();
-            tracing::info!("In substrate: [substrate_events] >> AcknowledgePacket Event");
+            tracing::info!("In substrate_monitor: [substrate_events] >> AcknowledgePacket Event");
 
             // let height = event.height;
             let height = event.0;
@@ -985,7 +973,7 @@
         }
         "TimeoutPacket" => {
             let event = <ibc_node::ibc::events::TimeoutPacket as codec::Decode>::decode(&mut &raw_event.data[..]).unwrap();
-            tracing::info!("In substrate: [substrate_events] >> TimeoutPacket Event");
+            tracing::info!("In substrate_monitor: [substrate_events] >> TimeoutPacket Event");
 
             // let height = event.height;
             let height = event.0;
@@ -1005,7 +993,7 @@
         }
         "TimeoutOnClosePacket" => {
             let event = <ibc_node::ibc::events::TimeoutOnClosePacket as codec::Decode>::decode(&mut &raw_event.data[..]).unwrap();
-            tracing::info!("In substrate: [substrate_events] >> TimeoutOnClosePacket Event");
+            tracing::info!("In substrate_monitor: [substrate_events] >> TimeoutOnClosePacket Event");
 
             // let height = event.height;
             let height = event.0;
@@ -1025,7 +1013,7 @@
         }
         "Empty" => {
             let event =  <ibc_node::ibc::events::Empty as codec::Decode>::decode(&mut &raw_event.data[..]).unwrap();
-            tracing::info!("in substrate: [substrate_events] >> Empty Event");
+            tracing::info!("in substrate_monitor: [substrate_events] >> Empty Event");
 
             let data = String::from_utf8(event.0).unwrap();
 
@@ -1039,7 +1027,7 @@
         }
         "ChainError" => {
             let event =  <ibc_node::ibc::events::ChainError as codec::Decode>::decode(&mut &raw_event.data[..]).unwrap();
-            tracing::info!("in substrate: [substrate_events] >> ChainError Event");
+            tracing::info!("in substrate_monitor: [substrate_events] >> ChainError Event");
 
             let data = String::from_utf8(event.0).unwrap();
 
@@ -1053,7 +1041,7 @@
         }
         "ExtrinsicSuccess" => {
             let event = <ibc_node::system::events::ExtrinsicSuccess as codec::Decode>::decode(&mut &raw_event.data[..]).unwrap();
-            tracing::info!("In substrate: [subscribe_events] >> ExtrinsicSuccess Event");
+            tracing::info!("In substrate_monitor: [subscribe_events] >> ExtrinsicSuccess Event");
 
             let event = IbcEvent::NewBlock(ibc::ics02_client::events::NewBlock{
                 height: Height::new(0, height)  // Todo: to set revision_number
@@ -1066,7 +1054,6 @@
             }
         }
         _ =>  {
-            // tracing::info!("In substrate: [from_raw_event_to_batch_event]: unknown event");
 
             EventBatch {
                 height: Height::new(0, height),  // Todo: to set revision_number
@@ -1100,21 +1087,21 @@
             header.number as u64
         },
         Ok(None) => {
-            tracing::info!("In Substrate: [get_latest_height] >> None");
+            tracing::info!("In substrate_monitor: [get_latest_height] >> None");
             0
         },
         Err(err) =>  {
-            tracing::info!(" In substrate: [get_latest_height] >> error: {:?} ", err);
+            tracing::info!(" In substrate_monitor: [get_latest_height] >> error: {:?} ", err);
             0
         },
     };
-    tracing::info!("In Substrate: [get_latest_height] >> height: {:?}", height);
+    tracing::info!("In substrate_monitor: [get_latest_height] >> height: {:?}", height);
     height
 }
 
 async fn handle_single_event(raw_event: RawEvent, client: Client<ibc_node::DefaultConfig>,
                              chain_id: ChainId, send_batch: channel::Sender<Result<EventBatch>>) {
-    tracing::info!("in substrate_mointor: [run_loop] >> raw_event : {:?}", raw_event);
+    tracing::info!("in substrate_monitor: [run_loop] >> raw_event : {:?}", raw_event);
     let height = get_latest_height(client).await; // Todo: Do not query for latest height every time
     let batch_event = from_raw_event_to_batch_event(raw_event, chain_id.clone(), height);
     process_batch_for_substrate(send_batch.clone(), batch_event).unwrap_or_else(|e| {
