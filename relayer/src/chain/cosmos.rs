--- conflicted
+++ resolved
@@ -40,26 +40,6 @@
 use ibc::core::ics02_client::client_consensus::{
     AnyConsensusState, AnyConsensusStateWithHeight, QueryClientEventRequest,
 };
-<<<<<<< HEAD
-use ibc::ics02_client::client_state::{AnyClientState, IdentifiedAnyClientState};
-use ibc::ics02_client::client_type::ClientType;
-use ibc::ics02_client::events as ClientEvents;
-use ibc::ics03_connection::connection::{ConnectionEnd, IdentifiedConnectionEnd};
-use ibc::ics03_connection::version::Version;
-use ibc::ics04_channel::channel::{ChannelEnd, IdentifiedChannelEnd, QueryPacketEventDataRequest};
-use ibc::ics04_channel::events as ChannelEvents;
-use ibc::ics04_channel::packet::{PacketMsgType, Sequence};
-use ibc::ics07_tendermint::client_state::{AllowUpdate, ClientState};
-use ibc::ics07_tendermint::consensus_state::ConsensusState as TMConsensusState;
-use ibc::ics07_tendermint::header::Header as TmHeader;
-use ibc::ics23_commitment::commitment::CommitmentPrefix;
-use ibc::ics23_commitment::merkle::convert_tm_to_ics_merkle_proof;
-use ibc::ics24_host::identifier::{ChainId, ChannelId, ClientId, ConnectionId, PortId};
-use ibc::ics24_host::Path::ClientConsensusState as ClientConsensusPath;
-use ibc::ics24_host::Path::ClientState as ClientStatePath;
-use ibc::ics24_host::{ClientUpgradePath, Path, IBC_QUERY_PATH, SDK_UPGRADE_QUERY_PATH};
-use ibc::proofs::Proofs;
-=======
 use ibc::core::ics02_client::client_state::{AnyClientState, IdentifiedAnyClientState};
 use ibc::core::ics02_client::client_type::ClientType;
 use ibc::core::ics02_client::error::Error as ClientError;
@@ -76,7 +56,6 @@
 use ibc::core::ics24_host::{ClientUpgradePath, Path, IBC_QUERY_PATH, SDK_UPGRADE_QUERY_PATH};
 use ibc::events::{from_tx_response_event, IbcEvent};
 use ibc::query::QueryBlockRequest;
->>>>>>> 1448a2bb
 use ibc::query::{QueryTxHash, QueryTxRequest};
 use ibc::signer::Signer;
 use ibc::Height as ICSHeight;
@@ -102,11 +81,6 @@
     QueryClientConnectionsRequest, QueryConnectionsRequest,
 };
 
-<<<<<<< HEAD
-use crate::connection::ConnectionMsgType;
-use crate::error::Error;
-=======
->>>>>>> 1448a2bb
 use crate::event::monitor::{EventMonitor, EventReceiver};
 use crate::keyring::{KeyEntry, KeyRing};
 use crate::light_client::tendermint::LightClient as TmLightClient;
@@ -1320,11 +1294,6 @@
         let client_state = self
             .query(ClientStatePath(client_id.clone()), height, false)
             .and_then(|v| AnyClientState::decode_vec(&v.value).map_err(Error::decode))?;
-<<<<<<< HEAD
-        // let client_state = downcast!(client_state.clone() => AnyClientState::Tendermint)
-        //     .ok_or_else(|| Error::client_state_type(format!("{:?}", client_state)))?;
-=======
->>>>>>> 1448a2bb
 
         Ok(client_state)
     }
@@ -1346,13 +1315,6 @@
         let client_state = AnyClientState::decode_vec(&upgraded_client_state_raw)
             .map_err(Error::conversion_from_any)?;
 
-<<<<<<< HEAD
-        // let client_type = client_state.client_type();
-        // let tm_client_state = downcast!(client_state => AnyClientState::Tendermint)
-        //     .ok_or_else(|| Error::client_type_mismatch(ClientType::Tendermint, client_type))?;
-
-=======
->>>>>>> 1448a2bb
         Ok((client_state, proof))
     }
 
@@ -1374,15 +1336,6 @@
         let consensus_state = AnyConsensusState::decode_vec(&upgraded_consensus_state_raw)
             .map_err(Error::conversion_from_any)?;
 
-<<<<<<< HEAD
-        // let cs_client_type = consensus_state.client_type();
-        // let tm_consensus_state = downcast!(consensus_state => AnyConsensusState::Tendermint)
-        //     .ok_or_else(|| {
-        //         Error::consensus_state_type_mismatch(ClientType::Tendermint, cs_client_type)
-        //     })?;
-
-=======
->>>>>>> 1448a2bb
         Ok((consensus_state, proof))
     }
 
@@ -1430,13 +1383,6 @@
         let (consensus_state, _proof) =
             self.proven_client_consensus(&client_id, consensus_height, query_height)?;
 
-<<<<<<< HEAD
-        let consensus_state = self
-            .proven_client_consensus(&client_id, consensus_height, query_height)?
-            .0;
-        // Ok(AnyConsensusState::Tendermint(consensus_state))
-=======
->>>>>>> 1448a2bb
         Ok(consensus_state)
     }
 
@@ -2012,12 +1958,6 @@
 
         let client_state = AnyClientState::decode_vec(&res.value).map_err(Error::decode)?;
 
-<<<<<<< HEAD
-        // let client_state = downcast!(client_state.clone() => AnyClientState::Tendermint)
-        //     .ok_or_else(|| Error::client_state_type(format!("{:?}", client_state)))?;
-
-=======
->>>>>>> 1448a2bb
         Ok((
             client_state,
             res.proof.ok_or_else(Error::empty_response_proof)?,
@@ -2044,18 +1984,13 @@
 
         let consensus_state = AnyConsensusState::decode_vec(&res.value).map_err(Error::decode)?;
 
-<<<<<<< HEAD
-        // let consensus_state =
-        //     downcast!(consensus_state.clone() => AnyConsensusState::Tendermint)
-        //         .ok_or_else(|| Error::client_state_type(format!("{:?}", consensus_state)))?;
-=======
+
         if !matches!(consensus_state, AnyConsensusState::Tendermint(_)) {
             return Err(Error::consensus_state_type_mismatch(
                 ClientType::Tendermint,
                 consensus_state.client_type(),
             ));
         }
->>>>>>> 1448a2bb
 
         let proof = res.proof.ok_or_else(Error::empty_response_proof)?;
 
