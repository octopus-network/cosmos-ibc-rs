use alloc::sync::Arc;
use core::fmt::{self, Debug};

use crossbeam_channel as channel;
use serde::Serialize;

use ibc::{
    clients::ics10_grandpa::header::Header as GPheader,
    clients::ics10_grandpa::help::MmrRoot,
    core::{
        ics02_client::{
            client_consensus::{AnyConsensusState, AnyConsensusStateWithHeight},
            client_state::{AnyClientState, IdentifiedAnyClientState},
            events::UpdateClient,
            header::AnyHeader,
            misbehaviour::MisbehaviourEvidence,
        },
        ics03_connection::{
            connection::{ConnectionEnd, IdentifiedConnectionEnd},
            version::Version,
        },
        ics04_channel::{
            channel::{ChannelEnd, IdentifiedChannelEnd},
            packet::{PacketMsgType, Sequence},
        },
        ics23_commitment::{commitment::CommitmentPrefix, merkle::MerkleProof},
        ics24_host::identifier::{ChainId, ChannelId, ClientId, ConnectionId, PortId},
    },
    events::IbcEvent,
    proofs::Proofs,
    signer::Signer,
    Height,
};

use crate::{
    account::Balance,
    config::ChainConfig,
    connection::ConnectionMsgType,
    denom::DenomTrace,
    error::Error,
    event::beefy_monitor::BeefyResult,
    event::monitor::{EventBatch, Result as MonitorResult},
    keyring::KeyEntry,
};

use super::{
    client::ClientSettings,
    endpoint::{ChainStatus, HealthCheck},
    requests::{
        IncludeProof, QueryBlockRequest, QueryChannelClientStateRequest, QueryChannelRequest,
        QueryChannelsRequest, QueryClientConnectionsRequest, QueryClientStateRequest,
        QueryClientStatesRequest, QueryConnectionChannelsRequest, QueryConnectionRequest,
        QueryConnectionsRequest, QueryConsensusStateRequest, QueryConsensusStatesRequest,
        QueryHostConsensusStateRequest, QueryNextSequenceReceiveRequest,
        QueryPacketAcknowledgementRequest, QueryPacketAcknowledgementsRequest,
        QueryPacketCommitmentRequest, QueryPacketCommitmentsRequest, QueryPacketReceiptRequest,
        QueryTxRequest, QueryUnreceivedAcksRequest, QueryUnreceivedPacketsRequest,
        QueryUpgradedClientStateRequest, QueryUpgradedConsensusStateRequest,
    },
    tracking::TrackedMsgs,
};

use subxt::SignedCommitment;

mod base;
mod cache;
mod counting;

pub use base::BaseChainHandle;
pub use counting::CountingChainHandle;

pub type CachingChainHandle = cache::CachingChainHandle<BaseChainHandle>;
pub type CountingAndCachingChainHandle =
    cache::CachingChainHandle<CountingChainHandle<BaseChainHandle>>;

/// A pair of [`ChainHandle`]s.
#[derive(Clone)]
pub struct ChainHandlePair<ChainA: ChainHandle, ChainB: ChainHandle> {
    pub a: ChainA,
    pub b: ChainB,
}

impl<ChainA: ChainHandle, ChainB: ChainHandle> ChainHandlePair<ChainA, ChainB> {
    /// Swap the two handles.
    pub fn swap(self) -> ChainHandlePair<ChainB, ChainA> {
        ChainHandlePair {
            a: self.b,
            b: self.a,
        }
    }
}

impl<ChainA: ChainHandle, ChainB: ChainHandle> Debug for ChainHandlePair<ChainA, ChainB> {
    fn fmt(&self, f: &mut fmt::Formatter<'_>) -> fmt::Result {
        f.debug_struct("ChainHandlePair")
            .field("a", &self.a.id())
            .field("b", &self.b.id())
            .finish()
    }
}

pub type Subscription = channel::Receiver<Arc<MonitorResult<EventBatch>>>;
pub type BeefySubscription = channel::Receiver<Arc<BeefyResult<GPheader>>>;

pub type ReplyTo<T> = channel::Sender<Result<T, Error>>;
pub type Reply<T> = channel::Receiver<Result<T, Error>>;

pub fn reply_channel<T>() -> (ReplyTo<T>, Reply<T>) {
    channel::bounded(1)
}

/// Requests that a `ChainHandle` may send to a `ChainRuntime`.
#[derive(Clone, Debug)]
#[allow(clippy::large_enum_variant)]
pub enum ChainRequest {
    Shutdown {
        reply_to: ReplyTo<()>,
    },

    HealthCheck {
        reply_to: ReplyTo<HealthCheck>,
    },

    Subscribe {
        reply_to: ReplyTo<Subscription>,
    },

    SubscribeBeefy {
        reply_to: ReplyTo<BeefySubscription>,
    },

    SendMessagesAndWaitCommit {
        tracked_msgs: TrackedMsgs,
        reply_to: ReplyTo<Vec<IbcEvent>>,
    },

    SendMessagesAndWaitCheckTx {
        tracked_msgs: TrackedMsgs,
        reply_to: ReplyTo<Vec<tendermint_rpc::endpoint::broadcast::tx_sync::Response>>,
    },

    Config {
        reply_to: ReplyTo<ChainConfig>,
    },

    Signer {
        reply_to: ReplyTo<Signer>,
    },

    GetKey {
        reply_to: ReplyTo<KeyEntry>,
    },

    AddKey {
        key_name: String,
        key: KeyEntry,
        reply_to: ReplyTo<()>,
    },

    IbcVersion {
        reply_to: ReplyTo<Option<semver::Version>>,
    },

    QueryBalance {
        key_name: Option<String>,
        reply_to: ReplyTo<Balance>,
    },

    QueryDenomTrace {
        hash: String,
        reply_to: ReplyTo<DenomTrace>,
    },

    QueryApplicationStatus {
        reply_to: ReplyTo<ChainStatus>,
    },

    QueryClients {
        request: QueryClientStatesRequest,
        reply_to: ReplyTo<Vec<IdentifiedAnyClientState>>,
    },

    BuildHeader {
        trusted_height: Height,
        target_height: Height,
        client_state: AnyClientState,
        reply_to: ReplyTo<(AnyHeader, Vec<AnyHeader>)>,
    },

    BuildClientState {
        height: Height,
        settings: ClientSettings,
        reply_to: ReplyTo<AnyClientState>,
    },

    BuildConsensusState {
        trusted: Height,
        target: Height,
        client_state: AnyClientState,
        reply_to: ReplyTo<AnyConsensusState>,
    },

    BuildMisbehaviour {
        client_state: AnyClientState,
        update_event: UpdateClient,
        reply_to: ReplyTo<Option<MisbehaviourEvidence>>,
    },

    BuildConnectionProofsAndClientState {
        message_type: ConnectionMsgType,
        connection_id: ConnectionId,
        client_id: ClientId,
        height: Height,
        reply_to: ReplyTo<(Option<AnyClientState>, Proofs)>,
    },

    QueryClientState {
        request: QueryClientStateRequest,
        include_proof: IncludeProof,
        reply_to: ReplyTo<(AnyClientState, Option<MerkleProof>)>,
    },

    QueryClientConnections {
        request: QueryClientConnectionsRequest,
        reply_to: ReplyTo<Vec<ConnectionId>>,
    },

    QueryConsensusState {
        request: QueryConsensusStateRequest,
        include_proof: IncludeProof,
        reply_to: ReplyTo<(AnyConsensusState, Option<MerkleProof>)>,
    },

    QueryConsensusStates {
        request: QueryConsensusStatesRequest,
        reply_to: ReplyTo<Vec<AnyConsensusStateWithHeight>>,
    },

    QueryUpgradedClientState {
        request: QueryUpgradedClientStateRequest,
        reply_to: ReplyTo<(AnyClientState, MerkleProof)>,
    },

    QueryUpgradedConsensusState {
        request: QueryUpgradedConsensusStateRequest,
        reply_to: ReplyTo<(AnyConsensusState, MerkleProof)>,
    },

    QueryCommitmentPrefix {
        reply_to: ReplyTo<CommitmentPrefix>,
    },

    QueryCompatibleVersions {
        reply_to: ReplyTo<Vec<Version>>,
    },

    QueryConnection {
        request: QueryConnectionRequest,
        include_proof: IncludeProof,
        reply_to: ReplyTo<(ConnectionEnd, Option<MerkleProof>)>,
    },

    QueryConnections {
        request: QueryConnectionsRequest,
        reply_to: ReplyTo<Vec<IdentifiedConnectionEnd>>,
    },

    QueryConnectionChannels {
        request: QueryConnectionChannelsRequest,
        reply_to: ReplyTo<Vec<IdentifiedChannelEnd>>,
    },

    QueryChannels {
        request: QueryChannelsRequest,
        reply_to: ReplyTo<Vec<IdentifiedChannelEnd>>,
    },

    QueryChannel {
        request: QueryChannelRequest,
        include_proof: IncludeProof,
        reply_to: ReplyTo<(ChannelEnd, Option<MerkleProof>)>,
    },

    QueryChannelClientState {
        request: QueryChannelClientStateRequest,
        reply_to: ReplyTo<Option<IdentifiedAnyClientState>>,
    },

    QueryNextSequenceReceive {
        request: QueryNextSequenceReceiveRequest,
        include_proof: IncludeProof,
        reply_to: ReplyTo<(Sequence, Option<MerkleProof>)>,
    },

    BuildChannelProofs {
        port_id: PortId,
        channel_id: ChannelId,
        height: Height,
        reply_to: ReplyTo<Proofs>,
    },

    BuildPacketProofs {
        packet_type: PacketMsgType,
        port_id: PortId,
        channel_id: ChannelId,
        sequence: Sequence,
        height: Height,
        reply_to: ReplyTo<Proofs>,
    },

    QueryPacketCommitment {
        request: QueryPacketCommitmentRequest,
        include_proof: IncludeProof,
        reply_to: ReplyTo<(Vec<u8>, Option<MerkleProof>)>,
    },

    QueryPacketCommitments {
        request: QueryPacketCommitmentsRequest,
        reply_to: ReplyTo<(Vec<Sequence>, Height)>,
    },

    QueryPacketReceipt {
        request: QueryPacketReceiptRequest,
        include_proof: IncludeProof,
        reply_to: ReplyTo<(Vec<u8>, Option<MerkleProof>)>,
    },

    QueryUnreceivedPackets {
        request: QueryUnreceivedPacketsRequest,
        reply_to: ReplyTo<Vec<Sequence>>,
    },

    QueryPacketAcknowledgement {
        request: QueryPacketAcknowledgementRequest,
        include_proof: IncludeProof,
        reply_to: ReplyTo<(Vec<u8>, Option<MerkleProof>)>,
    },

    QueryPacketAcknowledgements {
        request: QueryPacketAcknowledgementsRequest,
        reply_to: ReplyTo<(Vec<Sequence>, Height)>,
    },

    QueryUnreceivedAcknowledgement {
        request: QueryUnreceivedAcksRequest,
        reply_to: ReplyTo<Vec<Sequence>>,
    },

    QueryPacketEventDataFromTxs {
        request: QueryTxRequest,
        reply_to: ReplyTo<Vec<IbcEvent>>,
    },

<<<<<<< HEAD
=======
    WebSocketUrl {
        reply_to: ReplyTo<String>,
    },

    UpdateMmrRoot {
        client_id: ClientId,
        header: GPheader,
        reply_to: ReplyTo<()>,
    },

>>>>>>> a04e670e
    QueryPacketEventDataFromBlocks {
        request: QueryBlockRequest,
        reply_to: ReplyTo<(Vec<IbcEvent>, Vec<IbcEvent>)>,
    },

    QueryHostConsensusState {
        request: QueryHostConsensusStateRequest,
        reply_to: ReplyTo<AnyConsensusState>,
    },
}

pub trait ChainHandle: Clone + Send + Sync + Serialize + Debug + 'static {
    fn new(chain_id: ChainId, sender: channel::Sender<ChainRequest>) -> Self;

    /// Get the [`ChainId`] of this chain.
    fn id(&self) -> ChainId;

    /// Shutdown the chain runtime.
    fn shutdown(&self) -> Result<(), Error>;

    /// Perform a health check
    fn health_check(&self) -> Result<HealthCheck, Error>;

    /// Subscribe to the events emitted by the chain.
    fn subscribe(&self) -> Result<Subscription, Error>;

    /// Subscribe to the beefy signed commitment by the chain.
    /// only substrate app chain need to implement
    fn subscribe_beefy(&self) -> Result<BeefySubscription, Error>;

    /// Send the given `msgs` to the chain, packaged as one or more transactions,
    /// and return the list of events emitted by the chain after the transaction was committed.
    fn send_messages_and_wait_commit(
        &self,
        tracked_msgs: TrackedMsgs,
    ) -> Result<Vec<IbcEvent>, Error>;

    /// Submit messages asynchronously.
    /// Does not block waiting on the chain to produce the
    /// resulting events. Instead of events, this method
    /// returns a set of transaction hashes.
    fn send_messages_and_wait_check_tx(
        &self,
        tracked_msgs: TrackedMsgs,
    ) -> Result<Vec<tendermint_rpc::endpoint::broadcast::tx_sync::Response>, Error>;

    fn get_signer(&self) -> Result<Signer, Error>;

    fn config(&self) -> Result<ChainConfig, Error>;

    fn get_key(&self) -> Result<KeyEntry, Error>;

    fn add_key(&self, key_name: String, key: KeyEntry) -> Result<(), Error>;

    /// Return the version of the IBC protocol that this chain is running, if known.
    fn ibc_version(&self) -> Result<Option<semver::Version>, Error>;

    /// Query the balance of the given account for the denom used to pay tx fees.
    /// If no account is given, behavior must be specified, e.g. retrieve it from configuration file.
    fn query_balance(&self, key_name: Option<String>) -> Result<Balance, Error>;

    /// Query the denomination trace given a trace hash.
    fn query_denom_trace(&self, hash: String) -> Result<DenomTrace, Error>;

    /// Query the latest height and timestamp the application is at
    fn query_application_status(&self) -> Result<ChainStatus, Error>;

    fn query_latest_height(&self) -> Result<Height, Error> {
        Ok(self.query_application_status()?.height)
    }

    /// Performs a query to retrieve the state of all clients that a chain hosts.
    fn query_clients(
        &self,
        request: QueryClientStatesRequest,
    ) -> Result<Vec<IdentifiedAnyClientState>, Error>;

    /// Performs a query to retrieve the state of the specified light client. A
    /// proof can optionally be returned along with the result.
    fn query_client_state(
        &self,
        request: QueryClientStateRequest,
        include_proof: IncludeProof,
    ) -> Result<(AnyClientState, Option<MerkleProof>), Error>;

    /// Performs a query to retrieve the identifiers of all connections.
    fn query_client_connections(
        &self,
        request: QueryClientConnectionsRequest,
    ) -> Result<Vec<ConnectionId>, Error>;

    /// Performs a query to retrieve the consensus state for a specified height
    /// `consensus_height` that the specified light client stores.
    fn query_consensus_state(
        &self,
        request: QueryConsensusStateRequest,
        include_proof: IncludeProof,
    ) -> Result<(AnyConsensusState, Option<MerkleProof>), Error>;

    /// Performs a query to retrieve all the consensus states that the specified
    /// light client stores.
    fn query_consensus_states(
        &self,
        request: QueryConsensusStatesRequest,
    ) -> Result<Vec<AnyConsensusStateWithHeight>, Error>;

    fn query_upgraded_client_state(
        &self,
        request: QueryUpgradedClientStateRequest,
    ) -> Result<(AnyClientState, MerkleProof), Error>;

    fn query_upgraded_consensus_state(
        &self,
        request: QueryUpgradedConsensusStateRequest,
    ) -> Result<(AnyConsensusState, MerkleProof), Error>;

    fn query_commitment_prefix(&self) -> Result<CommitmentPrefix, Error>;

    fn query_compatible_versions(&self) -> Result<Vec<Version>, Error>;

    /// Performs a query to retrieve the connection associated with a given
    /// connection identifier. A proof can optionally be returned along with the
    /// result.
    fn query_connection(
        &self,
        request: QueryConnectionRequest,
        include_proof: IncludeProof,
    ) -> Result<(ConnectionEnd, Option<MerkleProof>), Error>;

    /// Performs a query to retrieve the identifiers of all connections.
    fn query_connections(
        &self,
        request: QueryConnectionsRequest,
    ) -> Result<Vec<IdentifiedConnectionEnd>, Error>;

    /// Performs a query to retrieve all channels associated with a connection.
    fn query_connection_channels(
        &self,
        request: QueryConnectionChannelsRequest,
    ) -> Result<Vec<IdentifiedChannelEnd>, Error>;

    /// Performs a query to retrieve `nextSequenceRecv` stored at path
    /// `path::SeqRecvsPath` as defined in ICS-4. A proof can optionally be
    /// returned along with the result.
    fn query_next_sequence_receive(
        &self,
        request: QueryNextSequenceReceiveRequest,
        include_proof: IncludeProof,
    ) -> Result<(Sequence, Option<MerkleProof>), Error>;

    /// Performs a query to retrieve all the channels of a chain.
    fn query_channels(
        &self,
        request: QueryChannelsRequest,
    ) -> Result<Vec<IdentifiedChannelEnd>, Error>;

    /// Performs a query to retrieve the channel associated with a given channel
    /// identifier. A proof can optionally be returned along with the result.
    fn query_channel(
        &self,
        request: QueryChannelRequest,
        include_proof: IncludeProof,
    ) -> Result<(ChannelEnd, Option<MerkleProof>), Error>;

    /// Performs a query to retrieve the client state for the channel associated
    /// with a given channel identifier.
    fn query_channel_client_state(
        &self,
        request: QueryChannelClientStateRequest,
    ) -> Result<Option<IdentifiedAnyClientState>, Error>;

    fn build_header(
        &self,
        trusted_height: Height,
        target_height: Height,
        client_state: AnyClientState,
    ) -> Result<(AnyHeader, Vec<AnyHeader>), Error>;

    /// Constructs a client state at the given height
    fn build_client_state(
        &self,
        height: Height,
        settings: ClientSettings,
    ) -> Result<AnyClientState, Error>;

    /// Constructs a consensus state at the given height
    fn build_consensus_state(
        &self,
        trusted: Height,
        target: Height,
        client_state: AnyClientState,
    ) -> Result<AnyConsensusState, Error>;

    fn check_misbehaviour(
        &self,
        update: UpdateClient,
        client_state: AnyClientState,
    ) -> Result<Option<MisbehaviourEvidence>, Error>;

    fn build_connection_proofs_and_client_state(
        &self,
        message_type: ConnectionMsgType,
        connection_id: &ConnectionId,
        client_id: &ClientId,
        height: Height,
    ) -> Result<(Option<AnyClientState>, Proofs), Error>;

    fn build_channel_proofs(
        &self,
        port_id: &PortId,
        channel_id: &ChannelId,
        height: Height,
    ) -> Result<Proofs, Error>;

    fn build_packet_proofs(
        &self,
        packet_type: PacketMsgType,
        port_id: &PortId,
        channel_id: &ChannelId,
        sequence: Sequence,
        height: Height,
    ) -> Result<Proofs, Error>;

    /// Performs a query to retrieve a stored packet commitment hash, stored on
    /// the chain at path `path::CommitmentsPath`. A proof can optionally be
    /// returned along with the result.
    fn query_packet_commitment(
        &self,
        request: QueryPacketCommitmentRequest,
        include_proof: IncludeProof,
    ) -> Result<(Vec<u8>, Option<MerkleProof>), Error>;

    /// Performs a query to retrieve all the packet commitments hashes
    /// associated with a channel. Returns the corresponding packet sequence
    /// numbers and the height at which they were retrieved.
    fn query_packet_commitments(
        &self,
        request: QueryPacketCommitmentsRequest,
    ) -> Result<(Vec<Sequence>, Height), Error>;

    /// Performs a query to retrieve a given packet receipt, stored on the chain at path
    /// `path::CommitmentsPath`. A proof can optionally be returned along with the result.
    fn query_packet_receipt(
        &self,
        request: QueryPacketReceiptRequest,
        include_proof: IncludeProof,
    ) -> Result<(Vec<u8>, Option<MerkleProof>), Error>;

    /// Performs a query about which IBC packets in the specified list has not
    /// been received. Returns the sequence numbers of the packets that were not
    /// received.
    ///
    /// For example, given a request with the sequence numbers `[5,6,7,8]`, a
    /// response of `[7,8]` would indicate that packets 5 & 6 were received,
    /// while packets 7, 8 were not.
    fn query_unreceived_packets(
        &self,
        request: QueryUnreceivedPacketsRequest,
    ) -> Result<Vec<Sequence>, Error>;

    /// Performs a query to retrieve a stored packet acknowledgement hash,
    /// stored on the chain at path `path::AcksPath`. A proof can optionally be
    /// returned along with the result.
    fn query_packet_acknowledgement(
        &self,
        request: QueryPacketAcknowledgementRequest,
        include_proof: IncludeProof,
    ) -> Result<(Vec<u8>, Option<MerkleProof>), Error>;

    /// Performs a query to retrieve all the packet acknowledgements associated
    /// with a channel. Returns the corresponding packet sequence numbers and
    /// the height at which they were retrieved.
    fn query_packet_acknowledgements(
        &self,
        request: QueryPacketAcknowledgementsRequest,
    ) -> Result<(Vec<Sequence>, Height), Error>;

    /// Performs a query about which IBC packets in the specified list has not
    /// been acknowledged. Returns the sequence numbers of the packets that were not
    /// acknowledged.
    ///
    /// For example, given a request with the sequence numbers `[5,6,7,8]`, a
    /// response of `[7,8]` would indicate that packets 5 & 6 were acknowledged,
    /// while packets 7, 8 were not.
    fn query_unreceived_acknowledgements(
        &self,
        request: QueryUnreceivedAcksRequest,
    ) -> Result<Vec<Sequence>, Error>;

    fn query_txs(&self, request: QueryTxRequest) -> Result<Vec<IbcEvent>, Error>;

<<<<<<< HEAD
=======
    // get host chain websocket_url
    fn websocket_url(&self) -> Result<String, Error>;

    // only used by ics10-grandpa
    fn update_mmr_root(&self, client_id: ClientId, header: GPheader) -> Result<(), Error>;

>>>>>>> a04e670e
    fn query_blocks(
        &self,
        request: QueryBlockRequest,
    ) -> Result<(Vec<IbcEvent>, Vec<IbcEvent>), Error>;

    fn query_host_consensus_state(
        &self,
        request: QueryHostConsensusStateRequest,
    ) -> Result<AnyConsensusState, Error>;
}<|MERGE_RESOLUTION|>--- conflicted
+++ resolved
@@ -351,8 +351,6 @@
         reply_to: ReplyTo<Vec<IbcEvent>>,
     },
 
-<<<<<<< HEAD
-=======
     WebSocketUrl {
         reply_to: ReplyTo<String>,
     },
@@ -363,7 +361,6 @@
         reply_to: ReplyTo<()>,
     },
 
->>>>>>> a04e670e
     QueryPacketEventDataFromBlocks {
         request: QueryBlockRequest,
         reply_to: ReplyTo<(Vec<IbcEvent>, Vec<IbcEvent>)>,
@@ -655,15 +652,12 @@
 
     fn query_txs(&self, request: QueryTxRequest) -> Result<Vec<IbcEvent>, Error>;
 
-<<<<<<< HEAD
-=======
     // get host chain websocket_url
     fn websocket_url(&self) -> Result<String, Error>;
 
     // only used by ics10-grandpa
     fn update_mmr_root(&self, client_id: ClientId, header: GPheader) -> Result<(), Error>;
 
->>>>>>> a04e670e
     fn query_blocks(
         &self,
         request: QueryBlockRequest,
