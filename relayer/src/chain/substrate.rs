use super::{ChainEndpoint, HealthCheck};
use crate::config::ChainConfig;
use crate::error::Error;
// use crate::event::monitor::{EventMonitor, EventReceiver, TxMonitorCmd};
use crate::event::substrate_mointor::{EventMonitor, EventReceiver, TxMonitorCmd};
use crate::keyring::{KeyEntry, KeyRing, Store};
use crate::light_client::{grandpa::LightClient as GPLightClient, LightClient};
use crate::{
    util::retry::{retry_with_index, RetryResult},
    worker::retry_strategy,
};
use alloc::sync::Arc;
use bech32::{ToBase32, Variant};
use codec::{Decode, Encode};
use core::fmt::Debug;
use core::{future::Future, str::FromStr, time::Duration};

use super::client::ClientSettings;
use super::tx::TrackedMsgs;
use crate::chain::{ChainStatus, QueryResponse};
use crate::connection::ConnectionMsgType;
use crate::light_client::Verified;
use ibc::{
    clients::{
        ics07_tendermint::header::Header as tHeader,
        ics10_grandpa::{
            client_state::ClientState as GPClientState,
            consensus_state::ConsensusState as GPConsensusState,
            header::Header as GPHeader,
            help::{
                BlockHeader, MmrLeaf, MmrLeafProof, SignedCommitment, ValidatorMerkleProof,
                ValidatorSet,
            },
        },
    },
    core::{
        ics02_client::{
            client_consensus::{AnyConsensusState, AnyConsensusStateWithHeight},
            client_state::{AnyClientState, IdentifiedAnyClientState},
            client_type::ClientType,
        },
        ics03_connection::connection::{ConnectionEnd, Counterparty, IdentifiedConnectionEnd},
        ics04_channel::{
            channel::{ChannelEnd, IdentifiedChannelEnd},
            error::Error as Ics04Error,
            packet::{Packet, PacketMsgType, Receipt, Sequence},
        },
        ics23_commitment::commitment::{CommitmentPrefix, CommitmentRoot},
        ics24_host::identifier::{ChainId, ChannelId, ClientId, ConnectionId, PortId},
    },
    events::{IbcEvent, WithBlockDataType},
    proofs::Proofs,
    query::{QueryBlockRequest, QueryTxRequest},
    signer::Signer,
    timestamp::Timestamp,
    Height, Height as ICSHeight,
};

use ibc_proto::google::protobuf::Any;
use ibc_proto::ibc::core::{
    channel::v1::{
        PacketState, QueryChannelClientStateRequest, QueryChannelsRequest,
        QueryConnectionChannelsRequest, QueryNextSequenceReceiveRequest,
        QueryPacketAcknowledgementsRequest, QueryPacketCommitmentsRequest,
        QueryUnreceivedAcksRequest, QueryUnreceivedPacketsRequest,
    },
    client::v1::{QueryClientStatesRequest, QueryConsensusStatesRequest},
    commitment::v1::MerkleProof,
    connection::v1::{QueryClientConnectionsRequest, QueryConnectionsRequest},
};

use octopusxt::ibc_node;
use retry::{delay::Fixed, OperationResult};
use semver::Version;
use std::thread::{self, sleep};
use subxt::{
    rpc::NumberOrHex, storage::StorageEntry, storage::StorageKeyPrefix, BlockNumber, Client,
    ClientBuilder,
};

use tendermint::{
    abci::{transaction::Hash, Code, Log},
    account::Id as AccountId,
};

use bitcoin::hashes::hex::ToHex;
use ibc::clients::ics10_grandpa::help::Commitment;
use jsonrpsee::types::to_json_value;
use serde::{Deserialize, Serialize};
use sp_core::{hexdisplay::HexDisplay, storage::StorageKey, Bytes, Pair, Public, H256};
use sp_runtime::{generic::Header, traits::BlakeTwo256, traits::IdentifyAccount, MultiSigner};
use tendermint::abci::transaction;
use tendermint_light_client::types::Validator;
use tendermint_proto::Protobuf;
use tendermint_rpc::endpoint::broadcast::tx_sync::Response as TxResponse;
use tokio::runtime::Runtime as TokioRuntime;
use tokio::task;

const MAX_QUERY_TIMES: u64 = 100;

/// A struct used to start a Substrate chain instance in relayer
#[derive(Debug)]
pub struct SubstrateChain {
    config: ChainConfig,
    websocket_url: String,
    keybase: KeyRing,
    rt: Arc<TokioRuntime>,
}

impl SubstrateChain {
    pub fn config(&self) -> &ChainConfig {
        &self.config
    }

    /// Run a future to completion on the Tokio runtime.
    fn block_on<F: Future>(&self, f: F) -> F::Output {
        self.rt.block_on(f)
    }

    fn get_client(&self) -> Result<Client<ibc_node::DefaultConfig>, Error> {
        let client = async {
            ClientBuilder::new()
                .set_url(&self.websocket_url.clone())
                .build::<ibc_node::DefaultConfig>()
                .await
                .map_err(|_| Error::substrate_client_builder_error())
        };

        self.block_on(client)
    }

    fn retry_wapper<O, Op>(&self, operation: Op) -> Result<O, retry::Error<String>>
    where
        Op: FnOnce() -> Result<O, Box<dyn std::error::Error>> + Copy,
    {
        retry_with_index(Fixed::from_millis(200), |current_try| {
            if current_try > MAX_QUERY_TIMES {
                return RetryResult::Err("did not succeed within tries".to_string());
            }

            let result = operation();

            match result {
                Ok(v) => RetryResult::Ok(v),
                Err(e) => RetryResult::Retry("Fail to retry".to_string()),
            }
        })
    }

    /// Subscribe Events
    fn subscribe_ibc_events(&self) -> Result<Vec<IbcEvent>, Box<dyn std::error::Error>> {
<<<<<<< HEAD
        tracing::trace!(target:"ibc-rs","in substrate: [subscribe_ibc_events]");
=======
        tracing::trace!("in substrate: [subscribe_ibc_events]");

>>>>>>> cc70de27
        let client = self.get_client()?;

        self.block_on(octopusxt::subscribe_ibc_event(client))
    }

    /// get latest block height
    fn get_latest_height(&self) -> Result<u64, Box<dyn std::error::Error>> {
        tracing::trace!("in substrate: [get_latest_height]");

        let client = self.get_client()?;

        self.block_on(octopusxt::get_latest_height(client))
    }

    /// get connectionEnd by connection_identifier
    fn get_connection_end(
        &self,
        connection_identifier: &ConnectionId,
    ) -> Result<ConnectionEnd, Box<dyn std::error::Error>> {
        tracing::trace!(target:"ibc-rs","in substrate: [get_connection_end]");

        let client = self.get_client()?;

        self.block_on(octopusxt::get_connection_end(connection_identifier, client))
    }

    /// get channelEnd  by port_identifier, and channel_identifier
    fn get_channel_end(
        &self,
        port_id: &PortId,
        channel_id: &ChannelId,
    ) -> Result<ChannelEnd, Box<dyn std::error::Error>> {
<<<<<<< HEAD
        tracing::trace!(target:"ibc-rs","in substrate: [get_channel_end]");
=======
        tracing::trace!("in substrate: [get_channel_end]");

>>>>>>> cc70de27
        let client = self.get_client()?;

        self.block_on(octopusxt::get_channel_end(port_id, channel_id, client))
    }

    /// get packet receipt by port_id, channel_id and sequence
    fn get_packet_receipt(
        &self,
        port_id: &PortId,
        channel_id: &ChannelId,
        seq: &Sequence,
    ) -> Result<Receipt, Box<dyn std::error::Error>> {
        tracing::trace!(target:"ibc-rs","in substrate: [get_packet_receipt]");

        let client = self.get_client()?;

        self.block_on(octopusxt::get_packet_receipt(
            port_id, channel_id, seq, client,
        ))
    }

    /// get send packet event by port_id, channel_id and sequence
    fn get_send_packet_event(
        &self,
        port_id: &PortId,
        channel_id: &ChannelId,
        seq: &Sequence,
    ) -> Result<Packet, Box<dyn std::error::Error>> {
        tracing::trace!(target:"ibc-rs","in substrate: [get_send_packet_event]");

        let client = self.get_client()?;

        self.block_on(octopusxt::get_send_packet_event(
            &port_id,
            &channel_id,
            &seq,
            client,
        ))
    }

    /// get client_state by client_id
    fn get_client_state(
        &self,
        client_id: &ClientId,
    ) -> Result<AnyClientState, Box<dyn std::error::Error>> {
        tracing::trace!(target:"ibc-rs","in substrate: [get_client_state]");

        let client = self.get_client()?;
<<<<<<< HEAD
        self.block_on(octopusxt::get_client_state(&client_id, client))
=======

        self.block_on(octopusxt::get_client_state(client_id, client))
>>>>>>> cc70de27
    }

    /// get consensus_state by client_identifier and height
    fn get_client_consensus(
        &self,
        client_id: &ClientId,
        height: &ICSHeight,
    ) -> Result<AnyConsensusState, Box<dyn std::error::Error>> {
        tracing::trace!(target:"ibc-rs","in substrate: [get_client_consensus] client_id: {:?}, height: {:?}", client_id, height);

        let client = self.get_client()?;

        let cs = self
            .block_on(octopusxt::get_client_consensus(&client_id, &height, client))
            .unwrap();
        tracing::trace!(target:"ibc-rs","in substrate: [get_client_consensus] ConsensusState: {:?}", cs);
        Ok(cs)
    }

    fn get_consensus_state_with_height(
        &self,
        client_id: &ClientId,
    ) -> Result<Vec<(Height, AnyConsensusState)>, Box<dyn std::error::Error>> {
        tracing::trace!(target:"ibc-rs","in substrate: [get_consensus_state_with_height]");

        let client = self.get_client()?;

        self.block_on(octopusxt::get_consensus_state_with_height(
            &client_id, client,
        ))
    }

    fn get_unreceipt_packet(
        &self,
        port_id: &PortId,
        channel_id: &ChannelId,
        sequences: &[Sequence],
    ) -> Result<Vec<u64>, Box<dyn std::error::Error>> {
        tracing::trace!(target:"ibc-rs","in substrate: [get_unreceipt_packet]");

        let client = self.get_client()?;

        self.block_on(octopusxt::get_unreceipt_packet(
            port_id,
            channel_id,
            sequences.to_vec(),
            client,
        ))
    }

    fn get_clients(&self) -> Result<Vec<IdentifiedAnyClientState>, Box<dyn std::error::Error>> {
<<<<<<< HEAD
        tracing::trace!(target:"ibc-rs","in substrate: [get_clients]");
=======
        tracing::trace!("in substrate: [get_clients]");

>>>>>>> cc70de27
        let client = self.get_client()?;

        self.block_on(octopusxt::get_clients(client))
    }

    fn get_connections(&self) -> Result<Vec<IdentifiedConnectionEnd>, Box<dyn std::error::Error>> {
<<<<<<< HEAD
        tracing::trace!(target:"ibc-rs","in substrate: [get_connections]");
=======
        tracing::trace!("in substrate: [get_connections]");

>>>>>>> cc70de27
        let client = self.get_client()?;

        self.block_on(octopusxt::get_connections(client))
    }

    fn get_channels(&self) -> Result<Vec<IdentifiedChannelEnd>, Box<dyn std::error::Error>> {
<<<<<<< HEAD
        tracing::trace!(target:"ibc-rs","in substrate: [get_channels]");
=======
        tracing::trace!("in substrate: [get_channels]");

>>>>>>> cc70de27
        let client = self.get_client()?;

        self.block_on(octopusxt::get_channels(client))
    }

    fn get_commitment_packet_state(&self) -> Result<Vec<PacketState>, Box<dyn std::error::Error>> {
<<<<<<< HEAD
        tracing::trace!(target:"ibc-rs","in substrate: [get_commitment_packet_state]");
=======
        tracing::trace!("in substrate: [get_commitment_packet_state]");

>>>>>>> cc70de27
        let client = self.get_client()?;

        self.block_on(octopusxt::get_commitment_packet_state(client))
    }

    /// get packet commitment by port_id, channel_id and sequence
    fn get_packet_commitment(
        &self,
        port_id: &PortId,
        channel_id: &ChannelId,
        sequence: &Sequence,
    ) -> Result<Vec<u8>, Box<dyn std::error::Error>> {
        tracing::trace!(target:"ibc-rs","in substrate: [get_packet_commitment]");

        let client = self.get_client()?;

        self.block_on(octopusxt::get_packet_commitment(
            port_id, channel_id, sequence, client,
        ))
    }

    fn get_acknowledge_packet_state(&self) -> Result<Vec<PacketState>, Box<dyn std::error::Error>> {
<<<<<<< HEAD
        tracing::trace!(target:"ibc-rs","in substrate: [get_acknowledge_packet_state]");
=======
        tracing::trace!("in substrate: [get_acknowledge_packet_state]");

>>>>>>> cc70de27
        let client = self.get_client()?;

        self.block_on(octopusxt::get_acknowledge_packet_state(client))
    }

    /// get connection_identifier vector by client_identifier
    fn get_client_connections(
        &self,
        client_id: &ClientId,
    ) -> Result<Vec<ConnectionId>, Box<dyn std::error::Error>> {
        tracing::trace!(target:"ibc-rs","in substrate: [get_client_connections]");

        let client = self.get_client()?;

        self.block_on(octopusxt::get_client_connections(client_id, client))
    }

    fn get_connection_channels(
        &self,
        connection_id: &ConnectionId,
    ) -> Result<Vec<IdentifiedChannelEnd>, Box<dyn std::error::Error>> {
        tracing::trace!(target:"ibc-rs","in substrate: [get_connection_channels]");

        let client = self.get_client()?;

        self.block_on(octopusxt::get_connection_channels(connection_id, client))
    }

    /// The function to submit IBC request to a Substrate chain
    /// This function handles most of the IBC reqeusts, except the MMR root update
<<<<<<< HEAD
    fn deliever(&self, msgs: Vec<Any>) -> Result<subxt::sp_core::H256, Box<dyn std::error::Error>> {
        tracing::trace!(target:"ibc-rs","in substrate: [deliever]");
=======
    fn deliever(&self, msgs: Vec<Any>) -> Result<H256, Box<dyn std::error::Error>> {
        tracing::trace!("in substrate: [deliever]");
>>>>>>> cc70de27

        let client = self.get_client()?;

        let result = self.block_on(octopusxt::deliver(msgs, client))?;

        Ok(result)
    }

    fn get_write_ack_packet_event(
        &self,
        port_id: &PortId,
        channel_id: &ChannelId,
        sequence: &Sequence,
    ) -> Result<Vec<u8>, Box<dyn std::error::Error>> {
        tracing::trace!(target:"ibc-rs","in substrate: [get_send_packet_event]");

        let client = self.get_client()?;

        self.block_on(octopusxt::ibc_rpc::get_write_ack_packet_event(
            port_id, channel_id, sequence, client,
        ))
    }

    fn get_ibc_send_packet_event(
        &self,
        request: ibc::core::ics04_channel::channel::QueryPacketEventDataRequest,
    ) -> Result<Vec<IbcEvent>, Error> {
        let mut result_event = vec![];

        for sequence in &request.sequences {
            let packet = self
                .get_send_packet_event(
                    &request.source_port_id,
                    &request.source_channel_id,
                    sequence,
                )
                .map_err(|_| Error::get_send_packet_event_error())?;

            result_event.push(IbcEvent::SendPacket(
                ibc::core::ics04_channel::events::SendPacket {
                    height: request.height,
                    packet,
                },
            ));
        }
        Ok(result_event)
    }

    fn get_ibc_write_acknowledgement_event(
        &self,
        request: ibc::core::ics04_channel::channel::QueryPacketEventDataRequest,
    ) -> Result<Vec<IbcEvent>, Error> {
        use ibc::core::ics04_channel::events::WriteAcknowledgement;

        let mut result_event = vec![];

        for sequence in &request.sequences {
            let write_ack = self
                .get_write_ack_packet_event(
                    &request.source_port_id,
                    &request.source_channel_id,
                    sequence,
                )
                .map_err(|_| Error::get_write_ack_packet_event_error())?;

            let write_ack = WriteAcknowledgement::decode(&*write_ack).map_err(Error::decode)?;
            result_event.push(IbcEvent::WriteAcknowledgement(write_ack));
        }

        Ok(result_event)
    }

    /// Retrieve the storage proof according to storage keys
    /// And convert the proof to IBC compatible type
    fn generate_storage_proof<F: StorageEntry>(
        &self,
        storage_entry: &F,
        height: &Height,
        storage_name: &str,
    ) -> Result<MerkleProof, Error>
    where
        <F as StorageEntry>::Value: Serialize + Debug,
    {
        let generate_storage_proof = async {
            let client = ClientBuilder::new()
                .set_url(&self.websocket_url.clone())
                .build::<ibc_node::DefaultConfig>()
                .await
                .map_err(|_| Error::substrate_client_builder_error())?;

            let height = NumberOrHex::Number(height.revision_height);

            let block_hash: H256 = client
                .rpc()
                .block_hash(Some(BlockNumber::from(height)))
                .await
                .map_err(|_| Error::get_block_hash_error())?
                .ok_or_else(Error::empty_hash)?;

            let storage_key = storage_entry.key().final_key(StorageKeyPrefix::new::<F>());
            tracing::trace!("in substrate: [generate_storage_proof] >> height: {:?}, block_hash: {:?}, storage key: {:?}, storage_name = {:?}",
                height, block_hash, storage_key, storage_name);

            let params = &[
                to_json_value(vec![storage_key]).map_err(Error::invalid_serde_json_error)?,
                to_json_value(block_hash).map_err(Error::invalid_serde_json_error)?,
            ];

            #[derive(Debug, PartialEq, Serialize, Deserialize)]
            #[serde(rename_all = "camelCase")]
            pub struct ReadProof_ {
                pub at: String,
                pub proof: Vec<Bytes>,
            }

            let storage_proof: ReadProof_ = client
                .rpc()
                .client
                .request("state_getReadProof", params)
                .await
                .map_err(|_| Error::get_read_proof_error())?;

            tracing::trace!(
                "in substrate: [generate_storage_proof] >> storage_proof : {:?}",
                storage_proof
            );

            #[derive(Debug, PartialEq, Serialize, Deserialize)]
            #[serde(rename_all = "camelCase")]
            pub struct ReadProofU8 {
                pub at: String,
                pub proof: Vec<Vec<u8>>,
            }
            let storage_proof_ = ReadProofU8 {
                at: storage_proof.at,
                proof: storage_proof
                    .proof
                    .iter()
                    .map(|val| val.clone().0)
                    .collect::<Vec<Vec<u8>>>(),
            };
            tracing::trace!(
                "in substrate: [generate_storage_proof] >> storage_proof_ : {:?}",
                storage_proof_
            );

            let storage_proof_str =
                serde_json::to_string(&storage_proof_).map_err(Error::invalid_serde_json_error)?;
            tracing::trace!(
                "in substrate: [generate_storage_proof] >> storage_proof_str: {:?}",
                storage_proof_str
            );

            Ok(storage_proof_str)
        };

        let storage_proof = self.block_on(generate_storage_proof)?;

        Ok(compose_ibc_merkle_proof(storage_proof))
    }

    fn key(&self) -> Result<KeyEntry, Error> {
        self.keybase()
            .get_key(&self.config.key_name)
            .map_err(Error::key_base)
    }
}

impl ChainEndpoint for SubstrateChain {
    type LightBlock = GPHeader;
    type Header = GPHeader;
    type ConsensusState = AnyConsensusState;
    type ClientState = AnyClientState;
    type LightClient = GPLightClient;

    fn bootstrap(config: ChainConfig, rt: Arc<TokioRuntime>) -> Result<Self, Error> {
        tracing::info!(target:"ibc-rs","in Substrate: [bootstrap function]");

        let websocket_url = format!("{}", config.websocket_addr);

        // Initialize key store and load key
        let keybase = KeyRing::new(config.key_store_type, &config.account_prefix, &config.id)
            .map_err(Error::key_base)?;

        let chain = Self {
            config,
            websocket_url,
            rt,
            keybase,
        };

        Ok(chain)
    }

    fn init_light_client(&self) -> Result<Self::LightClient, Error> {
        tracing::debug!(target:"ibc-rs","in substrate: [init_light_client]");
        use subxt::sp_core::Public;

        let config = self.config.clone();

        let public_key = async {
            let client = ClientBuilder::new()
                .set_url(&self.websocket_url.clone())
                .build::<ibc_node::DefaultConfig>()
                .await
                .map_err(|e| Error::substrate_client_builder_error())?;

            let api = client.to_runtime_api::<ibc_node::RuntimeApi<ibc_node::DefaultConfig>>();

            let authorities = api
                .storage()
                .beefy()
                .authorities(None)
                .await
                .map_err(|_| Error::authorities())?;
            tracing::info!(target:"ibc-rs","authorities length : {:?}", authorities.len());
            let result: Vec<String> = authorities
                .into_iter()
                .map(|val| {
                    format!(
                        "0x{}",
                        subxt::sp_core::hexdisplay::HexDisplay::from(&val.to_raw_vec())
                    )
                })
                .collect();
            tracing::info!(target:"ibc-rs","authorities member: {:?}", result);
            Ok(result)
        };
        let public_key = self.block_on(public_key)?;

        let initial_public_keys = public_key;
        let light_client = GPLightClient::from_config(
            &config,
            self.websocket_url.clone(),
            self.rt.clone(),
            initial_public_keys,
        );
        Ok(light_client)
    }

    fn init_event_monitor(
        &self,
        rt: Arc<TokioRuntime>,
    ) -> Result<(EventReceiver, TxMonitorCmd), Error> {
        tracing::debug!(target:"ibc-rs",
            "in substrate: [init_event_mointor] >> websocket addr: {:?}",
            self.config.websocket_addr.clone()
        );

        let (mut event_monitor, event_receiver, monitor_tx) = EventMonitor::new(
            self.config.id.clone(),
            self.config.websocket_addr.clone(),
            rt,
        )
        .map_err(Error::event_monitor)?;

        event_monitor.subscribe().map_err(Error::event_monitor)?;

        thread::spawn(move || event_monitor.run());

        Ok((event_receiver, monitor_tx))
    }

    fn shutdown(self) -> Result<(), Error> {
        tracing::info!(target:"ibc-rs","in substrate: [shutdown]");

        Ok(())
    }

    fn health_check(&self) -> Result<HealthCheck, Error> {
        Ok(HealthCheck::Healthy)
    }

    fn id(&self) -> &ChainId {
        tracing::trace!(target:"ibc-rs","in substrate: [id]");

        &self.config().id
    }

    fn keybase(&self) -> &KeyRing {
<<<<<<< HEAD
        tracing::trace!(target:"ibc-rs","in substrate: [keybase]");

        todo!()
    }

    fn keybase_mut(&mut self) -> &mut KeyRing {
        tracing::trace!(target:"ibc-rs","in substrate: [keybase_mut]");

        todo!()
=======
        tracing::trace!("in substrate: [keybase]");
        &self.keybase
    }

    fn keybase_mut(&mut self) -> &mut KeyRing {
        tracing::trace!("in substrate: [keybase_mut]");
        &mut self.keybase
>>>>>>> cc70de27
    }

    fn send_messages_and_wait_commit(
        &mut self,
        proto_msgs: TrackedMsgs,
    ) -> Result<Vec<IbcEvent>, Error> {
<<<<<<< HEAD
        tracing::trace!(target:"ibc-rs","in substrate: [send_messages_and_wait_commit]");
=======
        tracing::trace!(
            "in substrate: [send_messages_and_wait_commit], proto_msgs={:?}",
            proto_msgs.tracking_id
        );
>>>>>>> cc70de27

        sleep(Duration::from_secs(4));
        let result = self
            .deliever(proto_msgs.messages().to_vec())
            .map_err(|e| Error::deliver_error(e))?;

        tracing::debug!(target:"ibc-rs",
            "in substrate: [send_messages_and_wait_commit] >> extrics_hash  : {:?}",
            result
        );

        let ibc_event = self
            .subscribe_ibc_events()
            .map_err(|_| Error::subscribe_ibc_events())?;

        Ok(ibc_event)
    }

    fn send_messages_and_wait_check_tx(
        &mut self,
        proto_msgs: TrackedMsgs,
    ) -> Result<Vec<TxResponse>, Error> {
<<<<<<< HEAD
        tracing::debug!(target:"ibc-rs","in substrate: [send_messages_and_wait_check_tx]");
=======
        tracing::debug!(
            "in substrate: [send_messages_and_wait_check_tx], proto_msgs={:?}",
            proto_msgs.tracking_id
        );
>>>>>>> cc70de27

        sleep(Duration::from_secs(4));
        let result = self
            .deliever(proto_msgs.messages().to_vec())
            .map_err(|e| Error::deliver_error(e))?;

<<<<<<< HEAD
        // if result.is_err() {
        //     let err_str = result.err().ok_or_else(Error::deliver_error)?.to_string();
        //     if err_str.contains("Priority is too low") {
        //         // Todo: to catch the error by error type? maybe related to the repeated submission issue in github
        //         tracing::error!(
        //             "in substrate: [send_messages_and_wait_check_tx] >> error : {:?}",
        //             err_str
        //         );

        //         return Ok(vec![]);
        //     } else {
        //         return Err(Error::sub_tx_error(err_str));
        //     }
        // }

        // let result = result.map_err(|_| Error::deliver_error())?;
        tracing::debug!(target:"ibc-rs",
=======
        tracing::debug!(
>>>>>>> cc70de27
            "in substrate: [send_messages_and_wait_check_tx] >> extrics_hash : {:?}",
            result
        );

        let json = "\"ChYKFGNvbm5lY3Rpb25fb3Blbl9pbml0\"";
        let tx_re = TxResponse {
            code: Code::default(),
            data: serde_json::from_str(json).map_err(Error::invalid_serde_json_error)?,
            log: Log::from("testtest"),
            hash: transaction::Hash::new(*result.as_fixed_bytes()),
        };

        Ok(vec![tx_re])
    }

    fn get_signer(&mut self) -> Result<Signer, Error> {
<<<<<<< HEAD
        // Todo: Get signer from config
        tracing::trace!(target:"ibc-rs","In Substraet: [get signer]");
=======
        tracing::trace!("In Substraet: [get signer]");
        crate::time!("get_signer");
>>>>>>> cc70de27

        /// Public key type for Runtime
        pub type PublicFor<P> = <P as sp_core::Pair>::Public;

        /// formats public key as accountId as hex
        fn format_account_id<P: Pair>(public_key: PublicFor<P>) -> String
        where
            PublicFor<P>: Into<MultiSigner>,
        {
            format!(
                "0x{}",
                HexDisplay::from(&public_key.into().into_account().as_ref())
            )
        }

        // Get the key from key seed file
        let key = self
            .keybase()
            .get_key(&self.config.key_name)
            .map_err(|e| Error::key_not_found(self.config.key_name.clone(), e))?;

        let private_seed = key.mnemonic;
        let (pair, seed) = sp_core::sr25519::Pair::from_phrase(&private_seed, None).unwrap();
        let public_key = pair.public();

        let account_id = format_account_id::<sp_core::sr25519::Pair>(public_key);
        let account = sp_runtime::AccountId32::from_str(&account_id).unwrap();
        let encode_account = sp_runtime::AccountId32::encode(&account);
        let hex_account = hex::encode(encode_account);

        Ok(Signer::new(hex_account))
    }

    fn get_key(&mut self) -> Result<KeyEntry, Error> {
<<<<<<< HEAD
        tracing::trace!(target:"ibc-rs","in substrate: [get_key]");
=======
        tracing::trace!("in substrate: [get_key]");
        crate::time!("get_key");
>>>>>>> cc70de27

        // Get the key from key seed file
        let key = self
            .keybase()
            .get_key(&self.config.key_name)
            .map_err(|e| Error::key_not_found(self.config.key_name.clone(), e))?;

        Ok(key)
    }

    fn query_commitment_prefix(&self) -> Result<CommitmentPrefix, Error> {
        tracing::trace!(target:"ibc-rs","in substrate: [query_commitment_prefix]");

        // TODO - do a real chain query
        CommitmentPrefix::try_from(self.config().store_prefix.as_bytes().to_vec())
            .map_err(|_| Error::invalid_commitment_prefix())
    }

    fn query_clients(
        &self,
        request: QueryClientStatesRequest,
    ) -> Result<Vec<IdentifiedAnyClientState>, Error> {
        tracing::trace!(target:"ibc-rs","in substrate: [query_clients]");

        let result = self
            .retry_wapper(|| self.get_clients())
            .map_err(Error::retry_error)?;

        Ok(result)
    }

    fn query_client_state(
        &self,
        client_id: &ClientId,
        height: ICSHeight,
    ) -> Result<Self::ClientState, Error> {
        tracing::trace!(target:"ibc-rs","in substrate: [query_client_state]");

        let result = self
            .retry_wapper(|| self.get_client_state(client_id))
            .map_err(Error::retry_error)?;

<<<<<<< HEAD
        tracing::trace!(target:"ibc-rs",
            "in substrate: [query_client_state] >> client_state: {:?}",
            result
        );

=======
>>>>>>> cc70de27
        Ok(result)
    }

    fn query_consensus_states(
        &self,
        request: QueryConsensusStatesRequest,
    ) -> Result<Vec<AnyConsensusStateWithHeight>, Error> {
        tracing::trace!(target:"ibc-rs","in substrate: [query_consensus_states]");

        let request_client_id =
            ClientId::from_str(request.client_id.as_str()).map_err(Error::identifier)?;

        let result = self
            .retry_wapper(|| self.get_consensus_state_with_height(&request_client_id))
            .map_err(Error::retry_error)?;

        let consensus_state: Vec<(Height, AnyConsensusState)> = result;

        let mut any_consensus_state_with_height = vec![];
        for (height, consensus_state) in consensus_state.into_iter() {
            let tmp = AnyConsensusStateWithHeight {
                height,
                consensus_state,
            };
            any_consensus_state_with_height.push(tmp.clone());
<<<<<<< HEAD

            tracing::trace!(target:"ibc-rs",
                "in substrate: [query_consensus_state] >> any_consensus_state_with_height: {:?}",
                tmp
            );
=======
>>>>>>> cc70de27
        }

        any_consensus_state_with_height.sort_by(|a, b| a.height.cmp(&b.height));

        Ok(any_consensus_state_with_height)
    }

    fn query_consensus_state(
        &self,
        client_id: ClientId,
        consensus_height: ICSHeight,
        query_height: ICSHeight,
    ) -> Result<AnyConsensusState, Error> {
        tracing::trace!(target:"ibc-rs","in substrate: [query_consensus_state] client_id: {:?} ", client_id);
        tracing::trace!(target:"ibc-rs","in substrate: [query_consensus_state] consensus_height: {:?} ", consensus_height);
        tracing::trace!(target:"ibc-rs","in substrate: [query_consensus_state] query_height: {:?} ", query_height);

        let result = self
            .retry_wapper(|| self.get_client_consensus(&client_id, &consensus_height))
            .map_err(Error::retry_error)?;

        // let consensus_state = self
        //     .proven_client_consensus(&client_id, consensus_height, query_height)?
        //     .0;
        tracing::trace!(target:"ibc-rs","in substrate: [query_consensus_state] result {:?}", result);
        Ok(result)
    }

    fn query_upgraded_client_state(
        &self,
        height: ICSHeight,
    ) -> Result<(Self::ClientState, MerkleProof), Error> {
        tracing::trace!(target:"ibc-rs","in substrate: [query_upgraded_client_state]");

        todo!()
    }

    fn query_upgraded_consensus_state(
        &self,
        height: ICSHeight,
    ) -> Result<(Self::ConsensusState, MerkleProof), Error> {
        tracing::trace!(target:"ibc-rs","in substrate: [query_upgraded_consensus_state]");

        todo!()
    }

    fn query_connections(
        &self,
        request: QueryConnectionsRequest,
    ) -> Result<Vec<IdentifiedConnectionEnd>, Error> {
        tracing::trace!("in substrate: [query_connections]");

        let result = self
            .retry_wapper(|| self.get_connections())
            .map_err(Error::retry_error)?;

        Ok(result)
    }

    fn query_client_connections(
        &self,
        request: QueryClientConnectionsRequest,
    ) -> Result<Vec<ConnectionId>, Error> {
        tracing::trace!(target:"ibc-rs","in substrate: [query_client_connections]");

        let client_id =
            ClientId::from_str(request.client_id.as_str()).map_err(Error::identifier)?;

        let result = self
            .retry_wapper(|| self.get_client_connections(&client_id))
            .map_err(Error::retry_error)?;

        Ok(result)
    }

    // TODO fo substrate
    fn query_connection(
        &self,
        connection_id: &ConnectionId,
        height: ICSHeight,
    ) -> Result<ConnectionEnd, Error> {
<<<<<<< HEAD
        tracing::trace!(target:"ibc-rs","in substrate: [query_connection]");

=======
        tracing::trace!("in substrate: [query_connection]");
        
>>>>>>> cc70de27
        let connection_end = self
            .retry_wapper(|| self.get_connection_end(connection_id))
            .map_err(Error::retry_error)?;

        Ok(connection_end)
    }

    fn query_connection_channels(
        &self,
        request: QueryConnectionChannelsRequest,
    ) -> Result<Vec<IdentifiedChannelEnd>, Error> {
        tracing::trace!(target:"ibc-rs","in substrate: [query_connection_channels] ");

        let connection_id =
            ConnectionId::from_str(&request.connection).map_err(Error::identifier)?;

        let result = self
            .retry_wapper(|| self.get_connection_channels(&connection_id))
            .map_err(Error::retry_error)?;

        Ok(result)
    }

    fn query_channels(
        &self,
        request: QueryChannelsRequest,
    ) -> Result<Vec<IdentifiedChannelEnd>, Error> {
        tracing::trace!(target:"ibc-rs","in substrate: [query_channels]");

        let result = self
            .retry_wapper(|| self.get_channels())
            .map_err(Error::retry_error)?;

        Ok(result)
    }

    // todo for substrate
    fn query_channel(
        &self,
        port_id: &PortId,
        channel_id: &ChannelId,
        height: ICSHeight,
    ) -> Result<ChannelEnd, Error> {
        tracing::trace!(target:"ibc-rs","in substrate: [query_channel]");

        let channel_end = self
            .retry_wapper(|| self.get_channel_end(port_id, channel_id))
            .map_err(Error::retry_error)?;

        Ok(channel_end)
    }

    fn query_channel_client_state(
        &self,
        request: QueryChannelClientStateRequest,
    ) -> Result<Option<IdentifiedAnyClientState>, Error> {
        tracing::trace!(target:"ibc-rs","in substrate: [query_channel_client_state]");

        todo!()
    }

    fn query_packet_commitments(
        &self,
        request: QueryPacketCommitmentsRequest,
    ) -> Result<(Vec<PacketState>, ICSHeight), Error> {
        tracing::trace!(target:"ibc-rs","in substrate: [query_packet_commitments]");

        let packet_commitments = self
            .retry_wapper(|| self.get_commitment_packet_state())
            .map_err(Error::retry_error)?;

        let height = self
            .retry_wapper(|| self.get_latest_height())
            .map_err(Error::retry_error)?;

        let latest_height = Height::new(0, height);

        Ok((packet_commitments, latest_height))
    }

    fn query_unreceived_packets(
        &self,
        request: QueryUnreceivedPacketsRequest,
    ) -> Result<Vec<u64>, Error> {
        tracing::trace!(target:"ibc-rs","in substrate: [query_unreceived_packets]");

        let port_id = PortId::from_str(request.port_id.as_str()).map_err(Error::identifier)?;
        let channel_id =
            ChannelId::from_str(request.channel_id.as_str()).map_err(Error::identifier)?;
        let sequences = request
            .packet_commitment_sequences
            .into_iter()
            .map(Sequence::from)
            .collect::<Vec<_>>();

        let result = self
            .retry_wapper(|| self.get_unreceipt_packet(&port_id, &channel_id, &sequences))
            .map_err(Error::retry_error)?;

        Ok(result)
    }

    fn query_packet_acknowledgements(
        &self,
        request: QueryPacketAcknowledgementsRequest,
    ) -> Result<(Vec<PacketState>, ICSHeight), Error> {
        tracing::trace!(target:"ibc-rs","in substrate: [query_packet_acknowledgements]");

        let packet_acknowledgements = self
            .retry_wapper(|| self.get_acknowledge_packet_state())
            .map_err(Error::retry_error)?;

        let height = self
            .retry_wapper(|| self.get_latest_height())
            .map_err(Error::retry_error)?;

        let latest_height = Height::new(0, height);

        Ok((packet_acknowledgements, latest_height))
    }

    fn query_unreceived_acknowledgements(
        &self,
        request: QueryUnreceivedAcksRequest,
    ) -> Result<Vec<u64>, Error> {
        tracing::trace!(target:"ibc-rs","in substrate: [query_unreceived_acknowledgements] ");

        let port_id = PortId::from_str(request.port_id.as_str()).map_err(Error::identifier)?;
        let channel_id =
            ChannelId::from_str(request.channel_id.as_str()).map_err(Error::identifier)?;
        let sequences = request
            .packet_ack_sequences
            .into_iter()
            .map(Sequence::from)
            .collect::<Vec<_>>();

        let mut unreceived_seqs: Vec<u64> = vec![];

        for seq in sequences {
            let cmt = self.retry_wapper(|| self.get_packet_commitment(&port_id, &channel_id, &seq));

            // if packet commitment still exists on the original sending chain, then packet ack is unreceived
            // since processing the ack will delete the packet commitment
            if let Ok(ret) = cmt {
                unreceived_seqs.push(u64::from(seq));
            }
        }

        Ok(unreceived_seqs)
    }

    fn query_next_sequence_receive(
        &self,
        request: QueryNextSequenceReceiveRequest,
    ) -> Result<Sequence, Error> {
        tracing::trace!(target:"ibc-rs","in substrate: [query_next_sequence_receive] ");

        todo!()
    }

    fn query_txs(&self, request: QueryTxRequest) -> Result<Vec<IbcEvent>, Error> {
        tracing::trace!(target:"ibc-rs","in substrate: [query_txs]");

        match request {
            // Todo: Related to https://github.com/octopus-network/ibc-rs/issues/88
            QueryTxRequest::Packet(request) => {
                let mut result: Vec<IbcEvent> = vec![];
                if request.sequences.is_empty() {
                    return Ok(result);
                }

                match request.event_id {
                    WithBlockDataType::SendPacket => {
                        let mut send_packet_event = self.get_ibc_send_packet_event(request)?;
                        result.append(&mut send_packet_event);
                    }

                    WithBlockDataType::WriteAck => {
                        let mut ack_event = self.get_ibc_write_acknowledgement_event(request)?;
                        result.append(&mut ack_event);
                    }

                    _ => unimplemented!(),
                }

                Ok(result)
            }

            QueryTxRequest::Client(request) => {
                use ibc::core::ics02_client::events::Attributes;
                use ibc::core::ics02_client::header::AnyHeader;

                // Todo: the client event below is mock
                // replace it with real client event replied from a Substrate chain
                let result: Vec<IbcEvent> = vec![IbcEvent::UpdateClient(
                    ibc::core::ics02_client::events::UpdateClient::from(Attributes {
                        height: request.height,
                        client_id: request.client_id,
                        client_type: ClientType::Grandpa,
                        consensus_height: request.consensus_height,
                    }),
                )];

                Ok(result)
            }

            QueryTxRequest::Transaction(tx) => {
                // tracing::trace!("in substrate: [query_txs]: Transaction: {:?}", tx);
                // Todo: https://github.com/octopus-network/ibc-rs/issues/98
                let result: Vec<IbcEvent> = vec![];
                Ok(result)
            }
        }
    }

    fn proven_client_state(
        &self,
        client_id: &ClientId,
        height: ICSHeight,
    ) -> Result<(Self::ClientState, MerkleProof), Error> {
        tracing::trace!(target:"ibc-rs","in substrate: [proven_client_state]");

        let result = self
            .retry_wapper(|| self.get_client_state(client_id))
            .map_err(Error::retry_error)?;

<<<<<<< HEAD
        tracing::trace!(
            "in substrate: [proven_client_state] >> client_state : {:?}",
            result
        );

=======
>>>>>>> cc70de27
        let storage_entry = ibc_node::ibc::storage::ClientStates(client_id.as_bytes().to_vec());

        Ok((
            result,
            self.generate_storage_proof(&storage_entry, &height, "ClientStates")?,
        ))
    }

    fn proven_connection(
        &self,
        connection_id: &ConnectionId,
        height: ICSHeight,
    ) -> Result<(ConnectionEnd, MerkleProof), Error> {
        tracing::trace!(target:"ibc-rs","in substrate: [proven_connection]");

        let result = self
            .retry_wapper(|| self.get_connection_end(connection_id))
            .map_err(Error::retry_error)?;

<<<<<<< HEAD
        tracing::trace!(target:"ibc-rs",
            "in substrate: [proven_connection] >> connection_end: {:?}",
            result
        );

=======
>>>>>>> cc70de27
        let connection_end = result;

        let new_connection_end = if connection_end
            .counterparty()
            .clone()
            .connection_id
            .is_none()
        {
            // 构造 Counterparty
            let client_id = connection_end.counterparty().client_id().clone();
            let prefix = connection_end.counterparty().prefix().clone();
            let temp_connection_id = Some(connection_id.clone());

            let counterparty = Counterparty::new(client_id, temp_connection_id, prefix);
            let state = connection_end.state;
            let client_id = connection_end.client_id().clone();
            let versions = connection_end.versions();
            let delay_period = connection_end.delay_period();

            ConnectionEnd::new(
                state,
                client_id,
                counterparty,
                versions.to_vec(),
                delay_period,
            )
        } else {
            connection_end
        };

        let storage_entry = ibc_node::ibc::storage::Connections(connection_id.as_bytes().to_vec());

        Ok((
            new_connection_end,
            self.generate_storage_proof(&storage_entry, &height, "Connections")?,
        ))
    }

    fn proven_client_consensus(
        &self,
        client_id: &ClientId,
        consensus_height: ICSHeight,
        height: ICSHeight,
    ) -> Result<(Self::ConsensusState, MerkleProof), Error> {
        tracing::trace!(target:"ibc-rs","in substrate: [proven_client_consensus] ");

        let result = self
            .retry_wapper(|| self.get_client_consensus(client_id, &consensus_height))
            .map_err(Error::retry_error)?;

<<<<<<< HEAD
        tracing::trace!(
            "in substrate: [proven_client_consensus] >> consensus_state : {:?}",
            result
        );

=======
>>>>>>> cc70de27
        let storage_entry = ibc_node::ibc::storage::ConsensusStates(client_id.as_bytes().to_vec());

        Ok((
            result,
            self.generate_storage_proof(&storage_entry, &height, "ConsensusStates")?,
        ))
    }

    fn proven_channel(
        &self,
        port_id: &PortId,
        channel_id: &ChannelId,
        height: ICSHeight,
    ) -> Result<(ChannelEnd, MerkleProof), Error> {
        tracing::trace!(target:"ibc-rs","in substrate: [proven_channel]");

        let result = self
            .retry_wapper(|| self.get_channel_end(port_id, channel_id))
            .map_err(Error::retry_error)?;

        let storage_entry = ibc_node::ibc::storage::Channels(
            port_id.as_bytes().to_vec(),
            format!("{}", channel_id).as_bytes().to_vec(),
        );
        Ok((
            result,
            self.generate_storage_proof(&storage_entry, &height, "Channels")?,
        ))
    }

    fn proven_packet(
        &self,
        packet_type: PacketMsgType,
        port_id: PortId,
        channel_id: ChannelId,
        sequence: Sequence,
        height: ICSHeight,
    ) -> Result<(Vec<u8>, MerkleProof), Error> {
<<<<<<< HEAD
        tracing::trace!(target:"ibc-rs","in substrate: [proven_packet]");

        // let result = retry_with_index(Fixed::from_millis(200), |current_try| {
        //     if current_try > MAX_QUERY_TIMES {
        //         return RetryResult::Err("did not succeed within tries".to_string());
        //     }

        //     let result = async {
        //         let client = ClientBuilder::new()
        //             .set_url(&self.websocket_url.clone())
        //             .build::<ibc_node::DefaultConfig>()
        //             .await
        //             .map_err(|_| Error::substrate_client_builder_error())?;

        //         match packet_type {
        //             PacketMsgType::Recv => {
        //                 // PacketCommitment
        //                 octopusxt::ibc_rpc::get_packet_commitment(
        //                     &port_id,
        //                     &channel_id,
        //                     &sequence,
        //                     client,
        //                 )
        //                 .await
        //             }
        //             PacketMsgType::Ack => {
        //                 // Acknowledgements
        //                 octopusxt::ibc_rpc::get_packet_ack(&port_id, &channel_id, &sequence, client)
        //                     .await
        //             }
        //             PacketMsgType::TimeoutOnClose => {
        //                 // PacketReceipt
        //                 octopusxt::ibc_rpc::get_packet_receipt_vec(
        //                     &port_id,
        //                     &channel_id,
        //                     &sequence,
        //                     client,
        //                 )
        //                 .await
        //             }
        //             PacketMsgType::TimeoutUnordered => {
        //                 // PacketReceipt
        //                 octopusxt::ibc_rpc::get_packet_receipt_vec(
        //                     &port_id,
        //                     &channel_id,
        //                     &sequence,
        //                     client,
        //                 )
        //                 .await
        //             }
        //             PacketMsgType::TimeoutOrdered => {
        //                 // NextSequenceRecv
        //                 octopusxt::ibc_rpc::get_next_sequence_recv(&port_id, &channel_id, client)
        //                     .await
        //             }
        //         }
        //     };

        //     match self.block_on(result) {
        //         Ok(v) => RetryResult::Ok(v),
        //         Err(e) => RetryResult::Retry("Fail to retry".to_string()),
        //     }
        // })
        // .map_err(Error::retry_error)?;

        // tracing::trace!(
        //     "in substrate: [proven_packet] >> result: {:?}, packet_type = {:?}",
        //     result,
        //     packet_type
        // );

        // match packet_type {
        //     PacketMsgType::Recv => {
        //         let storage_entry = ibc_node::ibc::storage::PacketCommitment(
        //             port_id.as_bytes().to_vec(),
        //             channel_id.as_bytes().to_vec(),
        //             u64::from(sequence),
        //         );
        //         Ok((
        //             result,
        //             self.generate_storage_proof(&storage_entry, &height, "PacketCommitment")?,
        //         ))
        //     }
        //     PacketMsgType::Ack => {
        //         let storage_entry = ibc_node::ibc::storage::Acknowledgements(
        //             port_id.as_bytes().to_vec(),
        //             channel_id.as_bytes().to_vec(),
        //             u64::from(sequence),
        //         );
        //         Ok((
        //             result,
        //             self.generate_storage_proof(&storage_entry, &height, "Acknowledgements")?,
        //         ))
        //     }
        //     PacketMsgType::TimeoutOnClose => {
        //         Ok((vec![], compose_ibc_merkle_proof("12345678".to_string())))
        //     } // Todo: https://github.com/cosmos/ibc/issues/620
        //     PacketMsgType::TimeoutUnordered => {
        //         Ok((vec![], compose_ibc_merkle_proof("12345678".to_string())))
        //     } // Todo: https://github.com/cosmos/ibc/issues/620
        //     PacketMsgType::TimeoutOrdered => {
        //         let storage_entry = ibc_node::ibc::storage::NextSequenceRecv(
        //             port_id.as_bytes().to_vec(),
        //             channel_id.as_bytes().to_vec(),
        //         );
        //         Ok((
        //             result,
        //             self.generate_storage_proof(&storage_entry, &height, "NextSequenceRecv")?,
        //         ))
        //     } // Todo: Ordered channel not supported in ibc-rs. https://github.com/octopus-network/ibc-rs/blob/b98094a57620d0b3d9f8d2caced09abfc14ab00f/relayer/src/link.rs#L135
        // }
        Ok((vec![1, 2, 3], get_dummy_merkle_proof()))
=======
        tracing::trace!("in substrate: [proven_packet], packet_type={:?}, port_id={:?}, channel_id={:?}, sequence={:?}, height={:?}", packet_type, port_id, channel_id, sequence, height);

        let result = retry_with_index(Fixed::from_millis(200), |current_try| {
            if current_try > MAX_QUERY_TIMES {
                return RetryResult::Err("did not succeed within tries".to_string());
            }

            let result = async {
                let client = ClientBuilder::new()
                    .set_url(&self.websocket_url.clone())
                    .build::<ibc_node::DefaultConfig>()
                    .await
                    .map_err(|_| Error::substrate_client_builder_error())?;

                match packet_type {
                    PacketMsgType::Recv => {
                        // PacketCommitmentgenerate_storage_proof
                        octopusxt::ibc_rpc::get_packet_commitment(
                            &port_id,
                            &channel_id,
                            &sequence,
                            client,
                        )
                        .await
                    }
                    PacketMsgType::Ack => {
                        // Acknowledgements
                        octopusxt::ibc_rpc::get_packet_receipt_vec(
                            &port_id,
                            &channel_id,
                            &sequence,
                            client,
                        )
                        .await
                    }
                    PacketMsgType::TimeoutOnClose => {
                        // PacketReceipt
                        octopusxt::ibc_rpc::get_packet_receipt_vec(
                            &port_id,
                            &channel_id,
                            &sequence,
                            client,
                        )
                        .await
                    }
                    PacketMsgType::TimeoutUnordered => {
                        // PacketReceipt
                        octopusxt::ibc_rpc::get_packet_receipt_vec(
                            &port_id,
                            &channel_id,
                            &sequence,
                            client,
                        )
                        .await
                    }
                    PacketMsgType::TimeoutOrdered => {
                        // NextSequenceRecv
                        octopusxt::ibc_rpc::get_next_sequence_recv(&port_id, &channel_id, client)
                            .await
                    }
                }
            };

            match self.block_on(result) {
                Ok(v) => RetryResult::Ok(v),
                Err(e) => RetryResult::Retry("Fail to retry".to_string()),
            }
        })
        .map_err(Error::retry_error)?;

        tracing::trace!(
            "in substrate: [proven_packet] >> result: {:?}, packet_type = {:?}",
            result,
            packet_type
        );

        match packet_type {
            PacketMsgType::Recv => {
                let storage_entry = ibc_node::ibc::storage::PacketCommitment(
                    port_id.as_bytes().to_vec(),
                    format!("{}", channel_id).as_bytes().to_vec(),
                    u64::from(sequence),
                );
                Ok((
                    result,
                    self.generate_storage_proof(&storage_entry, &height, "PacketCommitment")?,
                ))
            }
            PacketMsgType::Ack => {
                let storage_entry = ibc_node::ibc::storage::Acknowledgements(
                    port_id.as_bytes().to_vec(),
                    format!("{}", channel_id).as_bytes().to_vec(),
                    u64::from(sequence),
                );
                Ok((
                    result,
                    self.generate_storage_proof(&storage_entry, &height, "Acknowledgements")?,
                ))
            }
            PacketMsgType::TimeoutOnClose => {
                Ok((vec![], compose_ibc_merkle_proof("12345678".to_string())))
            } // Todo: https://github.com/cosmos/ibc/issues/620
            PacketMsgType::TimeoutUnordered => {
                Ok((vec![], compose_ibc_merkle_proof("12345678".to_string())))
            } // Todo: https://github.com/cosmos/ibc/issues/620
            PacketMsgType::TimeoutOrdered => {
                let storage_entry = ibc_node::ibc::storage::NextSequenceRecv(
                    port_id.as_bytes().to_vec(),
                    format!("{}", channel_id).as_bytes().to_vec(),
                );
                Ok((
                    result,
                    self.generate_storage_proof(&storage_entry, &height, "NextSequenceRecv")?,
                ))
            } // Todo: Ordered channel not supported in ibc-rs. https://github.com/octopus-network/ibc-rs/blob/b98094a57620d0b3d9f8d2caced09abfc14ab00f/relayer/src/link.rs#L135
        }
>>>>>>> cc70de27
    }

    fn build_client_state(
        &self,
        height: ICSHeight,
        dst_config: ClientSettings,
    ) -> Result<Self::ClientState, Error> {
        tracing::trace!(target:"ibc-rs","in substrate: [build_client_state]");

        let public_key = async {
            let client = ClientBuilder::new()
                .set_url(&self.websocket_url.clone())
                .build::<ibc_node::DefaultConfig>()
                .await
                .map_err(|_| Error::substrate_client_builder_error())?;

            let api = client.to_runtime_api::<ibc_node::RuntimeApi<ibc_node::DefaultConfig>>();

            let authorities = api
                .storage()
                .beefy()
                .authorities(None)
                .await
                .map_err(|_| Error::authorities())?;

            let result: Vec<String> = authorities
                .into_iter()
                .map(|val| {
                    format!(
                        "0x{}",
                        subxt::sp_core::hexdisplay::HexDisplay::from(&val.to_raw_vec())
                    )
                })
                .collect();

            Ok(result)
        };
        let public_key = self.block_on(public_key)?;

        let beefy_light_client = beefy_light_client::new(public_key);

        // Build client state
        let client_state = GPClientState::new(
            self.id().clone(),
            height.revision_height as u32,
            BlockHeader::default(),
            Commitment::default(),
            beefy_light_client.validator_set.into(),
        )
        .map_err(Error::ics10)?;

        Ok(AnyClientState::Grandpa(client_state))
    }

    fn build_consensus_state(
        &self,
        light_block: Self::LightBlock,
    ) -> Result<Self::ConsensusState, Error> {
        tracing::trace!(target:"ibc-rs","in substrate: [build_consensus_state]");

        Ok(AnyConsensusState::Grandpa(GPConsensusState::default()))
    }

    fn build_header(
        &self,
        trusted_height: ICSHeight,
        target_height: ICSHeight,
        client_state: &AnyClientState,
        light_client: &mut Self::LightClient,
    ) -> Result<(Self::Header, Vec<Self::Header>), Error> {
        tracing::trace!(target:"ibc-rs","in substrate: [build_header]");

        assert!(trusted_height.revision_height < target_height.revision_height);

        let grandpa_client_state = match client_state {
            AnyClientState::Grandpa(state) => state,
            _ => unimplemented!(),
        };

        // assert trust_height <= grandpa_client_state height
        if trusted_height.revision_height > grandpa_client_state.block_number as u64 {
            return Err(Error::trust_height_miss_match_client_state_height(
                trusted_height.revision_height,
                grandpa_client_state.block_number as u64,
            ));
        }

        // build target height header
        let result = async {
            let client = ClientBuilder::new()
                .set_url(&self.websocket_url.clone())
                .build::<ibc_node::DefaultConfig>()
                .await
                .map_err(|_| Error::substrate_client_builder_error())?;

            let beefy_light_client::commitment::Commitment {
                payload,
                block_number,
                validator_set_id,
            } = grandpa_client_state.latest_commitment.clone().into();

            let mmr_root_height = block_number;

            //TODO: remove comment after test
            // assert!((target_height.revision_height as u32) <= mmr_root_height);

            // get block header

            let block_header = octopusxt::ibc_rpc::get_header_by_block_number(
                Some(BlockNumber::from(target_height.revision_height as u32)),
                client.clone(),
            )
            .await
            .map_err(|_| Error::get_header_by_block_number_error())?;

            let api = client
                .clone()
                .to_runtime_api::<ibc_node::RuntimeApi<ibc_node::DefaultConfig>>();

            assert_eq!(
                block_header.block_number,
                target_height.revision_height as u32
            );

<<<<<<< HEAD
            tracing::trace!(target:"ibc-rs",
                "in substrate: [build_header] >> mmr_root_height = {:?}, target_height = {:?}",
                mmr_root_height,
                target_height
            );

            //TODO: remove comment after test
            let mmr_root_height = target_height.revision_height as u32;

            let block_hash: Option<sp_core::H256> = api
=======
            let block_hash: Option<H256> = api
>>>>>>> cc70de27
                .client
                .rpc()
                .block_hash(Some(BlockNumber::from(mmr_root_height)))
                .await
                .map_err(|_| Error::get_block_hash_error())?;

            tracing::trace!(target:"ibc-rs",
                "in substrate: [build_header] >> block_hash = {:?}",
                block_hash
            );
            let mmr_leaf_and_mmr_leaf_proof = octopusxt::ibc_rpc::get_mmr_leaf_and_mmr_proof(
                Some(BlockNumber::from(
                    (target_height.revision_height - 1) as u32,
                )),
                block_hash,
                client,
            )
            .await
            .map_err(|_| Error::get_mmr_leaf_and_mmr_proof_error())?;

            Ok((block_header, mmr_leaf_and_mmr_leaf_proof))
        };

        let result = self.block_on(result)?;

        let encoded_mmr_leaf = result.1 .1;
        let encoded_mmr_leaf_proof = result.1 .2;

        let leaf: Vec<u8> =
            Decode::decode(&mut &encoded_mmr_leaf[..]).map_err(Error::invalid_codec_decode)?;
        let mmr_leaf: beefy_light_client::mmr::MmrLeaf =
            Decode::decode(&mut &*leaf).map_err(Error::invalid_codec_decode)?;
        let mmr_leaf_proof =
            beefy_light_client::mmr::MmrLeafProof::decode(&mut &encoded_mmr_leaf_proof[..])
                .map_err(Error::invalid_codec_decode)?;

        let grandpa_header = GPHeader {
            block_header: result.0,
            mmr_leaf: MmrLeaf::from(mmr_leaf),
            mmr_leaf_proof: MmrLeafProof::from(mmr_leaf_proof),
        };

        Ok((grandpa_header, vec![]))
    }

    /// add new api websocket_url
    fn websocket_url(&self) -> Result<String, Error> {
        tracing::trace!(target:"ibc-rs","in substrate: [websocket_url]");

        Ok(self.websocket_url.clone())
    }

    /// add new api update_mmr_root
    fn update_mmr_root(
        &self,
        src_chain_websocket_url: String,
        dst_chain_websocket_url: String,
    ) -> Result<(), Error> {
        tracing::info!(target:"ibc-rs","in substrate: [update_mmr_root]");

        let result = async {
            let chain_a = ClientBuilder::new()
                .set_url(src_chain_websocket_url)
                .build::<ibc_node::DefaultConfig>()
                .await
                .map_err(|_| Error::substrate_client_builder_error())?;

            let chain_b = ClientBuilder::new()
                .set_url(dst_chain_websocket_url)
                .build::<ibc_node::DefaultConfig>()
                .await
                .map_err(|_| Error::substrate_client_builder_error())?;

            octopusxt::update_client_state::update_client_state(chain_a.clone(), chain_b.clone())
                .await
                .map_err(|_| Error::update_client_state_error())?;

            octopusxt::update_client_state::update_client_state(chain_b.clone(), chain_a.clone())
                .await
                .map_err(|_| Error::update_client_state_error())
        };

        self.block_on(result)
    }

    fn config(&self) -> ChainConfig {
        self.config.clone()
    }

    fn add_key(&mut self, key_name: &str, key: KeyEntry) -> Result<(), Error> {
        self.keybase_mut()
            .add_key(key_name, key)
            .map_err(Error::key_base)?;

        Ok(())
    }

    fn ibc_version(&self) -> Result<Option<Version>, Error> {
        todo!()
    }

    fn query_application_status(&self) -> Result<ChainStatus, Error> {
        tracing::trace!(target:"ibc-rs","in substrate: [query_status]");

        let height = self
            .retry_wapper(|| self.get_latest_height())
            .map_err(Error::retry_error)?;

        let latest_height = Height::new(0, height);

        Ok(ChainStatus {
            height: latest_height,
            timestamp: Default::default(),
        })
    }

    fn query_blocks(
        &self,
        request: QueryBlockRequest,
    ) -> Result<(Vec<IbcEvent>, Vec<IbcEvent>), Error> {
        tracing::trace!(target:"ibc-rs","in substrate: [query_block]");

        Ok((vec![], vec![]))
    }

    fn query_host_consensus_state(&self, height: ICSHeight) -> Result<Self::ConsensusState, Error> {
        tracing::trace!(target:"ibc-rs","in substrate: [query_host_consensus_state]");

        Ok(AnyConsensusState::Grandpa(GPConsensusState::default()))
    }
}

// Todo: to create a new type in `commitment_proof::Proof`
/// Compose merkle proof according to ibc proto
pub fn compose_ibc_merkle_proof(proof: String) -> MerkleProof {
    use ibc_proto::ics23::{commitment_proof, ExistenceProof, InnerOp};
    tracing::trace!(target:"ibc-rs","in substrate: [compose_ibc_merkle_proof]");

    let _inner_op = InnerOp {
        hash: 0,
        prefix: vec![0],
        suffix: vec![0],
    };

    let _proof = commitment_proof::Proof::Exist(ExistenceProof {
        key: vec![0],
        value: proof.as_bytes().to_vec(),
        leaf: None,
        path: vec![_inner_op],
    });

    let parsed = ibc_proto::ics23::CommitmentProof {
        proof: Some(_proof),
    };
    let mproofs: Vec<ibc_proto::ics23::CommitmentProof> = vec![parsed];
    MerkleProof { proofs: mproofs }
}
pub fn get_dummy_merkle_proof() -> MerkleProof {
    let parsed = ibc_proto::ics23::CommitmentProof { proof: None };
    let mproofs: Vec<ibc_proto::ics23::CommitmentProof> = vec![parsed];
    MerkleProof { proofs: mproofs }
}

pub fn get_dummy_ics07_header() -> tHeader {
    use tendermint::block::signed_header::SignedHeader;
    // Build a SignedHeader from a JSON file.
    let shdr = serde_json::from_str::<SignedHeader>(include_str!(
        "../../../modules/tests/support/signed_header.json"
    ))
    .unwrap();

    // Build a set of validators.
    // Below are test values inspired form `test_validator_set()` in tendermint-rs.
    use std::convert::TryInto;
    use subtle_encoding::hex;
    use tendermint::validator::Info as ValidatorInfo;
    use tendermint::PublicKey;

    let v1: ValidatorInfo = ValidatorInfo::new(
        PublicKey::from_raw_ed25519(
            &hex::decode_upper("F349539C7E5EF7C49549B09C4BFC2335318AB0FE51FBFAA2433B4F13E816F4A7")
                .unwrap(),
        )
        .unwrap(),
        281_815_u64.try_into().unwrap(),
    );

    use tendermint::validator::Set as ValidatorSet;
    let vs = ValidatorSet::new(vec![v1.clone()], Some(v1));

    tHeader {
        signed_header: shdr,
        validator_set: vs.clone(),
        trusted_height: Height::new(0, 1),
        trusted_validator_set: vs,
    }
}

#[test]
fn test_compose_ibc_merkle_proof() {
    use core::convert::TryFrom;
    use ibc_proto::ibc::core::commitment::v1::MerkleProof as RawMerkleProof;
    use ibc_proto::ics23::commitment_proof::Proof::Exist;
    use serde::{Deserialize, Serialize};

    let ibc_proof = compose_ibc_merkle_proof("proof".to_string());
    let merkel_proof = RawMerkleProof::try_from(ibc_proof).unwrap();
    let _merkel_proof = merkel_proof.proofs[0].proof.clone().unwrap();

    #[derive(Debug, PartialEq, Serialize, Deserialize)]
    #[serde(rename_all = "camelCase")]
    pub struct ReadProofU8 {
        pub at: String,
        pub proof: Vec<Vec<u8>>,
    }

    match _merkel_proof {
        Exist(_exist_proof) => {
            let _proof_str = String::from_utf8(_exist_proof.value).unwrap();
            assert_eq!(_proof_str, "proof".to_string());
        }
        _ => unimplemented!(),
    };
}<|MERGE_RESOLUTION|>--- conflicted
+++ resolved
@@ -149,12 +149,7 @@
 
     /// Subscribe Events
     fn subscribe_ibc_events(&self) -> Result<Vec<IbcEvent>, Box<dyn std::error::Error>> {
-<<<<<<< HEAD
         tracing::trace!(target:"ibc-rs","in substrate: [subscribe_ibc_events]");
-=======
-        tracing::trace!("in substrate: [subscribe_ibc_events]");
-
->>>>>>> cc70de27
         let client = self.get_client()?;
 
         self.block_on(octopusxt::subscribe_ibc_event(client))
@@ -187,12 +182,7 @@
         port_id: &PortId,
         channel_id: &ChannelId,
     ) -> Result<ChannelEnd, Box<dyn std::error::Error>> {
-<<<<<<< HEAD
         tracing::trace!(target:"ibc-rs","in substrate: [get_channel_end]");
-=======
-        tracing::trace!("in substrate: [get_channel_end]");
-
->>>>>>> cc70de27
         let client = self.get_client()?;
 
         self.block_on(octopusxt::get_channel_end(port_id, channel_id, client))
@@ -241,12 +231,8 @@
         tracing::trace!(target:"ibc-rs","in substrate: [get_client_state]");
 
         let client = self.get_client()?;
-<<<<<<< HEAD
-        self.block_on(octopusxt::get_client_state(&client_id, client))
-=======
 
         self.block_on(octopusxt::get_client_state(client_id, client))
->>>>>>> cc70de27
     }
 
     /// get consensus_state by client_identifier and height
@@ -298,48 +284,28 @@
     }
 
     fn get_clients(&self) -> Result<Vec<IdentifiedAnyClientState>, Box<dyn std::error::Error>> {
-<<<<<<< HEAD
         tracing::trace!(target:"ibc-rs","in substrate: [get_clients]");
-=======
-        tracing::trace!("in substrate: [get_clients]");
-
->>>>>>> cc70de27
         let client = self.get_client()?;
 
         self.block_on(octopusxt::get_clients(client))
     }
 
     fn get_connections(&self) -> Result<Vec<IdentifiedConnectionEnd>, Box<dyn std::error::Error>> {
-<<<<<<< HEAD
         tracing::trace!(target:"ibc-rs","in substrate: [get_connections]");
-=======
-        tracing::trace!("in substrate: [get_connections]");
-
->>>>>>> cc70de27
         let client = self.get_client()?;
 
         self.block_on(octopusxt::get_connections(client))
     }
 
     fn get_channels(&self) -> Result<Vec<IdentifiedChannelEnd>, Box<dyn std::error::Error>> {
-<<<<<<< HEAD
         tracing::trace!(target:"ibc-rs","in substrate: [get_channels]");
-=======
-        tracing::trace!("in substrate: [get_channels]");
-
->>>>>>> cc70de27
         let client = self.get_client()?;
 
         self.block_on(octopusxt::get_channels(client))
     }
 
     fn get_commitment_packet_state(&self) -> Result<Vec<PacketState>, Box<dyn std::error::Error>> {
-<<<<<<< HEAD
         tracing::trace!(target:"ibc-rs","in substrate: [get_commitment_packet_state]");
-=======
-        tracing::trace!("in substrate: [get_commitment_packet_state]");
-
->>>>>>> cc70de27
         let client = self.get_client()?;
 
         self.block_on(octopusxt::get_commitment_packet_state(client))
@@ -362,12 +328,7 @@
     }
 
     fn get_acknowledge_packet_state(&self) -> Result<Vec<PacketState>, Box<dyn std::error::Error>> {
-<<<<<<< HEAD
         tracing::trace!(target:"ibc-rs","in substrate: [get_acknowledge_packet_state]");
-=======
-        tracing::trace!("in substrate: [get_acknowledge_packet_state]");
-
->>>>>>> cc70de27
         let client = self.get_client()?;
 
         self.block_on(octopusxt::get_acknowledge_packet_state(client))
@@ -398,13 +359,8 @@
 
     /// The function to submit IBC request to a Substrate chain
     /// This function handles most of the IBC reqeusts, except the MMR root update
-<<<<<<< HEAD
     fn deliever(&self, msgs: Vec<Any>) -> Result<subxt::sp_core::H256, Box<dyn std::error::Error>> {
         tracing::trace!(target:"ibc-rs","in substrate: [deliever]");
-=======
-    fn deliever(&self, msgs: Vec<Any>) -> Result<H256, Box<dyn std::error::Error>> {
-        tracing::trace!("in substrate: [deliever]");
->>>>>>> cc70de27
 
         let client = self.get_client()?;
 
@@ -685,39 +641,23 @@
     }
 
     fn keybase(&self) -> &KeyRing {
-<<<<<<< HEAD
         tracing::trace!(target:"ibc-rs","in substrate: [keybase]");
-
-        todo!()
+        &self.keybase
     }
 
     fn keybase_mut(&mut self) -> &mut KeyRing {
         tracing::trace!(target:"ibc-rs","in substrate: [keybase_mut]");
-
-        todo!()
-=======
-        tracing::trace!("in substrate: [keybase]");
-        &self.keybase
-    }
-
-    fn keybase_mut(&mut self) -> &mut KeyRing {
-        tracing::trace!("in substrate: [keybase_mut]");
         &mut self.keybase
->>>>>>> cc70de27
     }
 
     fn send_messages_and_wait_commit(
         &mut self,
         proto_msgs: TrackedMsgs,
     ) -> Result<Vec<IbcEvent>, Error> {
-<<<<<<< HEAD
-        tracing::trace!(target:"ibc-rs","in substrate: [send_messages_and_wait_commit]");
-=======
-        tracing::trace!(
+        tracing::trace!(target:"ibc-rs",
             "in substrate: [send_messages_and_wait_commit], proto_msgs={:?}",
             proto_msgs.tracking_id
         );
->>>>>>> cc70de27
 
         sleep(Duration::from_secs(4));
         let result = self
@@ -740,41 +680,17 @@
         &mut self,
         proto_msgs: TrackedMsgs,
     ) -> Result<Vec<TxResponse>, Error> {
-<<<<<<< HEAD
-        tracing::debug!(target:"ibc-rs","in substrate: [send_messages_and_wait_check_tx]");
-=======
-        tracing::debug!(
+        tracing::debug!(target:"ibc-rs",
             "in substrate: [send_messages_and_wait_check_tx], proto_msgs={:?}",
             proto_msgs.tracking_id
         );
->>>>>>> cc70de27
 
         sleep(Duration::from_secs(4));
         let result = self
             .deliever(proto_msgs.messages().to_vec())
             .map_err(|e| Error::deliver_error(e))?;
 
-<<<<<<< HEAD
-        // if result.is_err() {
-        //     let err_str = result.err().ok_or_else(Error::deliver_error)?.to_string();
-        //     if err_str.contains("Priority is too low") {
-        //         // Todo: to catch the error by error type? maybe related to the repeated submission issue in github
-        //         tracing::error!(
-        //             "in substrate: [send_messages_and_wait_check_tx] >> error : {:?}",
-        //             err_str
-        //         );
-
-        //         return Ok(vec![]);
-        //     } else {
-        //         return Err(Error::sub_tx_error(err_str));
-        //     }
-        // }
-
-        // let result = result.map_err(|_| Error::deliver_error())?;
         tracing::debug!(target:"ibc-rs",
-=======
-        tracing::debug!(
->>>>>>> cc70de27
             "in substrate: [send_messages_and_wait_check_tx] >> extrics_hash : {:?}",
             result
         );
@@ -791,13 +707,8 @@
     }
 
     fn get_signer(&mut self) -> Result<Signer, Error> {
-<<<<<<< HEAD
-        // Todo: Get signer from config
         tracing::trace!(target:"ibc-rs","In Substraet: [get signer]");
-=======
-        tracing::trace!("In Substraet: [get signer]");
         crate::time!("get_signer");
->>>>>>> cc70de27
 
         /// Public key type for Runtime
         pub type PublicFor<P> = <P as sp_core::Pair>::Public;
@@ -832,12 +743,8 @@
     }
 
     fn get_key(&mut self) -> Result<KeyEntry, Error> {
-<<<<<<< HEAD
         tracing::trace!(target:"ibc-rs","in substrate: [get_key]");
-=======
-        tracing::trace!("in substrate: [get_key]");
         crate::time!("get_key");
->>>>>>> cc70de27
 
         // Get the key from key seed file
         let key = self
@@ -880,14 +787,11 @@
             .retry_wapper(|| self.get_client_state(client_id))
             .map_err(Error::retry_error)?;
 
-<<<<<<< HEAD
         tracing::trace!(target:"ibc-rs",
             "in substrate: [query_client_state] >> client_state: {:?}",
             result
         );
 
-=======
->>>>>>> cc70de27
         Ok(result)
     }
 
@@ -913,14 +817,11 @@
                 consensus_state,
             };
             any_consensus_state_with_height.push(tmp.clone());
-<<<<<<< HEAD
 
             tracing::trace!(target:"ibc-rs",
                 "in substrate: [query_consensus_state] >> any_consensus_state_with_height: {:?}",
                 tmp
             );
-=======
->>>>>>> cc70de27
         }
 
         any_consensus_state_with_height.sort_by(|a, b| a.height.cmp(&b.height));
@@ -1002,13 +903,8 @@
         connection_id: &ConnectionId,
         height: ICSHeight,
     ) -> Result<ConnectionEnd, Error> {
-<<<<<<< HEAD
         tracing::trace!(target:"ibc-rs","in substrate: [query_connection]");
 
-=======
-        tracing::trace!("in substrate: [query_connection]");
-        
->>>>>>> cc70de27
         let connection_end = self
             .retry_wapper(|| self.get_connection_end(connection_id))
             .map_err(Error::retry_error)?;
@@ -1235,14 +1131,11 @@
             .retry_wapper(|| self.get_client_state(client_id))
             .map_err(Error::retry_error)?;
 
-<<<<<<< HEAD
-        tracing::trace!(
+        tracing::trace!(target:"ibc-rs",
             "in substrate: [proven_client_state] >> client_state : {:?}",
             result
         );
 
-=======
->>>>>>> cc70de27
         let storage_entry = ibc_node::ibc::storage::ClientStates(client_id.as_bytes().to_vec());
 
         Ok((
@@ -1262,14 +1155,11 @@
             .retry_wapper(|| self.get_connection_end(connection_id))
             .map_err(Error::retry_error)?;
 
-<<<<<<< HEAD
         tracing::trace!(target:"ibc-rs",
             "in substrate: [proven_connection] >> connection_end: {:?}",
             result
         );
 
-=======
->>>>>>> cc70de27
         let connection_end = result;
 
         let new_connection_end = if connection_end
@@ -1320,14 +1210,11 @@
             .retry_wapper(|| self.get_client_consensus(client_id, &consensus_height))
             .map_err(Error::retry_error)?;
 
-<<<<<<< HEAD
         tracing::trace!(
             "in substrate: [proven_client_consensus] >> consensus_state : {:?}",
             result
         );
 
-=======
->>>>>>> cc70de27
         let storage_entry = ibc_node::ibc::storage::ConsensusStates(client_id.as_bytes().to_vec());
 
         Ok((
@@ -1366,121 +1253,7 @@
         sequence: Sequence,
         height: ICSHeight,
     ) -> Result<(Vec<u8>, MerkleProof), Error> {
-<<<<<<< HEAD
-        tracing::trace!(target:"ibc-rs","in substrate: [proven_packet]");
-
-        // let result = retry_with_index(Fixed::from_millis(200), |current_try| {
-        //     if current_try > MAX_QUERY_TIMES {
-        //         return RetryResult::Err("did not succeed within tries".to_string());
-        //     }
-
-        //     let result = async {
-        //         let client = ClientBuilder::new()
-        //             .set_url(&self.websocket_url.clone())
-        //             .build::<ibc_node::DefaultConfig>()
-        //             .await
-        //             .map_err(|_| Error::substrate_client_builder_error())?;
-
-        //         match packet_type {
-        //             PacketMsgType::Recv => {
-        //                 // PacketCommitment
-        //                 octopusxt::ibc_rpc::get_packet_commitment(
-        //                     &port_id,
-        //                     &channel_id,
-        //                     &sequence,
-        //                     client,
-        //                 )
-        //                 .await
-        //             }
-        //             PacketMsgType::Ack => {
-        //                 // Acknowledgements
-        //                 octopusxt::ibc_rpc::get_packet_ack(&port_id, &channel_id, &sequence, client)
-        //                     .await
-        //             }
-        //             PacketMsgType::TimeoutOnClose => {
-        //                 // PacketReceipt
-        //                 octopusxt::ibc_rpc::get_packet_receipt_vec(
-        //                     &port_id,
-        //                     &channel_id,
-        //                     &sequence,
-        //                     client,
-        //                 )
-        //                 .await
-        //             }
-        //             PacketMsgType::TimeoutUnordered => {
-        //                 // PacketReceipt
-        //                 octopusxt::ibc_rpc::get_packet_receipt_vec(
-        //                     &port_id,
-        //                     &channel_id,
-        //                     &sequence,
-        //                     client,
-        //                 )
-        //                 .await
-        //             }
-        //             PacketMsgType::TimeoutOrdered => {
-        //                 // NextSequenceRecv
-        //                 octopusxt::ibc_rpc::get_next_sequence_recv(&port_id, &channel_id, client)
-        //                     .await
-        //             }
-        //         }
-        //     };
-
-        //     match self.block_on(result) {
-        //         Ok(v) => RetryResult::Ok(v),
-        //         Err(e) => RetryResult::Retry("Fail to retry".to_string()),
-        //     }
-        // })
-        // .map_err(Error::retry_error)?;
-
-        // tracing::trace!(
-        //     "in substrate: [proven_packet] >> result: {:?}, packet_type = {:?}",
-        //     result,
-        //     packet_type
-        // );
-
-        // match packet_type {
-        //     PacketMsgType::Recv => {
-        //         let storage_entry = ibc_node::ibc::storage::PacketCommitment(
-        //             port_id.as_bytes().to_vec(),
-        //             channel_id.as_bytes().to_vec(),
-        //             u64::from(sequence),
-        //         );
-        //         Ok((
-        //             result,
-        //             self.generate_storage_proof(&storage_entry, &height, "PacketCommitment")?,
-        //         ))
-        //     }
-        //     PacketMsgType::Ack => {
-        //         let storage_entry = ibc_node::ibc::storage::Acknowledgements(
-        //             port_id.as_bytes().to_vec(),
-        //             channel_id.as_bytes().to_vec(),
-        //             u64::from(sequence),
-        //         );
-        //         Ok((
-        //             result,
-        //             self.generate_storage_proof(&storage_entry, &height, "Acknowledgements")?,
-        //         ))
-        //     }
-        //     PacketMsgType::TimeoutOnClose => {
-        //         Ok((vec![], compose_ibc_merkle_proof("12345678".to_string())))
-        //     } // Todo: https://github.com/cosmos/ibc/issues/620
-        //     PacketMsgType::TimeoutUnordered => {
-        //         Ok((vec![], compose_ibc_merkle_proof("12345678".to_string())))
-        //     } // Todo: https://github.com/cosmos/ibc/issues/620
-        //     PacketMsgType::TimeoutOrdered => {
-        //         let storage_entry = ibc_node::ibc::storage::NextSequenceRecv(
-        //             port_id.as_bytes().to_vec(),
-        //             channel_id.as_bytes().to_vec(),
-        //         );
-        //         Ok((
-        //             result,
-        //             self.generate_storage_proof(&storage_entry, &height, "NextSequenceRecv")?,
-        //         ))
-        //     } // Todo: Ordered channel not supported in ibc-rs. https://github.com/octopus-network/ibc-rs/blob/b98094a57620d0b3d9f8d2caced09abfc14ab00f/relayer/src/link.rs#L135
-        // }
-        Ok((vec![1, 2, 3], get_dummy_merkle_proof()))
-=======
-        tracing::trace!("in substrate: [proven_packet], packet_type={:?}, port_id={:?}, channel_id={:?}, sequence={:?}, height={:?}", packet_type, port_id, channel_id, sequence, height);
+        tracing::trace!(target:"ibc-rs","in substrate: [proven_packet], packet_type={:?}, port_id={:?}, channel_id={:?}, sequence={:?}, height={:?}", packet_type, port_id, channel_id, sequence, height);
 
         let result = retry_with_index(Fixed::from_millis(200), |current_try| {
             if current_try > MAX_QUERY_TIMES {
@@ -1596,7 +1369,6 @@
                 ))
             } // Todo: Ordered channel not supported in ibc-rs. https://github.com/octopus-network/ibc-rs/blob/b98094a57620d0b3d9f8d2caced09abfc14ab00f/relayer/src/link.rs#L135
         }
->>>>>>> cc70de27
     }
 
     fn build_client_state(
@@ -1721,7 +1493,6 @@
                 target_height.revision_height as u32
             );
 
-<<<<<<< HEAD
             tracing::trace!(target:"ibc-rs",
                 "in substrate: [build_header] >> mmr_root_height = {:?}, target_height = {:?}",
                 mmr_root_height,
@@ -1731,10 +1502,7 @@
             //TODO: remove comment after test
             let mmr_root_height = target_height.revision_height as u32;
 
-            let block_hash: Option<sp_core::H256> = api
-=======
             let block_hash: Option<H256> = api
->>>>>>> cc70de27
                 .client
                 .rpc()
                 .block_hash(Some(BlockNumber::from(mmr_root_height)))
