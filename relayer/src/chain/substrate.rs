use super::{ChainEndpoint, HealthCheck};
use crate::config::ChainConfig;
use crate::error::Error;
// use crate::event::monitor::{EventMonitor, EventReceiver, TxMonitorCmd};
use crate::event::substrate_mointor::{EventMonitor, EventReceiver, TxMonitorCmd};
use crate::keyring::{KeyEntry, KeyRing, Store};
use crate::light_client::grandpa::LightClient as GPLightClient;
use crate::light_client::LightClient;
use crate::{
    util::retry::{retry_with_index, RetryResult},
    worker::retry_strategy,
};
use alloc::sync::Arc;
use bech32::{ToBase32, Variant};
use beefy_light_client::commitment::Commitment;
use chrono::offset::Utc;
use codec::{Decode, Encode};
use core::future::Future;
use core::str::FromStr;
use core::time::Duration;
use ibc::events::IbcEvent;

use crate::light_client::Verified;
use ibc::ics02_client::client_consensus::{AnyConsensusState, AnyConsensusStateWithHeight};
use ibc::ics02_client::client_state::{AnyClientState, IdentifiedAnyClientState};
use ibc::ics02_client::client_type::ClientType;
use ibc::ics03_connection::connection::{ConnectionEnd, Counterparty, IdentifiedConnectionEnd};
use ibc::ics04_channel::channel::{ChannelEnd, IdentifiedChannelEnd};
use ibc::ics04_channel::error::Error as Ics04Error;
use ibc::ics04_channel::packet::{Packet, PacketMsgType, Receipt, Sequence};
use ibc::ics10_grandpa::client_state::ClientState as GPClientState;
use ibc::ics10_grandpa::consensus_state::ConsensusState as GPConsensusState;
use ibc::ics10_grandpa::header::Header as GPHeader;
use ibc::ics23_commitment::commitment::{CommitmentPrefix, CommitmentRoot};
use ibc::ics24_host::identifier::{ChainId, ChannelId, ClientId, ConnectionId, PortId};
use ibc::query::QueryTxRequest;
use ibc::signer::Signer;
use ibc::Height;
use ibc::Height as ICSHeight;
use ibc_proto::ibc::core::channel::v1::{
    PacketState, QueryChannelClientStateRequest, QueryChannelsRequest,
    QueryConnectionChannelsRequest, QueryNextSequenceReceiveRequest,
    QueryPacketAcknowledgementsRequest, QueryPacketCommitmentsRequest, QueryUnreceivedAcksRequest,
    QueryUnreceivedPacketsRequest,
};
use ibc_proto::ibc::core::client::v1::{QueryClientStatesRequest, QueryConsensusStatesRequest};
use ibc_proto::ibc::core::commitment::v1::MerkleProof;
use ibc_proto::ibc::core::connection::v1::{
    QueryClientConnectionsRequest, QueryConnectionsRequest,
};
use octopusxt::ibc_node;
use prost_types::Any;
use std::thread;
use subxt::sp_runtime::generic::Header;
use subxt::sp_runtime::traits::BlakeTwo256;
use subxt::storage::StorageEntry;
use subxt::{BlockNumber, Client, ClientBuilder};
use tendermint::abci::transaction::Hash;
use tendermint::abci::{Code, Log};
use tendermint::account::Id as AccountId;
use tendermint_proto::Protobuf;
use tendermint_rpc::endpoint::broadcast::tx_sync::Response as TxResponse;
use tokio::runtime::Runtime;
use tokio::runtime::Runtime as TokioRuntime;
use tokio::task;
use tokio::time::sleep;

const MAX_QUERY_TIMES: u64 = 40;

#[derive(Debug)]
pub struct SubstrateChain {
    config: ChainConfig,
    websocket_url: String,
    rt: Arc<TokioRuntime>,
}

impl SubstrateChain {
    pub fn config(&self) -> &ChainConfig {
        &self.config
    }

    /// Run a future to completion on the Tokio runtime.
    fn block_on<F: Future>(&self, f: F) -> F::Output {
        crate::time!("block_on");
        self.rt.block_on(f)
    }

    /// Subscribe Events
    async fn subscribe_ibc_events(
        &self,
        client: Client<ibc_node::DefaultConfig>,
    ) -> Result<Vec<IbcEvent>, Box<dyn std::error::Error>> {
        tracing::info!("In Substrate: [subscribe_ibc_events]");

        octopusxt::subscribe_ibc_event(client).await
    }

    /// get latest height used by subscribe_blocks
    async fn get_latest_height(
        &self,
        client: Client<ibc_node::DefaultConfig>,
    ) -> Result<u64, Box<dyn std::error::Error>> {
        tracing::info!("In Substrate: [get_latest_height]");

        octopusxt::get_latest_height(client).await
    }

    /// get connectionEnd according by connection_identifier and read Connections StorageMaps
    async fn get_connection_end(
        &self,
        connection_identifier: &ConnectionId,
        client: Client<ibc_node::DefaultConfig>,
    ) -> Result<ConnectionEnd, Box<dyn std::error::Error>> {
        tracing::info!("in Substrate: [get_connection_end]");

        octopusxt::get_connection_end(connection_identifier, client).await
    }

    /// get channelEnd according by port_identifier, channel_identifier and read Channles StorageMaps
    async fn get_channel_end(
        &self,
        port_id: &PortId,
        channel_id: &ChannelId,
        client: Client<ibc_node::DefaultConfig>,
    ) -> Result<ChannelEnd, Box<dyn std::error::Error>> {
        tracing::info!("in Substrate: [get_channel_end]");
        tracing::info!(
            "in Substrate: [get_channel_end] >> port_id: {:?}, channel_id: {:?}",
            port_id.clone(),
            channel_id.clone()
        );

        octopusxt::get_channel_end(port_id, channel_id, client).await
    }

    /// get packet receipt by port_id, channel_id and sequence
    async fn get_packet_receipt(
        &self,
        port_id: &PortId,
        channel_id: &ChannelId,
        seq: &Sequence,
        client: Client<ibc_node::DefaultConfig>,
    ) -> Result<Receipt, Box<dyn std::error::Error>> {
        tracing::info!("in Substrate: [get_packet_receipt]");

        octopusxt::get_packet_receipt(port_id, channel_id, seq, client).await
    }

    /// get send packet event by port_id, channel_id and sequence
    async fn get_send_packet_event(
        &self,
        port_id: &PortId,
        channel_id: &ChannelId,
        seq: &Sequence,
        client: Client<ibc_node::DefaultConfig>,
    ) -> Result<Packet, Box<dyn std::error::Error>> {
        tracing::info!("in Substrate: [get_send_packet_event]");

        octopusxt::get_send_packet_event(port_id, channel_id, seq, client).await
    }

    /// get client_state according by client_id, and read ClientStates StoraageMap
    async fn get_client_state(
        &self,
        client_id: &ClientId,
        client: Client<ibc_node::DefaultConfig>,
    ) -> Result<AnyClientState, Box<dyn std::error::Error>> {
        tracing::info!("in Substrate: [get_client_state]");
        octopusxt::get_client_state(client_id, client).await
    }

    /// get appoint height consensus_state according by client_identifier and height
    /// and read ConsensusStates StoreageMap
    async fn get_client_consensus(
        &self,
        client_id: &ClientId,
        height: ICSHeight,
        client: Client<ibc_node::DefaultConfig>,
    ) -> Result<AnyConsensusState, Box<dyn std::error::Error>> {
        tracing::info!("in Substrate: [get_client_consensus]");

        octopusxt::get_client_consensus(client_id, height, client).await
    }

    async fn get_consensus_state_with_height(
        &self,
        client_id: &ClientId,
        client: Client<ibc_node::DefaultConfig>,
    ) -> Result<Vec<(Height, AnyConsensusState)>, Box<dyn std::error::Error>> {
        tracing::info!("in Substrate: [get_consensus_state_with_height]");

        octopusxt::get_consensus_state_with_height(client_id, client).await
    }

    async fn get_unreceipt_packet(
        &self,
        port_id: &PortId,
        channel_id: &ChannelId,
        seqs: Vec<u64>,
        client: Client<ibc_node::DefaultConfig>,
    ) -> Result<Vec<u64>, Box<dyn std::error::Error>> {
        tracing::info!("in Substrate: [get_unreceipt_packet]");

        octopusxt::get_unreceipt_packet(port_id, channel_id, seqs, client).await
    }

    /// get key-value pair (client_identifier, client_state) construct IdentifieredAnyClientstate
    async fn get_clients(
        &self,
        client: Client<ibc_node::DefaultConfig>,
    ) -> Result<Vec<IdentifiedAnyClientState>, Box<dyn std::error::Error>> {
        tracing::info!("in Substrate: [get_clients]");

        octopusxt::get_clients(client).await
    }

    /// get key-value pair (connection_id, connection_end) construct IdentifiedConnectionEnd
    async fn get_connections(
        &self,
        client: Client<ibc_node::DefaultConfig>,
    ) -> Result<Vec<IdentifiedConnectionEnd>, Box<dyn std::error::Error>> {
        tracing::info!("in Substrate: [get_connections]");

        octopusxt::get_connections(client).await
    }

    /// get key-value pair (connection_id, connection_end) construct IdentifiedConnectionEnd
    async fn get_channels(
        &self,
        client: Client<ibc_node::DefaultConfig>,
    ) -> Result<Vec<IdentifiedChannelEnd>, Box<dyn std::error::Error>> {
        tracing::info!("in Substrate: [get_channels]");

        octopusxt::get_channels(client).await
    }

    // get get_commitment_packet_state
    async fn get_commitment_packet_state(
        &self,
        client: Client<ibc_node::DefaultConfig>,
    ) -> Result<Vec<PacketState>, Box<dyn std::error::Error>> {
        tracing::info!("in Substrate: [get_commitment_packet_state]");

        octopusxt::get_commitment_packet_state(client).await
    }

    /// get packet commitment by port_id, channel_id and sequence to verify if the ack has been received by the sending chain
    async fn get_packet_commitment(
        &self,
        port_id: &PortId,
        channel_id: &ChannelId,
        seq: u64,
        client: Client<ibc_node::DefaultConfig>,
    ) -> Result<Vec<u8>, Box<dyn std::error::Error>> {
        tracing::info!("in Substrate: [get_packet_commitment]");

        octopusxt::get_packet_commitment(port_id, channel_id, seq, client).await
    }

    // get get_commitment_packet_state
    async fn get_acknowledge_packet_state(
        &self,
        client: Client<ibc_node::DefaultConfig>,
    ) -> Result<Vec<PacketState>, Box<dyn std::error::Error>> {
        tracing::info!("in Substrate: [get_acknowledge_packet_state]");

        octopusxt::get_acknowledge_packet_state(client).await
    }

    /// get connection_identifier vector according by client_identifier
    async fn get_client_connections(
        &self,
        client_id: ClientId,
        client: Client<ibc_node::DefaultConfig>,
    ) -> Result<Vec<ConnectionId>, Box<dyn std::error::Error>> {
        tracing::info!("in Substrate: [get_client_connections]");

        octopusxt::get_client_connections(client_id, client).await
    }

    async fn get_connection_channels(
        &self,
        connection_id: ConnectionId,
        client: Client<ibc_node::DefaultConfig>,
    ) -> Result<Vec<IdentifiedChannelEnd>, Box<dyn std::error::Error>> {
        tracing::info!("in Substrate: [get_connection_channels]");

        octopusxt::get_connection_channels(connection_id, client).await
    }

    async fn deliever(
        &self,
        msg: Vec<Any>,
        client: Client<ibc_node::DefaultConfig>,
    ) -> Result<subxt::sp_core::H256, Box<dyn std::error::Error>> {
        octopusxt::deliver(msg, client).await
    }

    /// Retrieve the storage proof according to storage keys
    /// And convert the proof to IBC compatible type
<<<<<<< HEAD
    fn generate_storage_proof<F: StorageEntry>
        (&self, storage_entry: &F, height: &Height) -> MerkleProof
        where <F as StorageEntry>::Value: serde::Serialize + core::fmt::Debug
    {
        let generate_storage_proof = async {
            use subxt::{BlockNumber, sp_core::H256, rpc::NumberOrHex, storage::StorageKeyPrefix};
            use sp_core::{storage::StorageKey, Bytes};
            use serde::{Deserialize, Serialize};
=======
    fn generate_storage_proof<F: StorageEntry>(
        &self,
        storage_entry: &F,
        height: &Height,
    ) -> MerkleProof
    where
        <F as StorageEntry>::Value: serde::Serialize,
    {
        let generate_storage_proof = async {
            use sp_core::{storage::StorageKey, Bytes};
            use subxt::{rpc::NumberOrHex, sp_core::H256, BlockNumber};
>>>>>>> ec36bcc2

            let client = ClientBuilder::new()
                .set_url(&self.websocket_url.clone())
                .build::<ibc_node::DefaultConfig>()
                .await
                .unwrap();

            let _height = NumberOrHex::Number(height.revision_height);
<<<<<<< HEAD
            let block_hash: Option<H256> = client.rpc().block_hash(Some(BlockNumber::from(_height))).await.unwrap();
            let storage_key = storage_entry.key().final_key(StorageKeyPrefix::new::<F>());
            tracing::debug!("In substrate: [generate_storage_proof] >> block_hash : {:?}, storage key: {:?}", block_hash, storage_key);

            use jsonrpsee::types::to_json_value;
            let params = &[to_json_value(vec![storage_key]).unwrap(), to_json_value(block_hash.unwrap()).unwrap()];
=======
            let block_hash: Option<H256> = client
                .rpc()
                .block_hash(Some(BlockNumber::from(_height)))
                .await
                .unwrap();
            let storage_key = client
                .storage()
                .fetch(storage_entry, block_hash)
                .await
                .unwrap()
                .unwrap();
            tracing::debug!(
                "In substrate: [generate_storage_proof] >> block_hash : {:?}, storage key: ",
                block_hash /*, storage_key*/
            );

            use jsonrpsee::types::to_json_value;
            let params = &[
                to_json_value(storage_key).unwrap(),
                to_json_value(block_hash.unwrap()).unwrap(),
            ];
            use serde::{Deserialize, Serialize};
>>>>>>> ec36bcc2
            #[derive(Debug, PartialEq, Serialize, Deserialize)]
            #[serde(rename_all = "camelCase")]
            pub struct ReadProof_ {
                pub at: String,
                pub proof: Vec<Bytes>,
            }
            let storage_proof: ReadProof_ = client
                .rpc()
                .client
                .request("state_getReadProof", params)
                .await
                .unwrap();
            tracing::debug!(
                "In Substrate: [generate_storage_proof] >> storage_proof : {:?}",
                storage_proof
            );

            #[derive(Debug, PartialEq, Serialize, Deserialize)]
            #[serde(rename_all = "camelCase")]
            pub struct ReadProofU8 {
                pub at: String,
                pub proof: Vec<Vec<u8>>,
            }
            let storage_proof_ = ReadProofU8 {
                at: storage_proof.at,
                proof: storage_proof
                    .proof
                    .iter()
                    .map(|val| val.clone().0)
                    .collect::<Vec<Vec<u8>>>(),
            };
            tracing::info!(
                "In Substrate: [generate_storage_proof] >> storage_proof_ : {:?}",
                storage_proof_
            );

            let storage_proof_str = serde_json::to_string(&storage_proof_).unwrap();
            tracing::info!(
                "In Substrate: [generate_storage_proof] >> storage_proof_str: {:?}",
                storage_proof_str
            );
            storage_proof_str
        };

        let storage_proof = self.block_on(generate_storage_proof);
        compose_ibc_merkle_proof(storage_proof)
    }
}

impl ChainEndpoint for SubstrateChain {
    type LightBlock = GPHeader;
    type Header = GPHeader;
    type ConsensusState = AnyConsensusState;
    type ClientState = AnyClientState;
    type LightClient = GPLightClient;

    fn bootstrap(config: ChainConfig, rt: Arc<TokioRuntime>) -> Result<Self, Error> {
        tracing::info!("in Substrate: [bootstrap function]");

        let websocket_url = format!("{}", config.websocket_addr.clone());
        tracing::info!(
            "in Substrate: [bootstrap] websocket_url = {:?}",
            websocket_url
        );

        let chain = Self {
            config,
            websocket_url,
            rt,
        };

        Ok(chain)
    }

    fn init_light_client(&self) -> Result<Self::LightClient, Error> {
        tracing::info!("In Substrate: [init_light_client]");
        use subxt::sp_core::Public;

        let config = self.config.clone();

        let public_key = async {
            let client = ClientBuilder::new()
                .set_url(&self.websocket_url.clone())
                .build::<ibc_node::DefaultConfig>()
                .await
                .unwrap();

            let api = client.to_runtime_api::<ibc_node::RuntimeApi<ibc_node::DefaultConfig>>();

            let authorities = api.storage().beefy().authorities(None).await.unwrap();
            tracing::info!("authorities length : {:?}", authorities.len());
            let result: Vec<String> = authorities
                .into_iter()
                .map(|val| {
                    format!(
                        "0x{}",
                        subxt::sp_core::hexdisplay::HexDisplay::from(&val.to_raw_vec())
                    )
                })
                .collect();
            tracing::info!("authorities member: {:?}", result);
            result
        };
        let public_key = self.block_on(public_key);

        let initial_public_keys = public_key;
        let light_client = GPLightClient::from_config(&config, initial_public_keys);
        Ok(light_client)
    }

    fn init_event_monitor(
        &self,
        rt: Arc<TokioRuntime>,
    ) -> Result<(EventReceiver, TxMonitorCmd), Error> {
        tracing::info!("in Substrate: [init_event_mointor]");

        tracing::info!(
            "In Substrate: [init_event_mointor] >> websocket addr: {:?}",
            self.config.websocket_addr.clone()
        );

        let (mut event_monitor, event_receiver, monitor_tx) = EventMonitor::new(
            self.config.id.clone(),
            self.config.websocket_addr.clone(),
            rt,
        )
        .map_err(Error::event_monitor)?;

        event_monitor.subscribe().map_err(Error::event_monitor)?;

        thread::spawn(move || event_monitor.run());

        Ok((event_receiver, monitor_tx))
    }

    fn shutdown(self) -> Result<(), Error> {
        tracing::info!("in Substrate: [shutdown]");

        Ok(())
    }

    fn health_check(&self) -> Result<HealthCheck, Error> {
        Ok(HealthCheck::Healthy)
    }

    fn id(&self) -> &ChainId {
        tracing::info!("in Substrate: [id]");

        &self.config().id
    }

    fn keybase(&self) -> &KeyRing {
        tracing::info!("in Substrate: [keybase]");

        todo!()
    }

    fn keybase_mut(&mut self) -> &mut KeyRing {
        tracing::info!("in Substrate: [keybase_mut]");

        todo!()
    }

    fn send_messages_and_wait_commit(
        &mut self,
        proto_msgs: Vec<Any>,
    ) -> Result<Vec<IbcEvent>, Error> {
        tracing::info!("in Substrate: [send_messages_and_wait_commit]");
        tracing::info!(
            "in Substrate: proto_msg: {:?}",
            proto_msgs.first().unwrap().type_url
        );

        let client = async {
            let client = ClientBuilder::new()
                .set_url(&self.websocket_url.clone())
                .build::<ibc_node::DefaultConfig>()
                .await
                .unwrap();

            sleep(Duration::from_secs(4)).await;

            let result = self.deliever(proto_msgs, client).await.unwrap();

            tracing::info!(
                "in Substrate: [send_messages_and_wait_commit] >> result : {:?}",
                result
            );

            result
        };

        let _ = self.block_on(client);

        let get_ibc_event = async {
            let client = ClientBuilder::new()
                .set_url(&self.websocket_url.clone())
                .build::<ibc_node::DefaultConfig>()
                .await
                .unwrap();

            let result = self.subscribe_ibc_events(client).await.unwrap();
            for event in result.iter() {
                tracing::info!(
                    "In Substrate: [send_messages_and_wait_commit] >> get_ibc_event: {:?}",
                    event
                );
            }

            result
        };

        let ret = self.block_on(get_ibc_event);
        Ok(ret)
    }

    fn send_messages_and_wait_check_tx(
        &mut self,
        proto_msgs: Vec<Any>,
    ) -> Result<Vec<TxResponse>, Error> {
        tracing::info!("in Substrate: [send_messages_and_wait_check_tx]");
        tracing::debug!(
            "in Substrate: [send_messages_and_wait_check_tx], raw msg to send {:?}",
            proto_msgs
        );

        let client = async {
            let client = ClientBuilder::new()
                .set_url(&self.websocket_url.clone())
                .build::<ibc_node::DefaultConfig>()
                .await
                .unwrap();

            sleep(Duration::from_secs(4)).await;

            let result = self.deliever(proto_msgs, client).await.unwrap();

            tracing::info!(
                "in Substrate: [send_messages_and_wait_commit] >> result : {:?}",
                result
            );

            result
        };

        let _result = self.block_on(client);

        use tendermint::abci::transaction; // Todo:
        let json = "\"ChYKFGNvbm5lY3Rpb25fb3Blbl9pbml0\"";
        let txRe = TxResponse {
            code: Code::default(),
            data: serde_json::from_str(json).unwrap(),
            log: Log::from("testtest"),
            hash: transaction::Hash::new(*_result.as_fixed_bytes()),
        };

        Ok(vec![txRe])
    }

    fn get_signer(&mut self) -> Result<Signer, Error> {
        tracing::info!("in Substrate: [get_signer]");
        tracing::info!(
            "In Substraet: [get signer] >> key_name: {:?}",
            self.config.key_name.clone()
        );

        fn get_dummy_account_id_raw() -> String {
            "0CDA3F47EF3C4906693B170EF650EB968C5F4B2C".to_string()
        }

        pub fn get_dummy_account_id() -> AccountId {
            AccountId::from_str(&get_dummy_account_id_raw()).unwrap()
        }

        let signer = Signer::new(get_dummy_account_id().to_string());
        tracing::info!("in Substrate: [get_signer] >>  signer {:?}", signer);

        Ok(signer)
    }

    fn get_key(&mut self) -> Result<KeyEntry, Error> {
        tracing::info!("in Substrate: [get_key]");

        todo!()
    }

    fn query_commitment_prefix(&self) -> Result<CommitmentPrefix, Error> {
        tracing::info!("in Substrate: [query_commitment_prefix]");

        // TODO - do a real chain query
        Ok(CommitmentPrefix::from(
            self.config().store_prefix.as_bytes().to_vec(),
        ))
    }

    fn query_latest_height(&self) -> Result<ICSHeight, Error> {
        tracing::info!("in Substrate: [query_latest_height]");

        let height = retry_with_index(Fixed::from_millis(100), |current_try| {
            if current_try > MAX_QUERY_TIMES {
                return RetryResult::Err("did not succeed within tries");
            }

            let latest_height = async {
                let client = ClientBuilder::new()
                    .set_url(&self.websocket_url.clone())
                    .build::<ibc_node::DefaultConfig>()
                    .await
                    .unwrap();
                // sleep(Duration::from_secs(4)).await;
                self.get_latest_height(client).await
            };

            match self.block_on(latest_height) {
                Ok(_v) => RetryResult::Ok(_v),
                Err(_e) => RetryResult::Retry("Fail to retry"),
            }
        });

        let latest_height = Height::new(0, height.unwrap());
        Ok(latest_height)
    }

    fn query_clients(
        &self,
        request: QueryClientStatesRequest,
    ) -> Result<Vec<IdentifiedAnyClientState>, Error> {
        tracing::info!("in Substrate: [query_clients]");

        let clients = async {
            let client = ClientBuilder::new()
                .set_url(&self.websocket_url.clone())
                .build::<ibc_node::DefaultConfig>()
                .await
                .unwrap();

            sleep(Duration::from_secs(4)).await;

            let clients = self.get_clients(client).await.unwrap();

            clients
        };

        let clients = self.block_on(clients);

        tracing::info!("in Substrate: [query_clients] >> clients: {:?}", clients);

        Ok(clients)
    }

    fn query_client_state(
        &self,
        client_id: &ClientId,
        height: ICSHeight,
    ) -> Result<Self::ClientState, Error> {
        tracing::info!("in Substrate: [query_client_state]");
        tracing::info!("in Substrate: [query_client_state] >> height: {:?}", height);

        let client_state = async {
            let client = ClientBuilder::new()
                .set_url(&self.websocket_url.clone())
                .build::<ibc_node::DefaultConfig>()
                .await
                .unwrap();
            sleep(Duration::from_secs(4)).await;

            let client_state = self.get_client_state(client_id, client).await.unwrap();

            client_state
        };

        let client_state = self.block_on(client_state);
        tracing::info!(
            "in Substrate: [query_client_state] >> client_state: {:?}",
            client_state
        );

        Ok(client_state)
    }

    fn query_consensus_states(
        &self,
        request: QueryConsensusStatesRequest,
    ) -> Result<Vec<AnyConsensusStateWithHeight>, Error> {
        tracing::info!("in Substrate: [query_consensus_states]");
        let request_client_id = ClientId::from_str(request.client_id.as_str()).unwrap();

        let consensus_state = async {
            let client = ClientBuilder::new()
                .set_url(&self.websocket_url.clone())
                .build::<ibc_node::DefaultConfig>()
                .await
                .unwrap();

            sleep(Duration::from_secs(4)).await;
            let consensus_state = self
                .get_consensus_state_with_height(&request_client_id, client)
                .await
                .unwrap();

            consensus_state
        };

        let consensus_state: Vec<(Height, AnyConsensusState)> = self.block_on(consensus_state);

        let mut any_consensus_state_with_height = vec![];
        for (height, consensus_state) in consensus_state.into_iter() {
            // let consensus_state = AnyConsensusState::Grandpa(consensus_state);
            let tmp = AnyConsensusStateWithHeight {
                height: height,
                consensus_state,
            };
            any_consensus_state_with_height.push(tmp.clone());

            tracing::info!(
                "In Substrate: [query_consensus_state] >> any_consensus_state_with_height: {:?}",
                tmp
            );
        }

        any_consensus_state_with_height.sort_by(|a, b| a.height.cmp(&b.height));

        Ok(any_consensus_state_with_height)
    }

    fn query_consensus_state(
        &self,
        client_id: ClientId,
        consensus_height: ICSHeight,
        query_height: ICSHeight,
    ) -> Result<AnyConsensusState, Error> {
        tracing::info!("in Substrate: [query_consensus_state]");

        let consensus_state = self
            .proven_client_consensus(&client_id, consensus_height, query_height)?
            .0;
        // Ok(AnyConsensusStateonsensusState::Grandpa(consensus_state))
        Ok(consensus_state)
    }

    fn query_upgraded_client_state(
        &self,
        height: ICSHeight,
    ) -> Result<(Self::ClientState, MerkleProof), Error> {
        tracing::info!("in Substrate: [query_upgraded_client_state]");

        todo!()
    }

    fn query_upgraded_consensus_state(
        &self,
        height: ICSHeight,
    ) -> Result<(Self::ConsensusState, MerkleProof), Error> {
        tracing::info!("in Substrate: [query_upgraded_consensus_state]");

        todo!()
    }

    fn query_connections(
        &self,
        request: QueryConnectionsRequest,
    ) -> Result<Vec<IdentifiedConnectionEnd>, Error> {
        tracing::info!("in Substrate: [query_connections]");

        let connections = async {
            let client = ClientBuilder::new()
                .set_url(&self.websocket_url.clone())
                .build::<ibc_node::DefaultConfig>()
                .await
                .unwrap();

            sleep(Duration::from_secs(4)).await;

            let connections = self.get_connections(client).await.unwrap();

            connections
        };

        let connections = self.block_on(connections);

        tracing::info!(
            "in Substrate: [query_connections] >> clients: {:?}",
            connections
        );

        Ok(connections)
    }

    fn query_client_connections(
        &self,
        request: QueryClientConnectionsRequest,
    ) -> Result<Vec<ConnectionId>, Error> {
        tracing::info!("in substrate: [query_client_connections]");

        let client_id = ClientId::from_str(request.client_id.as_str()).unwrap();

        let client_connections = async {
            let client = ClientBuilder::new()
                .set_url(&self.websocket_url.clone())
                .build::<ibc_node::DefaultConfig>()
                .await
                .unwrap();

            sleep(Duration::from_secs(4)).await;
            let client_connections = self
                .get_client_connections(client_id, client)
                .await
                .unwrap();

            tracing::info!(
                "In substrate: [query_client_connections] >> client_connections: {:#?}",
                client_connections
            );

            client_connections
        };

        let client_connections = self.block_on(client_connections);

        Ok(client_connections)
    }

    fn query_connection(
        &self,
        connection_id: &ConnectionId,
        height: ICSHeight,
    ) -> Result<ConnectionEnd, Error> {
        tracing::info!("in Substrate: [query_connection]");

        let connection_end = async {
            let client = ClientBuilder::new()
                .set_url(&self.websocket_url.clone())
                .build::<ibc_node::DefaultConfig>()
                .await
                .unwrap();

            sleep(Duration::from_secs(10)).await;

            let connection_end = self
                .get_connection_end(connection_id, client)
                .await
                .unwrap();
            tracing::info!(
                "In Substrate: [query_connection] \
                >> connection_id: {:?}, connection_end: {:?}",
                connection_id,
                connection_end
            );

            connection_end
        };

        let connection_end = self.block_on(connection_end);

        Ok(connection_end)
    }

    fn query_connection_channels(
        &self,
        request: QueryConnectionChannelsRequest,
    ) -> Result<Vec<IdentifiedChannelEnd>, Error> {
        tracing::info!("in substrate: [query_connection_channels]");

        let connection_id = request.connection;
        let connection_id = ConnectionId::from_str(connection_id.as_str()).unwrap();

        let connection_channels = async {
            let client = ClientBuilder::new()
                .set_url(&self.websocket_url.clone())
                .build::<ibc_node::DefaultConfig>()
                .await
                .unwrap();
            sleep(Duration::from_secs(4)).await;

            let connection_channels = self
                .get_connection_channels(connection_id, client)
                .await
                .unwrap();

            tracing::info!(
                "In substrate: [query_connection_channels] >> connection_channels: {:?}",
                connection_channels
            );
            connection_channels
        };

        let connection_channels = self.block_on(connection_channels);

        Ok(connection_channels)
    }

    fn query_channels(
        &self,
        request: QueryChannelsRequest,
    ) -> Result<Vec<IdentifiedChannelEnd>, Error> {
        tracing::info!("in Substrate: [query_channels]");

        let channels = async {
            let client = ClientBuilder::new()
                .set_url(&self.websocket_url.clone())
                .build::<ibc_node::DefaultConfig>()
                .await
                .unwrap();

            sleep(Duration::from_secs(4)).await;
            let channels = self.get_channels(client).await.unwrap();

            channels
        };

        let channels = self.block_on(channels);

        tracing::info!(
            "in Substrate: [query_connections] >> clients: {:?}",
            channels
        );

        Ok(channels)
    }

    fn query_channel(
        &self,
        port_id: &PortId,
        channel_id: &ChannelId,
        height: ICSHeight,
    ) -> Result<ChannelEnd, Error> {
        tracing::info!("in Substrate: [query_channel]");

        let channel_end = async {
            let client = ClientBuilder::new()
                .set_url(&self.websocket_url.clone())
                .build::<ibc_node::DefaultConfig>()
                .await
                .unwrap();

            sleep(Duration::from_secs(4)).await;

            let channel_end = self
                .get_channel_end(port_id, channel_id, client)
                .await
                .unwrap();
            tracing::info!(
                "In Substrate: [query_channel] \
                >> port_id: {:?}, channel_id: {:?}, channel_end: {:?}",
                port_id,
                channel_id,
                channel_end
            );

            channel_end
        };

        let channel_end = self.block_on(channel_end);

        Ok(channel_end)
    }

    fn query_channel_client_state(
        &self,
        request: QueryChannelClientStateRequest,
    ) -> Result<Option<IdentifiedAnyClientState>, Error> {
        tracing::info!("in Substrate: [query_channel_client_state]");

        todo!()
    }

    fn query_packet_commitments(
        &self,
        request: QueryPacketCommitmentsRequest,
    ) -> Result<(Vec<PacketState>, ICSHeight), Error> {
        tracing::info!("in Substrate: [query_packet_commitments]");

        let packet_commitments = async {
            let client = ClientBuilder::new()
                .set_url(&self.websocket_url.clone())
                .build::<ibc_node::DefaultConfig>()
                .await
                .unwrap();
            sleep(Duration::from_secs(4)).await;

            let packet_commitments = self.get_commitment_packet_state(client).await.unwrap();

            packet_commitments
        };

        let packet_commitments = self.block_on(packet_commitments);

        let last_height = self.query_latest_height().unwrap();

        Ok((packet_commitments, last_height))
    }

    fn query_unreceived_packets(
        &self,
        request: QueryUnreceivedPacketsRequest,
    ) -> Result<Vec<u64>, Error> {
        tracing::info!("in Substrate: [query_unreceived_packets]");
        let port_id = PortId::from_str(request.port_id.as_str()).unwrap();
        let channel_id = ChannelId::from_str(request.channel_id.as_str()).unwrap();
        let seqs = request.packet_commitment_sequences.clone();

        let unreceived_packets = async {
            let client = ClientBuilder::new()
                .set_url(&self.websocket_url.clone())
                .build::<ibc_node::DefaultConfig>()
                .await
                .unwrap();

            sleep(Duration::from_secs(4)).await;

            let unreceived_packets = self
                .get_unreceipt_packet(&port_id, &channel_id, seqs, client)
                .await
                .unwrap();

            unreceived_packets
        };

        let result = self.block_on(unreceived_packets);

        Ok(result)
    }

    fn query_packet_acknowledgements(
        &self,
        request: QueryPacketAcknowledgementsRequest,
    ) -> Result<(Vec<PacketState>, ICSHeight), Error> {
        tracing::info!("in Substrate: [query_packet_acknowledegements]");

        let packet_acknowledgements = async {
            let client = ClientBuilder::new()
                .set_url(&self.websocket_url.clone())
                .build::<ibc_node::DefaultConfig>()
                .await
                .unwrap();

            sleep(Duration::from_secs(4)).await;

            let packet_acknowledgements = self.get_acknowledge_packet_state(client).await.unwrap();

            packet_acknowledgements
        };

        let packet_acknowledgements = self.block_on(packet_acknowledgements);

        let last_height = self.query_latest_height().unwrap();

        Ok((packet_acknowledgements, last_height))
    }

    fn query_unreceived_acknowledgements(
        &self,
        request: QueryUnreceivedAcksRequest,
    ) -> Result<Vec<u64>, Error> {
        tracing::info!("in Substraete: [query_unreceived_acknowledegements]");
        let port_id = PortId::from_str(request.port_id.as_str()).unwrap();
        let channel_id = ChannelId::from_str(request.channel_id.as_str()).unwrap();
        let seqs = request.packet_ack_sequences.clone();

        let unreceived_seqs = async {
            let mut unreceived_seqs: Vec<u64> = vec![];

            let client = ClientBuilder::new()
                .set_url(&self.websocket_url.clone())
                .build::<ibc_node::DefaultConfig>()
                .await
                .unwrap();

            sleep(Duration::from_secs(4)).await;

            for _seq in seqs {
                let _cmt = self
                    .get_packet_commitment(&port_id, &channel_id, _seq, client.clone())
                    .await;

                // if packet commitment still exists on the original sending chain, then packet ack is unreceived
                // since processing the ack will delete the packet commitment
                match _cmt {
                    Ok(_) => {
                        unreceived_seqs.push(_seq);
                    }
                    Err(_) => {}
                }
            }

            unreceived_seqs
        };

        let result = self.block_on(unreceived_seqs);
        Ok(result)
    }

    fn query_next_sequence_receive(
        &self,
        request: QueryNextSequenceReceiveRequest,
    ) -> Result<Sequence, Error> {
        tracing::info!("in Substrate: [query_next_sequence_receiven]");

        todo!()
    }

    fn query_txs(&self, request: QueryTxRequest) -> Result<Vec<IbcEvent>, Error> {
        tracing::info!("in Substrate: [query_txs]");
        tracing::info!("in Substrate: [query_txs] >> request: {:?}", request);

        match request {
            QueryTxRequest::Packet(request) => {
                crate::time!("in Substrate: [query_txs]: query packet events");

                let mut result: Vec<IbcEvent> = vec![];
                if request.sequences.is_empty() {
                    return Ok(result);
                }

                tracing::info!(
                    "in Substrate: [query_txs]: query packet events request: {:?}",
                    request
                );
                tracing::debug!(
                    "in Substrate: [query_txs]: packet >> sequence :{:?}",
                    request.sequences
                );

                return Ok(result);

                // Todo: Related to https://github.com/octopus-network/ibc-rs/issues/88
                // To query to event by event type, sequence number and block height
                // use ibc::ics02_client::events::Attributes;
                /*                use ibc::ics04_channel::events::Attributes;
                use ibc::ics02_client::header::AnyHeader;
                use core::ops::Add;

                result.push(IbcEvent::SendPacket(ibc::ics04_channel::events::SendPacket{
                    height: request.height,
                    packet: Packet{
                        sequence: request.sequences[0],
                        source_port: request.source_port_id,
                        source_channel: request.source_channel_id,
                        destination_port: request.destination_port_id,
                        destination_channel: request.destination_channel_id,
                        data: vec![1,3,5],  //Todo
                        timeout_height: ibc::Height::zero().add( 9999999), //Todo
                        timeout_timestamp: ibc::timestamp::Timestamp::from_nanoseconds(Utc::now().timestamp_nanos() as u64)
                            .unwrap().add(Duration::from_secs(99999)).unwrap() //Todo
                    }
                }));

                Ok(result)*/
            }

            QueryTxRequest::Client(request) => {
                crate::time!("in Substrate: [query_txs]: single client update event");
                tracing::info!(
                    "in Substrate: [query_txs]: single client update event: request:{:?}",
                    request
                );

                // query the first Tx that includes the event matching the client request
                // Note: it is possible to have multiple Tx-es for same client and consensus height.
                // In this case it must be true that the client updates were performed with tha
                // same header as the first one, otherwise a subsequent transaction would have
                // failed on chain. Therefore only one Tx is of interest and current API returns
                // the first one.
                // let mut response = self
                //     .block_on(self.rpc_client.tx_search(
                //         header_query(&request),
                //         false,
                //         1,
                //         1, // get only the first Tx matching the query
                //         Order::Ascending,
                //     ))
                //     .map_err(|e| Error::rpc(self.config.rpc_addr.clone(), e))?;
                //
                // if response.txs.is_empty() {
                //     return Ok(vec![]);
                // }
                //
                // // the response must include a single Tx as specified in the query.
                // assert!(
                //     response.txs.len() <= 1,
                //     "packet_from_tx_search_response: unexpected number of txs"
                // );
                //
                // let tx = response.txs.remove(0);
                // let event = update_client_from_tx_search_response(self.id(), &request, tx);
                use ibc::ics02_client::events::Attributes;
                use ibc::ics02_client::header::AnyHeader;

                // Todo: the client event below is mock
                // replace it with real client event replied from a Substrate chain
                let mut result: Vec<IbcEvent> = vec![];
                result.push(IbcEvent::UpdateClient(
                    ibc::ics02_client::events::UpdateClient {
                        common: Attributes {
                            height: request.height,
                            client_id: request.client_id,
                            client_type: ClientType::Tendermint,
                            consensus_height: request.consensus_height,
                        },
                        header: Some(AnyHeader::Tendermint(get_dummy_ics07_header())),
                    },
                ));

                Ok(result)
                // Ok(event.into_iter().collect())
            }

            QueryTxRequest::Transaction(tx) => {
                crate::time!("in Substrate: [query_txs]: Transaction");
                tracing::info!("in Substrate: [query_txs]: Transaction: {:?}", tx);
                // Todo: https://github.com/octopus-network/ibc-rs/issues/98
                let mut result: Vec<IbcEvent> = vec![];
                Ok(result)
            }
        }
    }

    fn proven_client_state(
        &self,
        client_id: &ClientId,
        height: ICSHeight,
    ) -> Result<(Self::ClientState, MerkleProof), Error> {
        tracing::info!("in Substrate: [proven_client_state]");

        let client_state = async {
            let client = ClientBuilder::new()
                .set_url(&self.websocket_url.clone())
                .build::<ibc_node::DefaultConfig>()
                .await
                .unwrap();

            sleep(Duration::from_secs(4)).await;

            let client_state = self.get_client_state(client_id, client).await.unwrap();
            tracing::info!(
                "In Substrate: [proven_client_state] \
                >> client_state : {:#?}",
                client_state
            );

            client_state
        };

        let client_state = self.block_on(client_state);

        Ok((client_state, get_dummy_merkle_proof()))
    }

    fn proven_connection(
        &self,
        connection_id: &ConnectionId,
        height: ICSHeight,
    ) -> Result<(ConnectionEnd, MerkleProof), Error> {
        tracing::info!("in Substrate: [proven_connection]");

        let connection_end = async {
            let client = ClientBuilder::new()
                .set_url(&self.websocket_url.clone())
                .build::<ibc_node::DefaultConfig>()
                .await
                .unwrap();

            sleep(Duration::from_secs(4)).await;

            let connection_end = self
                .get_connection_end(connection_id, client)
                .await
                .unwrap();
            tracing::info!(
                "In Substrate: [proven_connection] \
                >> connection_end: {:?}",
                connection_end
            );

            connection_end
        };

        let connection_end = self.block_on(connection_end);

        let mut new_connection_end;

        if connection_end
            .counterparty()
            .clone()
            .connection_id
            .is_none()
        {
            // 构造 Counterparty
            let client_id = connection_end.counterparty().client_id().clone();
            let prefix = connection_end.counterparty().prefix().clone();
            let temp_connection_id = Some(connection_id.clone());

            let counterparty = Counterparty::new(client_id, temp_connection_id, prefix);
            let state = connection_end.state;
            let client_id = connection_end.client_id().clone();
            let versions = connection_end.versions().clone();
            let delay_period = connection_end.delay_period().clone();

            new_connection_end =
                ConnectionEnd::new(state, client_id, counterparty, versions, delay_period);
        } else {
            new_connection_end = connection_end;
        }

        let storage_entry = ibc_node::ibc::storage::Connections(connection_id.as_bytes().to_vec());
        // Ok((new_connection_end, self.generate_storage_proof(&storage_entry, &height)))
        Ok((new_connection_end, get_dummy_merkle_proof()))
    }

    fn proven_client_consensus(
        &self,
        client_id: &ClientId,
        consensus_height: ICSHeight,
        height: ICSHeight,
    ) -> Result<(Self::ConsensusState, MerkleProof), Error> {
        tracing::info!("in Substrate: [proven_client_consensus]");
        tracing::info!(
            "in Substrate: [prove_client_consensus]: \
            client_id: {:?}, consensus_height: {:?}",
            client_id,
            consensus_height
        );

        let consensus_state = async {
            let client = ClientBuilder::new()
                .set_url(&self.websocket_url.clone())
                .build::<ibc_node::DefaultConfig>()
                .await
                .unwrap();

            sleep(Duration::from_secs(4)).await;

            let consensus_state = self
                .get_client_consensus(client_id, consensus_height, client)
                .await
                .unwrap();
            tracing::info!(
                "In Substrate: [proven_client_consensus] \
                >> consensus_state : {:?}",
                consensus_state
            );

            consensus_state
        };

        let consensus_state = self.block_on(consensus_state);

        Ok((consensus_state, get_dummy_merkle_proof()))
    }

    fn proven_channel(
        &self,
        port_id: &PortId,
        channel_id: &ChannelId,
        height: ICSHeight,
    ) -> Result<(ChannelEnd, MerkleProof), Error> {
        tracing::info!("in Substrate: [proven_channel]");

        let channel_end = async {
            let client = ClientBuilder::new()
                .set_url(&self.websocket_url.clone())
                .build::<ibc_node::DefaultConfig>()
                .await
                .unwrap();

            sleep(Duration::from_secs(4)).await;

            let channel_end = self
                .get_channel_end(port_id, channel_id, client)
                .await
                .unwrap();
            tracing::info!(
                "In Substrate: [query_channel] \
                >> port_id: {:?}, channel_id: {:?}, channel_end: {:?}",
                port_id,
                channel_id,
                channel_end
            );

            channel_end
        };

        let channel_end = self.block_on(channel_end);

        // let storage_entry = ibc_node::ibc::storage::Channels(port_id.as_bytes().to_vec(), channel_id.as_bytes().to_vec());
        let storage_entry = ibc_node::ibc::storage::Connections(port_id.as_bytes().to_vec()); // Todo: Hotfix!!!
                                                                                              // Ok((channel_end, self.generate_storage_proof(&storage_entry, &height)))
        Ok((channel_end, get_dummy_merkle_proof()))
    }

    fn proven_packet(
        &self,
        packet_type: PacketMsgType,
        port_id: PortId,
        channel_id: ChannelId,
        sequence: Sequence,
        height: ICSHeight,
    ) -> Result<(Vec<u8>, MerkleProof), Error> {
        tracing::info!("in Substrate: [proven_packet]");

        // TODO This is Mock
        Ok((vec![0], get_dummy_merkle_proof()))
    }

    fn build_client_state(&self, height: ICSHeight) -> Result<Self::ClientState, Error> {
        tracing::info!("in Substrate: [build_client_state]");
        tracing::info!(
            "in Substrate: [build_client_state] >> height = {:?}",
            height
        );

        use ibc::ics10_grandpa::help::Commitment;

        // Build client state
        let client_state = GPClientState::new(
            self.id().clone(),
            height.revision_height as u32,
            Height::zero(),
            BlockHeader::default(),
            Commitment::default(),
            ValidatorSet::default(),
        )
        .map_err(Error::ics10)?;

        tracing::info!(
            "in Substrate: [build_client_state] >> client_state: {:?}",
            client_state.clone()
        );

        Ok(AnyClientState::Grandpa(client_state))
    }

    fn build_consensus_state(
        &self,
        light_block: Self::LightBlock,
    ) -> Result<Self::ConsensusState, Error> {
        tracing::info!("in Substrate: [build_consensus_state]");

        tracing::info!(
            "in Substrate: [build_consensus_state] >> Any consensus state = {:?}",
            AnyConsensusState::Grandpa(GPConsensusState::from(light_block.clone()))
        );

        Ok(AnyConsensusState::Grandpa(GPConsensusState::from(
            light_block,
        )))
    }

    fn build_header(
        &self,
        trusted_height: ICSHeight,
        target_height: ICSHeight,
        client_state: &AnyClientState,
        light_client: &mut Self::LightClient,
    ) -> Result<(Self::Header, Vec<Self::Header>), Error> {
        tracing::info!("in Substrate: [build_header]");
        tracing::info!("in Substrate: [build_header] >> Trusted_height: {:?}, Target_height: {:?}, client_state: {:?}",
            trusted_height, target_height, client_state);

        let grandpa_client_state = match client_state {
            AnyClientState::Grandpa(state) => state,
            _ => todo!(),
        };
        // assert trust_height <= grandpa_client_state height
        if trusted_height.revision_height > grandpa_client_state.block_number as u64 {
            return Err(Error::trust_height_miss_match_client_state_height(
                trusted_height.revision_height,
                grandpa_client_state.block_number as u64,
            ));
        }

        // build target height header
        let result = async {
            let client = ClientBuilder::new()
                .set_url(&self.websocket_url.clone())
                .build::<ibc_node::DefaultConfig>()
                .await
                .unwrap();

            // get block header
            let block_header = octopusxt::call_ibc::get_block_header_by_block_number(
                client.clone(),
                target_height.revision_height as u32,
            )
            .await
            .unwrap();

            let api = client
                .clone()
                .to_runtime_api::<ibc_node::RuntimeApi<ibc_node::DefaultConfig>>();

            // assert block_header.block_number == target_height
            assert_eq!(
                block_header.block_number,
                target_height.revision_height as u32
            );

            // block hash by block number
            let block_hash: Option<sp_core::H256> = api
                .client
                .rpc()
                .block_hash(Some(BlockNumber::from(
                    target_height.revision_height as u32,
                )))
                .await
                .unwrap();

            // get mmr_leaf and mmr_leaf_proof
            let mmr_leaf_and_mmr_leaf_proof = octopusxt::call_ibc::get_mmr_leaf_and_mmr_proof(
                (block_header.block_number - 1) as u64,
                block_hash,
                client,
            )
            .await
            .unwrap();

            (block_header, mmr_leaf_and_mmr_leaf_proof)
        };

        let result = self.block_on(result);
        tracing::info!("in substrate [build header] >> block header = {:?}, mmr_leaf = {:?}, mmr_leaf_proof = {:?}",
            result.0, result.1.0, result.1.1
        );

        let mut mmr_leaf: &[u8] = &result.1 .0;
        let mut mmr_leaf_proof: &[u8] = &result.1 .1;

        let mmr_leaf = beefy_light_client::mmr::MmrLeaf::decode(&mut mmr_leaf).unwrap();
        let mmr_leaf_proof =
            beefy_light_client::mmr::MmrLeafProof::decode(&mut mmr_leaf_proof).unwrap();

        let grandpa_header = GPHeader {
            block_header: result.0,
            mmr_leaf: mmr_leaf.into(),
            mmr_leaf_proof: mmr_leaf_proof.into(),
        };

        // build support header
        let mut support_header = vec![];

        // ensure target_height > trust_height
        assert!(target_height > trusted_height);

        // for block_number in trusted_height.revision_height..target_height.revision_height {
        let result = async {
            let client = ClientBuilder::new()
                .set_url(&self.websocket_url.clone())
                .build::<ibc_node::DefaultConfig>()
                .await
                .unwrap();

            // get block header
            let block_header = octopusxt::call_ibc::get_block_header_by_block_number(
                client.clone(),
                trusted_height.revision_height as u32,
            )
            .await
            .unwrap();

            let api = client
                .clone()
                .to_runtime_api::<ibc_node::RuntimeApi<ibc_node::DefaultConfig>>();

            // assert block_header.block_number == target_height
            assert_eq!(
                block_header.block_number,
                target_height.revision_height as u32
            );

            // block hash by block number
            let block_hash: Option<sp_core::H256> = api
                .client
                .rpc()
                .block_hash(Some(BlockNumber::from(
                    trusted_height.revision_height as u32,
                )))
                .await
                .unwrap();

            // get mmr_leaf and mmr_leaf_proof
            let mmr_leaf_and_mmr_leaf_proof = octopusxt::call_ibc::get_mmr_leaf_and_mmr_proof(
                (block_header.block_number - 1) as u64,
                block_hash,
                client,
            )
            .await
            .unwrap();

            (block_header, mmr_leaf_and_mmr_leaf_proof)
        };

        let result = self.block_on(result);
        tracing::info!("in substrate [build header] >> block header = {:?}, mmr_leaf = {:?}, mmr_leaf_proof = {:?}",
                result.0, result.1.0, result.1.1
            );

        let grandpa_client_state = match client_state {
            AnyClientState::Grandpa(state) => state,
            _ => todo!(),
        };
        // assert!(result.0.block_number <= grandpa_client_state.block_number);

        let mut mmr_leaf: &[u8] = &result.1 .0;
        let mut mmr_leaf_proof: &[u8] = &result.1 .1;

        let mmr_leaf = beefy_light_client::mmr::MmrLeaf::decode(&mut mmr_leaf).unwrap();
        let mmr_leaf_proof =
            beefy_light_client::mmr::MmrLeafProof::decode(&mut mmr_leaf_proof).unwrap();

        let grandpa_header_temp = GPHeader {
            block_header: result.0,
            mmr_leaf: mmr_leaf.into(),
            mmr_leaf_proof: mmr_leaf_proof.into(),
        };

        support_header.push(grandpa_header_temp);
        // }

        Ok((grandpa_header, support_header))
    }
}

/// Compose merkle proof according to ibc proto
pub fn compose_ibc_merkle_proof(proof: String) -> MerkleProof {
    use ibc_proto::ics23::{commitment_proof, ExistenceProof, InnerOp};
    tracing::info!("in substrate: [get_dummy_merk_proof]");

    let _inner_op = InnerOp {
        hash: 0,
        prefix: vec![0],
        suffix: vec![0],
    };

    let _proof = commitment_proof::Proof::Exist(ExistenceProof {
        key: vec![0],
        value: proof.as_bytes().to_vec(),
        leaf: None,
        path: vec![_inner_op],
    });

    let parsed = ibc_proto::ics23::CommitmentProof {
        proof: Some(_proof),
    };
    let mproofs: Vec<ibc_proto::ics23::CommitmentProof> = vec![parsed];
    MerkleProof { proofs: mproofs }
}

/// Returns a dummy `MerkleProof`, for testing only!
pub fn get_dummy_merkle_proof() -> MerkleProof {
    tracing::info!("in substrate: [get_dummy_merk_proof]");

    let parsed = ibc_proto::ics23::CommitmentProof { proof: None };
    let mproofs: Vec<ibc_proto::ics23::CommitmentProof> = vec![parsed];
    MerkleProof { proofs: mproofs }
}

use ibc::ics07_tendermint::header::Header as tHeader;
use ibc::ics10_grandpa::help::{
    BlockHeader, MmrLeaf, MmrLeafProof, SignedCommitment, ValidatorMerkleProof, ValidatorSet,
};
use retry::delay::Fixed;
use subxt::sp_core::storage::StorageKey;
use tendermint_light_client::types::Validator;

pub fn get_dummy_ics07_header() -> tHeader {
    use tendermint::block::signed_header::SignedHeader;
    // Build a SignedHeader from a JSON file.
    let shdr = serde_json::from_str::<SignedHeader>(include_str!(
        "../../../modules/tests/support/signed_header.json"
    ))
    .unwrap();

    // Build a set of validators.
    // Below are test values inspired form `test_validator_set()` in tendermint-rs.
    use std::convert::TryInto;
    use subtle_encoding::hex;
    use tendermint::validator::Info as ValidatorInfo;
    use tendermint::PublicKey;
    let v1: ValidatorInfo = ValidatorInfo::new(
        PublicKey::from_raw_ed25519(
            &hex::decode_upper("F349539C7E5EF7C49549B09C4BFC2335318AB0FE51FBFAA2433B4F13E816F4A7")
                .unwrap(),
        )
        .unwrap(),
        281_815_u64.try_into().unwrap(),
    );

    use tendermint::validator::Set as ValidatorSet;
    let vs = ValidatorSet::new(vec![v1.clone()], Some(v1));

    tHeader {
        signed_header: shdr,
        validator_set: vs.clone(),
        trusted_height: Height::new(0, 1),
        trusted_validator_set: vs,
    }
}<|MERGE_RESOLUTION|>--- conflicted
+++ resolved
@@ -298,7 +298,6 @@
 
     /// Retrieve the storage proof according to storage keys
     /// And convert the proof to IBC compatible type
-<<<<<<< HEAD
     fn generate_storage_proof<F: StorageEntry>
         (&self, storage_entry: &F, height: &Height) -> MerkleProof
         where <F as StorageEntry>::Value: serde::Serialize + core::fmt::Debug
@@ -307,19 +306,7 @@
             use subxt::{BlockNumber, sp_core::H256, rpc::NumberOrHex, storage::StorageKeyPrefix};
             use sp_core::{storage::StorageKey, Bytes};
             use serde::{Deserialize, Serialize};
-=======
-    fn generate_storage_proof<F: StorageEntry>(
-        &self,
-        storage_entry: &F,
-        height: &Height,
-    ) -> MerkleProof
-    where
-        <F as StorageEntry>::Value: serde::Serialize,
-    {
-        let generate_storage_proof = async {
-            use sp_core::{storage::StorageKey, Bytes};
-            use subxt::{rpc::NumberOrHex, sp_core::H256, BlockNumber};
->>>>>>> ec36bcc2
+
 
             let client = ClientBuilder::new()
                 .set_url(&self.websocket_url.clone())
@@ -328,37 +315,13 @@
                 .unwrap();
 
             let _height = NumberOrHex::Number(height.revision_height);
-<<<<<<< HEAD
             let block_hash: Option<H256> = client.rpc().block_hash(Some(BlockNumber::from(_height))).await.unwrap();
             let storage_key = storage_entry.key().final_key(StorageKeyPrefix::new::<F>());
             tracing::debug!("In substrate: [generate_storage_proof] >> block_hash : {:?}, storage key: {:?}", block_hash, storage_key);
 
             use jsonrpsee::types::to_json_value;
             let params = &[to_json_value(vec![storage_key]).unwrap(), to_json_value(block_hash.unwrap()).unwrap()];
-=======
-            let block_hash: Option<H256> = client
-                .rpc()
-                .block_hash(Some(BlockNumber::from(_height)))
-                .await
-                .unwrap();
-            let storage_key = client
-                .storage()
-                .fetch(storage_entry, block_hash)
-                .await
-                .unwrap()
-                .unwrap();
-            tracing::debug!(
-                "In substrate: [generate_storage_proof] >> block_hash : {:?}, storage key: ",
-                block_hash /*, storage_key*/
-            );
-
-            use jsonrpsee::types::to_json_value;
-            let params = &[
-                to_json_value(storage_key).unwrap(),
-                to_json_value(block_hash.unwrap()).unwrap(),
-            ];
-            use serde::{Deserialize, Serialize};
->>>>>>> ec36bcc2
+
             #[derive(Debug, PartialEq, Serialize, Deserialize)]
             #[serde(rename_all = "camelCase")]
             pub struct ReadProof_ {
