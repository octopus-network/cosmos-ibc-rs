--- conflicted
+++ resolved
@@ -182,13 +182,9 @@
         height: ICSHeight,
         client: Client<ibc_node::DefaultConfig>,
     ) -> Result<AnyConsensusState, Box<dyn std::error::Error>> {
-<<<<<<< HEAD
         tracing::info!("in Substrate: [get_client_consensus]");
         tracing::info!("in Substrate: [get_client_consensus] >> client_id = {:?}", client_id);
         tracing::info!("in Substrate: [get_client_consensus] >> height = {:?}", height);
-=======
-        tracing::info!("in Substrate: [get_client_consensus] client_id = {:?}, height = {:?}", client_id, height);
->>>>>>> 4a468fd8
 
         octopusxt::get_client_consensus(client_id, height, client).await
     }
@@ -1654,13 +1650,8 @@
                 .client
                 .rpc()
                 .block_hash(Some(BlockNumber::from(
-<<<<<<< HEAD
-                    // (target_height.revision_height  + 1) as u32,
-                    mmr_root_height
-=======
                     // (target_height.revision_height  + 1) as u32, // 73
                     mmr_root_height, // 73
->>>>>>> 4a468fd8
                 )))
                 .await
                 .unwrap();
