//! This module defines the various errors that be raised in the relayer.

use core::time::Duration;

use flex_error::{define_error, DisplayOnly, TraceClone, TraceError};
use http::uri::InvalidUri;
use humantime::format_duration;
use prost::{DecodeError, EncodeError};
use tendermint::Error as TendermintError;
use tendermint_light_client::{
    components::io::IoError as LightClientIoError, errors::Error as LightClientError,
};
use tendermint_proto::Error as TendermintProtoError;
use tendermint_rpc::endpoint::abci_query::AbciQuery;
use tendermint_rpc::endpoint::broadcast::tx_commit::TxResult;
use tendermint_rpc::Error as TendermintRpcError;
use tonic::{
    metadata::errors::InvalidMetadataValue, transport::Error as TransportError,
    Status as GrpcStatus,
};

use ibc::{
<<<<<<< HEAD
    ics02_client::{client_type::ClientType, error as client_error},
    ics03_connection::error as connection_error,
    ics07_tendermint::error as tendermint_error,
    ics10_grandpa::error as grandpa_error,
    ics18_relayer::error as relayer_error,
    ics23_commitment::error as commitment_error,
    ics24_host::identifier::{ChainId, ChannelId, ConnectionId},
=======
    clients::ics07_tendermint::error as tendermint_error,
    core::{
        ics02_client::{client_type::ClientType, error as client_error},
        ics03_connection::error as connection_error,
        ics23_commitment::error as commitment_error,
        ics24_host::identifier::{ChainId, ChannelId, ConnectionId},
    },
>>>>>>> 1448a2bb
    proofs::ProofError,
    relayer::ics18_relayer::error as relayer_error,
};

use crate::chain::cosmos::version;
use crate::chain::cosmos::GENESIS_MAX_BYTES_MAX_FRACTION;
use crate::event::monitor;
use crate::keyring::errors::Error as KeyringError;
use crate::sdk_error::SdkError;

define_error! {
    Error {
        Io
            [ TraceError<std::io::Error> ]
            |_| { "I/O error" },

        Rpc
            { url: tendermint_rpc::Url }
            [ TraceClone<TendermintRpcError> ]
            |e| { format!("RPC error to endpoint {}", e.url) },

        AbciQuery
            { query: AbciQuery }
            |e| { format!("ABCI query returns error: {:?}", e.query) },

        CheckTx
            {
                detail: SdkError,
                tx: TxResult
            }
            |e| { format!("CheckTX Commit returns error: {0}. RawResult: {1:?}", e.detail, e.tx) },

        DeliverTx
            {
                detail: SdkError,
                tx: TxResult
            }
            |e| { format!("DeliverTx Commit returns error: {0}. RawResult: {1:?}", e.detail, e.tx) },

        WebSocket
            { url: tendermint_rpc::Url }
            |e| { format!("Websocket error to endpoint {}", e.url) },

        EventMonitor
            [ monitor::Error ]
            |_| { "event monitor error" },

        Grpc
            |_| { "gRPC error" },

        GrpcStatus
            { status: GrpcStatus }
            |e| { format!("gRPC call failed with status: {0}", e.status) },

        GrpcTransport
            [ TraceError<TransportError> ]
            |_| { "error in underlying transport when making gRPC call" },

        GrpcResponseParam
            { param: String }
            |e| { format!("missing parameter in GRPC response: {}", e.param) },

        Decode
            [ TraceError<TendermintProtoError> ]
            |_| { "error decoding protobuf" },

        LightClient
            { address: String }
            [ TraceError<LightClientError> ]
            |e| { format!("Light client error for RPC address {0}", e.address) },

        LightClientState
            [ client_error::Error ]
            |_| { "Light client encountered error due to client state".to_string() },

        LightClientIo
            { address: String }
            [ TraceError<LightClientIoError> ]
            |e| { format!("Light client error for RPC address {0}", e.address) },

        ChainNotCaughtUp
            {
                address: String,
                chain_id: ChainId,
            }
            |e| { format!("node at {} running chain {} not caught up", e.address, e.chain_id) },

        PrivateStore
            |_| { "Requested proof for a path in the private store" },

        Event
            |_| { "Bad notification" },

        ConversionFromAny
            [ TraceError<TendermintProtoError> ]
            |_| { "Conversion from a protobuf `Any` into a domain type failed" },

        EmptyUpgradedClientState
            |_| { "Found no upgraded client state" },

        ConsensusStateTypeMismatch
            {
                expected: ClientType,
                got: ClientType,
            }
            |e| { format!("consensus state type mismatch; hint: expected client type '{0}', got '{1}'", e.expected, e.got) },

        EmptyResponseValue
            |_| { "Empty response value" },

        EmptyResponseProof
            |_| { "Empty response proof" },

        MalformedProof
            [ ProofError ]
            |_| { "Malformed proof" },

        InvalidHeight
            [ TendermintError ]
            |_| { "Invalid height" },

        InvalidMetadata
            [ TraceError<InvalidMetadataValue> ]
            |_| { "invalid metadata" },

        BuildClientStateFailure
            |_| { "Failed to create client state" },

        CreateClient
            { client_id: String }
            |e| { format!("Failed to create client {0}", e.client_id) },

        ClientStateType
            { client_state_type: String }
            |e| { format!("unexpected client state type {0}", e.client_state_type) },

        ConnectionNotFound
            { connection_id: ConnectionId }
            |e| { format!("Connection not found: {0}", e.connection_id) },

        BadConnectionState
            |_| { "bad connection state" },

        ConnOpen
            { connection_id: ConnectionId, reason: String }
            |e| {
                format!("Failed to build conn open message {0}: {1}",
                e.connection_id, e.reason)
            },

        ConnOpenInit
            { reason: String }
            |e| { format!("Failed to build conn open init: {0}", e.reason) },

        ConnOpenTry
            { reason: String }
            |e| { format!("Failed to build conn open try: {0}", e.reason) },

        ChanOpenAck
            { channel_id: ChannelId, reason: String }
            |e| {
                format!("Failed to build channel open ack {0}: {1}",
                e.channel_id, e.reason)
            },

        ChanOpenConfirm
            { channel_id: ChannelId, reason: String }
            |e| {
                format!("Failed to build channel open confirm {0}: {1}",
                e.channel_id, e.reason)
            },

        ConsensusProof
            [ ProofError ]
            |_| { "failed to build consensus proof" },

        Packet
            { channel_id: ChannelId, reason: String }
            |e| {
                format!("Failed to build packet {0}: {1}",
                e.channel_id, e.reason)
            },

        RecvPacket
            { channel_id: ChannelId, reason: String }
            |e| {
                format!("Failed to build recv packet {0}: {1}",
                e.channel_id, e.reason)
            },

        AckPacket
            { channel_id: ChannelId, reason: String }
            |e| {
                format!("Failed to build acknowledge packet {0}: {1}",
                e.channel_id, e.reason)
            },

        TimeoutPacket
            { channel_id: ChannelId, reason: String }
            |e| {
                format!("Failed to build timeout packet {0}: {1}",
                e.channel_id, e.reason)
            },

        MessageTransaction
            { reason: String }
            |e| { format!("Message transaction failure: {0}", e.reason) },

        Query
            { query: String }
            |e| { format!("Query error occurred (failed to query for {0})", e.query) },

        KeyBase
            [ KeyringError ]
            |_| { "Keybase error" },

        KeyNotFound
            { key_name: String }
            [ KeyringError ]
            |e| { format!("signature key not found: {}", e.key_name) },

        Ics02
            [ client_error::Error ]
            |e| { format!("ICS 02 error: {}", e.source) },

        Ics03
            [ connection_error::Error ]
            |_| { "ICS 03 error" },

        Ics07
            [ tendermint_error::Error ]
            |_| { "ICS 07 error" },

        Ics10
            [ grandpa_error::Error ]
            |_ | { "ICS 10 error" },

        Ics18
            [ relayer_error::Error ]
            |_| { "ICS 18 error" },

        Ics23
            [ commitment_error::Error ]
            |_| { "ICS 23 error" },

        InvalidUri
            { uri: String }
            [ TraceError<InvalidUri> ]
            |e| {
                format!("error parsing URI {}", e.uri)
            },

        ChainIdentifier
            { chain_id: String }
            |e| { format!("invalid chain identifier format: {0}", e.chain_id) },

        NonProvableData
            |_| { "requested proof for data in the privateStore" },

        ChannelSend
            |_| { "internal message-passing failure while sending inter-thread request/response" },

        ChannelReceive
            [ TraceError<crossbeam_channel::RecvError> ]
            |_| { "internal message-passing failure while receiving inter-thread request/response" },

        InvalidInputHeader
            |_| { "the input header is not recognized as a header for this chain" },

        TxNoConfirmation
            |_| { "Failed Tx: no confirmation" },

        Misbehaviour
            { reason: String }
            |e| { format!("error raised while submitting the misbehaviour evidence: {0}", e.reason) },

        InvalidKeyAddress
            { address: String }
            [ TendermintError ]
            |e| { format!("invalid key address: {0}", e.address) },

        Bech32Encoding
            [ TraceError<bech32::Error> ]
            |_| { "bech32 encoding failed" },

        ClientTypeMismatch
            {
                expected: ClientType,
                got: ClientType,
            }
            |e| {
                format!("client type mismatch: expected '{}', got '{}'",
                e.expected, e.got)
            },

        ProtobufDecode
            { payload_type: String }
            [ TraceError<DecodeError> ]
            |e| { format!("Error decoding protocol buffer for {}", e.payload_type) },

        ProtobufEncode
            { payload_type: String }
            [ TraceError<EncodeError> ]
            |e| { format!("Error encoding protocol buffer for {}", e.payload_type) },

        TxSimulateGasEstimateExceeded
            {
                chain_id: ChainId,
                estimated_gas: u64,
                max_gas: u64,
            }
            |e| {
                format!("{} gas estimate {} from simulated Tx exceeds the maximum configured {}",
                    e.chain_id, e.estimated_gas, e.max_gas)
            },

        HealthCheckJsonRpc
            {
                chain_id: ChainId,
                address: String,
                endpoint: String,
            }
            [ DisplayOnly<tendermint_rpc::error::Error> ]
            |e| {
                format!("health check failed for endpoint {0} on the JSON-RPC interface of chain {1}:{2}",
                    e.endpoint, e.chain_id, e.address)
            },

        FetchVersionParsing
            {
                chain_id: ChainId,
                address: String,
            }
            [ version::Error ]
            |e| {
                format!("failed while parsing version info for chain {0}:{1}; caused by: {2}",
                    e.chain_id, e.address, e.source)
            },

        FetchVersionGrpcTransport
            {
                chain_id: ChainId,
                address: String,
                endpoint: String,
            }
            [ DisplayOnly<tonic::transport::Error> ]
            |e| {
                format!("failed while fetching version info from endpoint {0} on the gRPC interface of chain {1}:{2}",
                    e.endpoint, e.chain_id, e.address)
            },

        FetchVersionGrpcStatus
            {
                chain_id: ChainId,
                address: String,
                endpoint: String,
                status: tonic::Status
            }
            |e| {
                format!("failed while fetching version info from endpoint {0} on the gRPC interface of chain {1}:{2}; caused by: {3}",
                    e.endpoint, e.chain_id, e.address, e.status)
            },

        FetchVersionInvalidVersionResponse
            {
                chain_id: ChainId,
                address: String,
                endpoint: String,
            }
            |e| {
                format!("failed while fetching version info from endpoint {0} on the gRPC interface of chain {1}:{2}; the gRPC response contains no application version information",
                    e.endpoint, e.chain_id, e.address)
            },

        ConfigValidationJsonRpc
            {
                chain_id: ChainId,
                address: String,
                endpoint: String,
            }
            [ DisplayOnly<tendermint_rpc::error::Error> ]
            |e| {
                format!("semantic config validation: failed to reach endpoint {0} on the JSON-RPC interface of chain {1}:{2}",
                    e.endpoint, e.chain_id, e.address)
            },

        ConfigValidationTxSizeOutOfBounds
            {
                chain_id: ChainId,
                configured_bound: usize,
                genesis_bound: u64,
            }
            |e| {
                format!("semantic config validation failed for option `max_tx_size` for chain '{}', reason: `max_tx_size` = {} is greater than {}% of the consensus parameter `max_size` = {}",
                    e.chain_id, e.configured_bound, GENESIS_MAX_BYTES_MAX_FRACTION * 100.0, e.genesis_bound)
            },

        ConfigValidationMaxGasTooHigh
            {
                chain_id: ChainId,
                configured_max_gas: u64,
                consensus_max_gas: i64,
            }
            |e| {
                format!("semantic config validation failed for option `max_gas` for chain '{}', reason: `max_gas` = {} is greater than the consensus parameter `max_gas` = {}",
                    e.chain_id, e.configured_max_gas, e.consensus_max_gas)
            },

        ConfigValidationTrustingPeriodSmallerThanZero
            {
                chain_id: ChainId,
                trusting_period: Duration,
            }
            |e| {
                format!("semantic config validation failed for option `trusting_period` of chain '{}', reason: trusting period ({}) must be greater than zero",
                    e.chain_id, format_duration(e.trusting_period))
            },

        ConfigValidationTrustingPeriodGreaterThanUnbondingPeriod
            {
                chain_id: ChainId,
                trusting_period: Duration,
                unbonding_period: Duration,
            }
            |e| {
                format!("semantic config validation failed for option `trusting_period` of chain '{}', reason: trusting period ({}) must be smaller than the unbonding period ({})",
                    e.chain_id, format_duration(e.trusting_period), format_duration(e.unbonding_period))
            },

        ConfigValidationDefaultGasTooHigh
            {
                chain_id: ChainId,
                default_gas: u64,
                max_gas: u64,
            }
            |e| {
                format!("semantic config validation failed for option `default_gas` of chain '{}', reason: default gas ({}) must be smaller than the max gas ({})",
                    e.chain_id, e.default_gas, e.max_gas)
            },

        SdkModuleVersion
            {
                chain_id: ChainId,
                address: String,
                cause: String
            }
            |e| {
                format!("Hermes health check failed while verifying the application compatibility for chain {0}:{1}; caused by: {2}",
                    e.chain_id, e.address, e.cause)
            },

        UnknownAccountType
            {
                type_url: String
            }
            |e| {
                format!("Failed to deserialize account of an unknown protobuf type: {0}",
                    e.type_url)
            },

        EmptyBaseAccount
            |_| { "Empty BaseAccount within EthAccount" },

<<<<<<< HEAD
        TrustHeightMissMatchClientStateHeight
            {
                trust_height: u64,
                client_state_height: u64
            }
            | e | {
                format!("Trust height ({0}) greater than client state height ({1})", e.trust_height, e.client_state_height)
            }

=======
        EmptyQueryAccount
            { address: String }
            |e| { format!("Query/Account RPC returned an empty account for address: {}", e.address) },

        NoHistoricalEntries
            { chain_id: ChainId }
            |e| {
                format_args!(
                    "staking module for chain '{}' does not maintain any historical entries \
                    (`historical_entries` staking params is set to 0)",
                    e.chain_id
                )
            },


        TxIndexingDisabled
            { chain_id: ChainId }
            |e| {
                format_args!(
                    "transaction indexing for chain '{}' is disabled (`node_info.other.tx_index` is off)",
                    e.chain_id
                )
            },
>>>>>>> 1448a2bb
    }
}

impl Error {
    pub fn send<T>(_: crossbeam_channel::SendError<T>) -> Error {
        Error::channel_send()
    }
}

impl GrpcStatusSubdetail {
    /// Check whether this gRPC error matches
    /// - status: InvalidArgument
    /// - message: verification failed: ... failed packet acknowledgement verification for client: client state height < proof height ...
    pub fn is_client_state_height_too_low(&self) -> bool {
        if self.status.code() != tonic::Code::InvalidArgument {
            return false;
        }

        let msg = self.status.message();
        msg.contains("verification failed") && msg.contains("client state height < proof height")
    }

    /// Check whether this gRPC error matches
    /// - status: Unimplemented
    /// - message: 'unknown service ibc.core.port.v1.Query'
    ///
    /// # Note:
    /// Used for detecting if the ibc module is able to
    /// resolve queries for the application version.
    pub fn is_unimplemented_port_query(&self) -> bool {
        if self.status.code() != tonic::Code::Unimplemented {
            return false;
        }

        self.status
            .message()
            .contains("unknown service ibc.core.port.v1.Query")
    }

    /// Check whether this gRPC error matches
    /// - status: InvalidArgument
    /// - message: "account sequence mismatch, expected 166791, got 166793: incorrect account sequence: invalid request"
    ///
    /// # Note:
    /// This predicate is tested and validated against errors
    /// that appear at the `estimate_gas` step. The error
    /// predicate to be used at the `broadcast_tx_sync` step
    /// is different & relies on parsing the Response error code.
    pub fn is_account_sequence_mismatch(&self) -> bool {
        // The code changed in SDK 0.44 from `InvalidArgument` to `Unknown`.
        // Workaround: Ignore code. We'll match only on the status message.
        // if self.status.code() != tonic::Code::InvalidArgument {
        //     return false;
        // }

        self.status
            .message()
            .trim_start()
            .starts_with("account sequence mismatch")
    }
}<|MERGE_RESOLUTION|>--- conflicted
+++ resolved
@@ -15,30 +15,21 @@
 use tendermint_rpc::endpoint::broadcast::tx_commit::TxResult;
 use tendermint_rpc::Error as TendermintRpcError;
 use tonic::{
-    metadata::errors::InvalidMetadataValue, transport::Error as TransportError,
-    Status as GrpcStatus,
+    metadata::errors::InvalidMetadataValue, Status as GrpcStatus,
+    transport::Error as TransportError,
 };
 
 use ibc::{
-<<<<<<< HEAD
-    ics02_client::{client_type::ClientType, error as client_error},
-    ics03_connection::error as connection_error,
-    ics07_tendermint::error as tendermint_error,
-    ics10_grandpa::error as grandpa_error,
-    ics18_relayer::error as relayer_error,
-    ics23_commitment::error as commitment_error,
-    ics24_host::identifier::{ChainId, ChannelId, ConnectionId},
-=======
-    clients::ics07_tendermint::error as tendermint_error,
     core::{
         ics02_client::{client_type::ClientType, error as client_error},
         ics03_connection::error as connection_error,
         ics23_commitment::error as commitment_error,
         ics24_host::identifier::{ChainId, ChannelId, ConnectionId},
     },
->>>>>>> 1448a2bb
-    proofs::ProofError,
+    clients::ics07_tendermint::error as tendermint_error,
+    clients::ics10_grandpa::error as grandpa_error,
     relayer::ics18_relayer::error as relayer_error,
+    upstream,
 };
 
 use crate::chain::cosmos::version;
@@ -500,7 +491,6 @@
         EmptyBaseAccount
             |_| { "Empty BaseAccount within EthAccount" },
 
-<<<<<<< HEAD
         TrustHeightMissMatchClientStateHeight
             {
                 trust_height: u64,
@@ -508,9 +498,8 @@
             }
             | e | {
                 format!("Trust height ({0}) greater than client state height ({1})", e.trust_height, e.client_state_height)
-            }
-
-=======
+            },
+
         EmptyQueryAccount
             { address: String }
             |e| { format!("Query/Account RPC returned an empty account for address: {}", e.address) },
@@ -534,7 +523,6 @@
                     e.chain_id
                 )
             },
->>>>>>> 1448a2bb
     }
 }
 
