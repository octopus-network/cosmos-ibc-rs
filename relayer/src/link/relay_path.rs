use alloc::collections::BTreeMap as HashMap;
use alloc::collections::VecDeque;
use std::thread;
use std::time::Instant;

use itertools::Itertools;
use prost_types::Any;
use tracing::{debug, error, info, span, trace, warn, Level};

use ibc::{
    core::{
        ics04_channel::{
            channel::{ChannelEnd, Order, QueryPacketEventDataRequest, State as ChannelState},
            events::{SendPacket, WriteAcknowledgement},
            msgs::{
                acknowledgement::MsgAcknowledgement, chan_close_confirm::MsgChannelCloseConfirm,
                recv_packet::MsgRecvPacket, timeout::MsgTimeout,
                timeout_on_close::MsgTimeoutOnClose,
            },
            packet::{Packet, PacketMsgType, Sequence},
        },
        ics24_host::identifier::{ChannelId, ClientId, ConnectionId, PortId},
    },
    events::{IbcEvent, PrettyEvents, WithBlockDataType},
    query::{QueryBlockRequest, QueryTxRequest},
    signer::Signer,
    timestamp::ZERO_DURATION,
    tx_msg::Msg,
    Height,
};
use ibc_proto::ibc::core::channel::v1::{
    QueryNextSequenceReceiveRequest, QueryUnreceivedAcksRequest, QueryUnreceivedPacketsRequest,
};

use crate::chain::counterparty::{
    unreceived_acknowledgements_sequences, unreceived_packets_sequences,
};
use crate::chain::handle::ChainHandle;
use crate::chain::tx::TrackedMsgs;
use crate::chain::StatusResponse;
use crate::channel::error::ChannelError;
use crate::channel::Channel;
use crate::event::monitor::EventBatch;
use crate::foreign_client::{ForeignClient, ForeignClientError};
use crate::link::error::{self, LinkError};
use crate::link::operational_data::{
    OperationalData, OperationalDataTarget, TrackedEvents, TransitMessage,
};
use crate::link::pending::PendingTxs;
use crate::link::relay_sender::{AsyncReply, SubmitReply};
use crate::link::relay_summary::RelaySummary;
use crate::link::{pending, relay_sender};
use crate::util::queue::Queue;

const MAX_RETRIES: usize = 1;

pub struct RelayPath<ChainA: ChainHandle, ChainB: ChainHandle> {
    channel: Channel<ChainA, ChainB>,

    src_channel_id: ChannelId,
    src_port_id: PortId,

    dst_channel_id: ChannelId,
    dst_port_id: PortId,

    // Operational data, targeting both the source and destination chain.
    // These vectors of operational data are ordered decreasingly by
    // their age, with element at position `0` being the oldest.
    // The operational data targeting the source chain comprises
    // mostly timeout packet messages.
    // The operational data targeting the destination chain
    // comprises mostly RecvPacket and Ack msgs.
    src_operational_data: Queue<OperationalData>,
    dst_operational_data: Queue<OperationalData>,

    // Toggle for the transaction confirmation mechanism.
    confirm_txes: bool,

    // Stores pending (i.e., unconfirmed) operational data.
    // The relaying path periodically tries to confirm these pending
    // transactions if [`confirm_txes`] is true.
    pending_txs_src: PendingTxs<ChainA>,
    pending_txs_dst: PendingTxs<ChainB>,
}

impl<ChainA: ChainHandle, ChainB: ChainHandle> RelayPath<ChainA, ChainB> {
    pub fn new(
        channel: Channel<ChainA, ChainB>,
        with_tx_confirmation: bool,
    ) -> Result<Self, LinkError> {
        let src_chain = channel.src_chain().clone();
        let dst_chain = channel.dst_chain().clone();

        let src_chain_id = src_chain.id();
        let dst_chain_id = dst_chain.id();

        let src_channel_id = channel
            .src_channel_id()
            .ok_or_else(|| LinkError::missing_channel_id(src_chain.id()))?
            .clone();

        let dst_channel_id = channel
            .dst_channel_id()
            .ok_or_else(|| LinkError::missing_channel_id(dst_chain.id()))?
            .clone();

        let src_port_id = channel.src_port_id().clone();
        let dst_port_id = channel.dst_port_id().clone();

        Ok(Self {
            channel,

            src_channel_id: src_channel_id.clone(),
            src_port_id: src_port_id.clone(),
            dst_channel_id: dst_channel_id.clone(),
            dst_port_id: dst_port_id.clone(),

            src_operational_data: Queue::new(),
            dst_operational_data: Queue::new(),

            confirm_txes: with_tx_confirmation,
            pending_txs_src: PendingTxs::new(src_chain, src_channel_id, src_port_id, dst_chain_id),
            pending_txs_dst: PendingTxs::new(dst_chain, dst_channel_id, dst_port_id, src_chain_id),
        })
    }

    pub fn src_chain(&self) -> &ChainA {
        self.channel.src_chain()
    }

    pub fn dst_chain(&self) -> &ChainB {
        self.channel.dst_chain()
    }

    pub fn src_client_id(&self) -> &ClientId {
        self.channel.src_client_id()
    }

    pub fn dst_client_id(&self) -> &ClientId {
        self.channel.dst_client_id()
    }

    pub fn src_connection_id(&self) -> &ConnectionId {
        self.channel.src_connection_id()
    }

    pub fn dst_connection_id(&self) -> &ConnectionId {
        self.channel.dst_connection_id()
    }

    pub fn src_port_id(&self) -> &PortId {
        &self.src_port_id
    }

    pub fn dst_port_id(&self) -> &PortId {
        &self.dst_port_id
    }

    pub fn src_channel_id(&self) -> &ChannelId {
        &self.src_channel_id
    }

    pub fn dst_channel_id(&self) -> &ChannelId {
        &self.dst_channel_id
    }

    pub fn channel(&self) -> &Channel<ChainA, ChainB> {
        &self.channel
    }

    fn src_channel(&self, height: Height) -> Result<ChannelEnd, LinkError> {
        self.src_chain()
            .query_channel(self.src_port_id(), self.src_channel_id(), height)
            .map_err(|e| LinkError::channel(ChannelError::query(self.src_chain().id(), e)))
    }

    fn dst_channel(&self, height: Height) -> Result<ChannelEnd, LinkError> {
        self.dst_chain()
            .query_channel(self.dst_port_id(), self.dst_channel_id(), height)
            .map_err(|e| LinkError::channel(ChannelError::query(self.src_chain().id(), e)))
    }

    fn src_signer(&self) -> Result<Signer, LinkError> {
        self.src_chain()
            .get_signer()
            .map_err(|e| LinkError::signer(self.src_chain().id(), e))
    }

    fn dst_signer(&self) -> Result<Signer, LinkError> {
        self.dst_chain()
            .get_signer()
            .map_err(|e| LinkError::signer(self.dst_chain().id(), e))
    }

    pub fn dst_latest_height(&self) -> Result<Height, LinkError> {
        self.dst_chain()
            .query_latest_height()
            .map_err(|e| LinkError::query(self.dst_chain().id(), e))
    }

    fn unordered_channel(&self) -> bool {
        self.channel.ordering == Order::Unordered
    }

    fn ordered_channel(&self) -> bool {
        self.channel.ordering == Order::Ordered
    }

    pub fn build_update_client_on_dst(&self, height: Height) -> Result<Vec<Any>, LinkError> {
        let client = self.restore_dst_client();
        client
            .build_update_client(height)
            .map_err(LinkError::client)
    }

    pub fn build_update_client_on_src(&self, height: Height) -> Result<Vec<Any>, LinkError> {
        let client = self.restore_src_client();
        client
            .build_update_client(height)
            .map_err(LinkError::client)
    }

    fn build_chan_close_confirm_from_event(&self, event: &IbcEvent) -> Result<Any, LinkError> {
        let src_channel_id = self.src_channel_id();
        let proofs = self
            .src_chain()
            .build_channel_proofs(self.src_port_id(), src_channel_id, event.height())
            .map_err(|e| LinkError::channel(ChannelError::channel_proof(e)))?;

        // Build the domain type message
        let new_msg = MsgChannelCloseConfirm {
            port_id: self.dst_port_id().clone(),
            channel_id: self.dst_channel_id().clone(),
            proofs,
            signer: self.dst_signer()?,
        };

        Ok(new_msg.to_any())
    }

    // Determines if the events received are relevant and should be processed.
    // Only events for a port/channel matching one of the channel ends should be processed.
    fn filter_relaying_events(&self, events: Vec<IbcEvent>) -> TrackedEvents {
        let src_channel_id = self.src_channel_id();

        let mut result = vec![];

        for event in events.into_iter() {
            match &event {
                IbcEvent::SendPacket(send_packet_ev) => {
                    if src_channel_id == send_packet_ev.src_channel_id()
                        && self.src_port_id() == send_packet_ev.src_port_id()
                    {
                        result.push(event);
                    }
                }
                IbcEvent::WriteAcknowledgement(write_ack_ev) => {
                    if src_channel_id == write_ack_ev.dst_channel_id()
                        && self.src_port_id() == write_ack_ev.dst_port_id()
                    {
                        result.push(event);
                    }
                }
                IbcEvent::CloseInitChannel(chan_close_ev) => {
                    if src_channel_id == chan_close_ev.channel_id()
                        && self.src_port_id() == chan_close_ev.port_id()
                    {
                        result.push(event);
                    }
                }
                IbcEvent::TimeoutPacket(timeout_ev) => {
                    if src_channel_id == timeout_ev.src_channel_id()
                        && self.channel.src_port_id() == timeout_ev.src_port_id()
                    {
                        result.push(event);
                    }
                }
                _ => {}
            }
        }

        // Transform into `TrackedEvents`
        result.into()
    }

    fn relay_pending_packets(&self, height: Option<Height>) -> Result<(), LinkError> {
        for i in 1..=MAX_RETRIES {
            let cleared = self
                .build_recv_packet_and_timeout_msgs(height)
                .and_then(|()| self.build_packet_ack_msgs(height));

            match cleared {
                Ok(()) => return Ok(()),
                Err(e) => error!(
                    "failed to clear packets, retry {}/{}: {}",
                    i, MAX_RETRIES, e
                ),
            }
        }

        Err(LinkError::old_packet_clearing_failed())
    }

    /// Clears any packets that were sent before `height`.
    pub fn schedule_packet_clearing(&self, height: Option<Height>) -> Result<(), LinkError> {
        let span = span!(Level::DEBUG, "clear");
        let _enter = span.enter();

        let clear_height = height
            .map(|h| h.decrement().map_err(|e| LinkError::decrement_height(h, e)))
            .transpose()?;

        self.relay_pending_packets(clear_height)?;

        debug!(height = ?clear_height, "done scheduling");
        Ok(())
    }

    /// Generate & schedule operational data from the input `batch` of IBC events.
    pub fn update_schedule(&self, batch: EventBatch) -> Result<(), LinkError> {
        // Collect relevant events from the incoming batch & adjust their height.
        let events = self.filter_relaying_events(batch.events);

        // Transform the events into operational data items
        self.events_to_operational_data(events)
    }

    /// Produces and schedules operational data for this relaying path based on the input events.
    fn events_to_operational_data(&self, events: TrackedEvents) -> Result<(), LinkError> {
        // Obtain the operational data for the source chain (mostly timeout packets) and for the
        // destination chain (e.g., receive packet messages).
        let (src_opt, dst_opt) = self.generate_operational_data(events)?;

        if let Some(src_od) = src_opt {
            self.schedule_operational_data(src_od)?;
        }
        if let Some(dst_od) = dst_opt {
            self.schedule_operational_data(dst_od)?;
        }

        Ok(())
    }

    /// Generates operational data out of a set of events.
    /// Handles building operational data targeting both the destination and source chains.
    ///
    /// For the destination chain, the op. data will contain `RecvPacket` messages,
    /// as well as channel close handshake (`ChanCloseConfirm`), `WriteAck` messages.
    ///
    /// For the source chain, the op. data will contain timeout packet messages (`MsgTimeoutOnClose`
    /// or `MsgTimeout`).
    fn generate_operational_data(
        &self,
        events: TrackedEvents,
    ) -> Result<(Option<OperationalData>, Option<OperationalData>), LinkError> {
        let span = span!(Level::DEBUG, "generate", id = %events.tracking_id());
        let _enter = span.enter();

        let input = events.events();
        let src_height = match input.get(0) {
            None => return Ok((None, None)),
            Some(ev) => ev.height(),
        };

        let dst_latest_info = self
            .dst_chain()
            .query_status()
            .map_err(|e| LinkError::query(self.src_chain().id(), e))?;
        let dst_latest_height = dst_latest_info.height;
        // Operational data targeting the source chain (e.g., Timeout packets)
        let mut src_od = OperationalData::new(
            dst_latest_height,
            OperationalDataTarget::Source,
            events.tracking_id(),
        );
        // Operational data targeting the destination chain (e.g., SendPacket messages)
        let mut dst_od = OperationalData::new(
            src_height,
            OperationalDataTarget::Destination,
            events.tracking_id(),
        );

        for event in input {
            trace!("processing event: {}", event);
            let (dst_msg, src_msg) = match event {
                IbcEvent::CloseInitChannel(_) => {
                    (Some(self.build_chan_close_confirm_from_event(event)?), None)
                }
                IbcEvent::TimeoutPacket(ref timeout_ev) => {
                    // When a timeout packet for an ordered channel is processed on-chain (src here)
                    // the chain closes the channel but no close init event is emitted, instead
                    // we get a timeout packet event (this happens for both unordered and ordered channels)
                    // Here we check that the channel is closed on src and send a channel close confirm
                    // to the counterparty.
                    if self.ordered_channel()
                        && self
                            .src_channel(timeout_ev.height)?
                            .state_matches(&ChannelState::Closed)
                    {
                        (Some(self.build_chan_close_confirm_from_event(event)?), None)
                    } else {
                        (None, None)
                    }
                }
                IbcEvent::SendPacket(ref send_packet_ev) => {
                    if self.send_packet_event_handled(send_packet_ev)? {
                        debug!("{} already handled", send_packet_ev);
                        (None, None)
                    } else {
                        self.build_recv_or_timeout_from_send_packet_event(
                            send_packet_ev,
                            &dst_latest_info,
                        )?
                    }
                }
                IbcEvent::WriteAcknowledgement(ref write_ack_ev) => {
                    if self
                        .dst_channel(Height::zero())?
                        .state_matches(&ChannelState::Closed)
                    {
                        (None, None)
<<<<<<< HEAD
                    // } else if self.write_ack_event_handled(write_ack_ev)? {
                    //     debug!("[{}] {} already handled", self, write_ack_ev);
                    //     (None, None)
=======
                    } else if self.write_ack_event_handled(write_ack_ev)? {
                        debug!("{} already handled", write_ack_ev);
                        (None, None)
>>>>>>> 1448a2bb
                    } else {
                        (self.build_ack_from_recv_event(write_ack_ev)?, None)
                    }
                }
                _ => (None, None),
            };

            // Collect messages to be sent to the destination chain (e.g., RecvPacket)
            if let Some(msg) = dst_msg {
                debug!("{} from {}", msg.type_url, event);
                dst_od.batch.push(TransitMessage {
                    event: event.clone(),
                    msg,
                });
            }

            // Collect timeout messages, to be sent to the source chain
            if let Some(msg) = src_msg {
                // For Ordered channels a single timeout event should be sent as this closes the channel.
                // Otherwise a multi message transaction will fail.
                if self.unordered_channel() || src_od.batch.is_empty() {
                    debug!("{} from {}", msg.type_url, event);
                    src_od.batch.push(TransitMessage {
                        event: event.clone(),
                        msg,
                    });
                }
            }
        }

        let src_od_res = if src_od.batch.is_empty() {
            None
        } else {
            Some(src_od)
        };

        let dst_od_res = if dst_od.batch.is_empty() {
            None
        } else {
            Some(dst_od)
        };

        Ok((src_od_res, dst_od_res))
    }

    /// Relays an [`OperationalData`] using a specific
    /// sender, which implements [`relay_sender::Submit`].
    pub(crate) fn relay_from_operational_data<S: relay_sender::Submit>(
        &self,
        initial_od: OperationalData,
    ) -> Result<S::Reply, LinkError> {
        // We will operate on potentially different operational data if the initial one fails.
        let _span = span!(Level::INFO, "relay", odata = %initial_od.info()).entered();

        let mut odata = initial_od;

        for i in 0..MAX_RETRIES {
            debug!(
                "delayed by: {:?} [try {}/{}]",
                odata.scheduled_time.elapsed(),
                i + 1,
                MAX_RETRIES
            );

            // Consume the operational data by attempting to send its messages
            match self.send_from_operational_data::<S>(odata.clone()) {
                Ok(reply) => {
                    // Done with this op. data
                    info!("success");

                    return Ok(reply);
                }
                Err(LinkError(error::LinkErrorDetail::Send(e), _)) => {
                    // This error means we could retry
                    error!("error {}", e.event);
                    if i + 1 == MAX_RETRIES {
                        error!("{}/{} retries exhausted. giving up", i + 1, MAX_RETRIES)
                    } else {
                        // If we haven't exhausted all retries, regenerate the op. data & retry
                        match self.regenerate_operational_data(odata.clone()) {
                            None => return Ok(S::Reply::empty()), // Nothing to retry
                            Some(new_od) => odata = new_od,
                        }
                    }
                }
                Err(e) => {
                    // Unrecoverable error, propagate up the stack
                    return Err(e);
                }
            }
        }

        Ok(S::Reply::empty())
    }

    /// Helper for managing retries of the `relay_from_operational_data` method.
    /// Expects as input the initial operational data that failed to send.
    ///
    /// Return value:
    ///   - `Some(..)`: a new operational data from which to retry sending,
    ///   - `None`: all the events in the initial operational data were exhausted (i.e., turned
    ///   into timeouts), so there is nothing to retry.
    ///
    /// Side effects: may schedule a new operational data targeting the source chain, comprising
    /// new timeout messages.
    fn regenerate_operational_data(
        &self,
        initial_odata: OperationalData,
    ) -> Option<OperationalData> {
        let op_info = initial_odata.info().into_owned();

        warn!(
            "failed. Regenerate operational data from {} events",
            op_info.batch_len()
        );

        // Retry by re-generating the operational data using the initial events
        let (src_opt, dst_opt) = match self.generate_operational_data(initial_odata.into_events()) {
            Ok(new_operational_data) => new_operational_data,
            Err(e) => {
                error!(
                    "failed to regenerate operational data from initial data: {} \
                    with error {}, discarding this op. data",
                    op_info, e
                );
                return None;
            } // Cannot retry, contain the error by reporting a None
        };

        if let Some(src_od) = src_opt {
            if src_od.target == op_info.target() {
                // Our target is the _source_ chain, retry these messages
                info!(odata = %src_od.info(), "will retry");
                return Some(src_od);
            } else {
                // Our target is the _destination_ chain, the data in `src_od` contains
                // potentially new timeout messages that have to be handled separately.
                if let Err(e) = self.schedule_operational_data(src_od) {
                    error!(
                        "failed to schedule newly-generated operational data from \
                        initial data: {} with error {}, discarding this op. data",
                        op_info, e
                    );
                    return None;
                }
            }
        }

        if let Some(dst_od) = dst_opt {
            if dst_od.target == op_info.target() {
                // Our target is the _destination_ chain, retry these messages
                info!(odata = %dst_od.info(), "will retry");
                return Some(dst_od);
            } else {
                // Our target is the _source_ chain, but `dst_od` has new messages
                // intended for the destination chain, this should never be the case
                error!(
                    "generated new messages for destination chain while handling \
                    failed events targeting the source chain!",
                );
            }
        } else {
            // There is no message intended for the destination chain
            if op_info.target() == OperationalDataTarget::Destination {
                info!("exhausted all events from this operational data");
                return None;
            }
        }

        None
    }

    /// Sends a transaction based on the [`OperationalData`] to
    /// the corresponding target chain.
    ///
    /// Returns the appropriate reply associated with the given
    /// [`relay_sender::Submit`]. The reply consists of either the tx
    /// hashes generated by the target chain, if [`Async`] sender,
    /// or the ibc events, if the sender is [`Sync`].
    ///
    /// Propagates any encountered errors.
    fn send_from_operational_data<S: relay_sender::Submit>(
        &self,
        odata: OperationalData,
    ) -> Result<S::Reply, LinkError> {
        if odata.batch.is_empty() {
            error!("ignoring empty operational data!");
            return Ok(S::Reply::empty());
        }

        let msgs = odata.assemble_msgs(self)?;

        match odata.target {
            OperationalDataTarget::Source => S::submit(self.src_chain(), msgs),
            OperationalDataTarget::Destination => S::submit(self.dst_chain(), msgs),
        }
    }

    fn enqueue_pending_tx(&self, reply: AsyncReply, odata: OperationalData) {
        if !self.confirm_txes {
            return;
        }

        match odata.target {
            OperationalDataTarget::Source => {
                self.pending_txs_src.insert_new_pending_tx(reply, odata);
            }
            OperationalDataTarget::Destination => {
                self.pending_txs_dst.insert_new_pending_tx(reply, odata);
            }
        }
    }

    /// Checks if a sent packet has been received on destination.
    fn send_packet_received_on_dst(&self, packet: &Packet) -> Result<bool, LinkError> {
        let unreceived_packet = self
            .dst_chain()
            .query_unreceived_packets(QueryUnreceivedPacketsRequest {
                port_id: self.dst_port_id().to_string(),
                channel_id: self.dst_channel_id().to_string(),
                packet_commitment_sequences: vec![packet.sequence.into()],
            })
            .map_err(LinkError::relayer)?;

        Ok(unreceived_packet.is_empty())
    }

    /// Checks if a packet commitment has been cleared on source.
    /// The packet commitment is cleared when either an acknowledgment or a timeout is received on source.
    fn send_packet_commitment_cleared_on_src(&self, packet: &Packet) -> Result<bool, LinkError> {
        let (bytes, _) = self
            .src_chain()
            .build_packet_proofs(
                PacketMsgType::Recv,
                self.src_port_id(),
                self.src_channel_id(),
                packet.sequence,
                Height::zero(),
            )
            .map_err(LinkError::relayer)?;

        Ok(bytes.is_empty())
    }

    /// Checks if a send packet event has already been handled (e.g. by another relayer).
    fn send_packet_event_handled(&self, sp: &SendPacket) -> Result<bool, LinkError> {
        Ok(self.send_packet_received_on_dst(&sp.packet)?
            || self.send_packet_commitment_cleared_on_src(&sp.packet)?)
    }

    /// Checks if an acknowledgement for the given packet has been received on
    /// source chain of the packet, ie. the destination chain of the relay path
    /// that sends the acknowledgment.
    fn recv_packet_acknowledged_on_src(&self, packet: &Packet) -> Result<bool, LinkError> {
        let unreceived_ack = self
            .dst_chain()
            .query_unreceived_acknowledgement(QueryUnreceivedAcksRequest {
                port_id: self.dst_port_id().to_string(),
                channel_id: self.dst_channel_id().to_string(),
                packet_ack_sequences: vec![packet.sequence.into()],
            })
            .map_err(LinkError::relayer)?;

        Ok(unreceived_ack.is_empty())
    }

    /// Checks if a receive packet event has already been handled (e.g. by another relayer).
    fn write_ack_event_handled(&self, rp: &WriteAcknowledgement) -> Result<bool, LinkError> {
        self.recv_packet_acknowledged_on_src(&rp.packet)
    }

    /// Returns `true` if the delay for this relaying path is zero.
    /// Conversely, returns `false` if the delay is non-zero.
    pub fn zero_delay(&self) -> bool {
        self.channel.connection_delay == ZERO_DURATION
    }

    /// Handles updating the client on the destination chain
    fn update_client_dst(
        &self,
        src_chain_height: Height,
        tracking_id: &str,
    ) -> Result<(), LinkError> {
        // Handle the update on the destination chain
        // Check if a consensus state at update_height exists on destination chain already
        if self
            .dst_chain()
            .proven_client_consensus(self.dst_client_id(), src_chain_height, Height::zero())
            .is_ok()
        {
            return Ok(());
        }

        // let mut dst_err_ev = None;
        for i in 0..MAX_RETRIES {
            let dst_update = self.build_update_client_on_dst(src_chain_height)?;
            info!(
                "sending updateClient to client hosted on destination chain for height {} [try {}/{}]",
                src_chain_height,
                i + 1, MAX_RETRIES,
            );

<<<<<<< HEAD
            self.dst_chain().send_messages_no_wait(dst_update);
=======
            let tm = TrackedMsgs::new(dst_update, tracking_id);

            let dst_tx_events = self
                .dst_chain()
                .send_messages_and_wait_commit(tm)
                .map_err(LinkError::relayer)?;
            info!("result: {}", PrettyEvents(&dst_tx_events));

            dst_err_ev = dst_tx_events
                .into_iter()
                .find(|event| matches!(event, IbcEvent::ChainError(_)));

            if dst_err_ev.is_none() {
                return Ok(());
            }
>>>>>>> 1448a2bb
        }
        Ok(())
    }

    /// Handles updating the client on the source chain
    fn update_client_src(
        &self,
        dst_chain_height: Height,
        tracking_id: &str,
    ) -> Result<(), LinkError> {
        if self
            .src_chain()
            .proven_client_consensus(self.src_client_id(), dst_chain_height, Height::zero())
            .is_ok()
        {
            return Ok(());
        }

        // let mut src_err_ev = None;
        for _ in 0..MAX_RETRIES {
            let src_update = self.build_update_client_on_src(dst_chain_height)?;
            info!(
                "sending updateClient to client hosted on source chain for height {}",
                dst_chain_height,
            );

<<<<<<< HEAD
            self.src_chain().send_messages_no_wait(src_update);
=======
            let tm = TrackedMsgs::new(src_update, tracking_id);

            let src_tx_events = self
                .src_chain()
                .send_messages_and_wait_commit(tm)
                .map_err(LinkError::relayer)?;
            info!("result: {}", PrettyEvents(&src_tx_events));

            src_err_ev = src_tx_events
                .into_iter()
                .find(|event| matches!(event, IbcEvent::ChainError(_)));

            if src_err_ev.is_none() {
                return Ok(());
            }
>>>>>>> 1448a2bb
        }
        Ok(())
    }

    /// Returns relevant packet events for building RecvPacket and timeout messages.
    /// Additionally returns the height (on source chain) corresponding to these events.
    fn target_height_and_send_packet_events(
        &self,
        opt_query_height: Option<Height>,
    ) -> Result<(TrackedEvents, Height), LinkError> {
        let mut events_result = vec![];

        let src_channel_id = self.src_channel_id();
        let dst_channel_id = self.dst_channel_id();

        let (commit_sequences, sequences, src_response_height) = unreceived_packets_sequences(
            self.dst_chain(),
            self.dst_port_id(),
            dst_channel_id,
            self.src_chain(),
            self.src_port_id(),
            src_channel_id,
        )
        .map_err(LinkError::supervisor)?;

        let query_height = opt_query_height.unwrap_or(src_response_height);

        let sequences: Vec<Sequence> = sequences.into_iter().map(From::from).collect();
        if sequences.is_empty() {
            return Ok((events_result.into(), query_height));
        }

        debug!(
            "packet seq. that still have commitments on {}: {} (first 10 shown here; total={})",
            self.src_chain().id(),
            commit_sequences.iter().take(10).join(", "),
            commit_sequences.len()
        );

        debug!(
            "recv packets to send out to {} of the ones with commitments on {}: {} (first 10 shown here; total={})",
            self.dst_chain().id(),
            self.src_chain().id(),
            sequences.iter().take(10).join(", "), sequences.len()
        );

        let mut query = QueryPacketEventDataRequest {
            event_id: WithBlockDataType::SendPacket,
            source_port_id: self.src_port_id().clone(),
            source_channel_id: src_channel_id.clone(),
            destination_port_id: self.dst_port_id().clone(),
            destination_channel_id: dst_channel_id.clone(),
            sequences,
            height: query_height,
        };

        let tx_events = self
            .src_chain()
            .query_txs(QueryTxRequest::Packet(query.clone()))
            .map_err(LinkError::relayer)?;

        let recvd_sequences: Vec<Sequence> = tx_events
            .iter()
            .filter_map(|ev| match ev {
                IbcEvent::SendPacket(ref send_ev) => Some(send_ev.packet.sequence),
                IbcEvent::WriteAcknowledgement(ref ack_ev) => Some(ack_ev.packet.sequence),
                _ => None,
            })
            .collect();
        query.sequences.retain(|seq| !recvd_sequences.contains(seq));

        let (start_block_events, end_block_events) = if !query.sequences.is_empty() {
            self.src_chain()
                .query_blocks(QueryBlockRequest::Packet(query))
                .map_err(LinkError::relayer)?
        } else {
            Default::default()
        };

        trace!("start_block_events {:?}", start_block_events);
        trace!("tx_events {:?}", tx_events);
        trace!("end_block_events {:?}", end_block_events);

        // events must be ordered in the following fashion -
        // start-block events followed by tx-events followed by end-block events
        events_result.extend(start_block_events);
        events_result.extend(tx_events);
        events_result.extend(end_block_events);

        if events_result.is_empty() {
            info!("found zero unprocessed SendPacket events on source chain, nothing to do");
        } else {
            let mut packet_sequences = vec![];
            for event in events_result.iter() {
                match event {
                    IbcEvent::SendPacket(send_event) => {
                        packet_sequences.push(send_event.packet.sequence);
                        if packet_sequences.len() >= 10 {
                            // Enough to print the first 10
                            break;
                        }
                    }
                    _ => return Err(LinkError::unexpected_event(event.clone())),
                }
            }
            info!(
                "found unprocessed SendPacket events for {:?} (first 10 shown here; total={})",
                packet_sequences,
                events_result.len()
            );
        }

        Ok((events_result.into(), query_height))
    }

    /// Returns relevant packet events for building ack messages.
    /// Additionally returns the height (on source chain) corresponding to these events.
    fn target_height_and_write_ack_events(
        &self,
        opt_query_height: Option<Height>,
    ) -> Result<(TrackedEvents, Height), LinkError> {
        let mut events_result = vec![];

        let src_channel_id = self.src_channel_id();
        let dst_channel_id = self.dst_channel_id();

        let (acks_on_src, unreceived_acks_by_dst, src_response_height) =
            unreceived_acknowledgements_sequences(
                self.dst_chain(),
                self.dst_port_id(),
                dst_channel_id,
                self.src_chain(),
                self.src_port_id(),
                src_channel_id,
            )
            .map_err(LinkError::supervisor)?;

        let query_height = opt_query_height.unwrap_or(src_response_height);

        let sequences: Vec<Sequence> = unreceived_acks_by_dst.into_iter().map(From::from).collect();
        if sequences.is_empty() {
            return Ok((events_result.into(), query_height));
        }

        debug!(
            "packets that have acknowledgments on {}: [{:?}..{:?}] (total={})",
            self.src_chain().id(),
            acks_on_src.first(),
            acks_on_src.last(),
            acks_on_src.len()
        );

        debug!(
            "ack packets to send out to {} of the ones with acknowledgments on {}: {} (first 10 shown here; total={})",
            self.dst_chain().id(),
            self.src_chain().id(),
            sequences.iter().take(10).join(", "), sequences.len()
        );

        events_result = self
            .src_chain()
            .query_txs(QueryTxRequest::Packet(QueryPacketEventDataRequest {
                event_id: WithBlockDataType::WriteAck,
                source_port_id: self.dst_port_id().clone(),
                source_channel_id: dst_channel_id.clone(),
                destination_port_id: self.src_port_id().clone(),
                destination_channel_id: src_channel_id.clone(),
                sequences,
                height: query_height,
            }))
            .map_err(|e| LinkError::query(self.src_chain().id(), e))?;

        if events_result.is_empty() {
            info!(
                "found zero unprocessed WriteAcknowledgement events on source chain, nothing to do",
            );
        } else {
            let mut packet_sequences = vec![];
            for event in events_result.iter() {
                match event {
                    IbcEvent::WriteAcknowledgement(write_ack_event) => {
                        packet_sequences.push(write_ack_event.packet.sequence);
                        if packet_sequences.len() >= 10 {
                            // Enough to print the first 10
                            break;
                        }
                    }
                    _ => {
                        return Err(LinkError::unexpected_event(event.clone()));
                    }
                }
            }
            info!(
                "found unprocessed WriteAcknowledgement events for {:?} (first 10 shown here; total={})",
                packet_sequences,
                events_result.len(),
            );
        }

        Ok((events_result.into(), query_height))
    }

    /// Schedules the relaying of RecvPacket and Timeout messages.
    /// The `opt_query_height` parameter allows to optionally use a specific height on the source
    /// chain where to query for packet data. If `None`, the latest available height on the source
    /// chain is used.
    pub fn build_recv_packet_and_timeout_msgs(
        &self,
        opt_query_height: Option<Height>,
    ) -> Result<(), LinkError> {
        // Get the events for the send packets on source chain that have not been received on
        // destination chain (i.e. ack was not seen on source chain).
        let (mut events, height) = self.target_height_and_send_packet_events(opt_query_height)?;

        // Skip: no relevant events found.
        if events.is_empty() {
            return Ok(());
        }

        events.set_height(height);

        self.events_to_operational_data(events)?;

        Ok(())
    }

    /// Schedules the relaying of packet acknowledgment messages.
    /// The `opt_query_height` parameter allows to optionally use a specific height on the source
    /// chain where to query for packet data. If `None`, the latest available height on the source
    /// chain is used.
    pub fn build_packet_ack_msgs(&self, opt_query_height: Option<Height>) -> Result<(), LinkError> {
        // Get the sequences of packets that have been acknowledged on destination chain but still
        // have commitments on source chain (i.e. ack was not seen on source chain)
        let (mut events, height) = self.target_height_and_write_ack_events(opt_query_height)?;

        // Skip: no relevant events found.
        if events.is_empty() {
            return Ok(());
        }

        events.set_height(height);

        self.events_to_operational_data(events)?;
        Ok(())
    }

    fn build_recv_packet(&self, packet: &Packet, height: Height) -> Result<Option<Any>, LinkError> {
        let (_, proofs) = self
            .src_chain()
            .build_packet_proofs(
                PacketMsgType::Recv,
                &packet.source_port,
                &packet.source_channel,
                packet.sequence,
                height,
            )
            .map_err(|e| LinkError::packet_proofs_constructor(self.src_chain().id(), e))?;

        let msg = MsgRecvPacket::new(packet.clone(), proofs.clone(), self.dst_signer()?);

        trace!(
            "built recv_packet msg {}, proofs at height {}",
            msg.packet,
            proofs.height()
        );

        Ok(Some(msg.to_any()))
    }

    fn build_ack_from_recv_event(
        &self,
        event: &WriteAcknowledgement,
    ) -> Result<Option<Any>, LinkError> {
        let packet = event.packet.clone();

        let (_, proofs) = self
            .src_chain()
            .build_packet_proofs(
                PacketMsgType::Ack,
                &packet.destination_port,
                &packet.destination_channel,
                packet.sequence,
                event.height,
            )
            .map_err(|e| LinkError::packet_proofs_constructor(self.src_chain().id(), e))?;

        let msg = MsgAcknowledgement::new(
            packet,
            event.ack.clone(),
            proofs.clone(),
            self.dst_signer()?,
        );

        trace!(
            "built acknowledgment msg {}, proofs at height {}",
            msg.packet,
            proofs.height()
        );

        Ok(Some(msg.to_any()))
    }

    fn build_timeout_packet(
        &self,
        packet: &Packet,
        height: Height,
    ) -> Result<Option<Any>, LinkError> {
        let dst_channel_id = self.dst_channel_id();

        debug!("build timeout for channel");
        let (packet_type, next_sequence_received) = if self.ordered_channel() {
            let next_seq = self
                .dst_chain()
                .query_next_sequence_receive(QueryNextSequenceReceiveRequest {
                    port_id: self.dst_port_id().to_string(),
                    channel_id: dst_channel_id.to_string(),
                })
                .map_err(|e| LinkError::query(self.dst_chain().id(), e))?;
            (PacketMsgType::TimeoutOrdered, next_seq)
        } else {
            (PacketMsgType::TimeoutUnordered, packet.sequence)
        };

        let (_, proofs) = self
            .dst_chain()
            .build_packet_proofs(
                packet_type,
                &packet.destination_port,
                &packet.destination_channel,
                next_sequence_received,
                height,
            )
            .map_err(|e| LinkError::packet_proofs_constructor(self.dst_chain().id(), e))?;

        let msg = MsgTimeout::new(
            packet.clone(),
            next_sequence_received,
            proofs.clone(),
            self.src_signer()?,
        );

        trace!(
            "built timeout msg {}, proofs at height {}",
            msg.packet,
            proofs.height()
        );

        Ok(Some(msg.to_any()))
    }

    fn build_timeout_on_close_packet(
        &self,
        packet: &Packet,
        height: Height,
    ) -> Result<Option<Any>, LinkError> {
        let (_, proofs) = self
            .dst_chain()
            .build_packet_proofs(
                PacketMsgType::TimeoutOnClose,
                &packet.destination_port,
                &packet.destination_channel,
                packet.sequence,
                height,
            )
            .map_err(|e| LinkError::packet_proofs_constructor(self.dst_chain().id(), e))?;

        let msg = MsgTimeoutOnClose::new(
            packet.clone(),
            packet.sequence,
            proofs.clone(),
            self.src_signer()?,
        );

        trace!(
            "built timeout on close msg {}, proofs at height {}",
            msg.packet,
            proofs.height()
        );

        Ok(Some(msg.to_any()))
    }

    fn build_timeout_from_send_packet_event(
        &self,
        event: &SendPacket,
        dst_info: &StatusResponse,
    ) -> Result<Option<Any>, LinkError> {
        let packet = event.packet.clone();
        if self
            .dst_channel(dst_info.height)?
            .state_matches(&ChannelState::Closed)
        {
            Ok(self.build_timeout_on_close_packet(&event.packet, dst_info.height)?)
        } else if packet.timed_out(&dst_info.timestamp, dst_info.height) {
            Ok(self.build_timeout_packet(&event.packet, dst_info.height)?)
        } else {
            Ok(None)
        }
    }

    fn build_recv_or_timeout_from_send_packet_event(
        &self,
        event: &SendPacket,
        dst_info: &StatusResponse,
    ) -> Result<(Option<Any>, Option<Any>), LinkError> {
<<<<<<< HEAD
        let timeout = self.build_timeout_from_send_packet_event(event, dst_chain_height)?;
        // if timeout.is_some() {
        //     Ok((None, timeout))
        // } else {
        Ok((self.build_recv_packet(&event.packet, event.height)?, None))
        // }
=======
        let timeout = self.build_timeout_from_send_packet_event(event, dst_info)?;
        if timeout.is_some() {
            Ok((None, timeout))
        } else {
            Ok((self.build_recv_packet(&event.packet, event.height)?, None))
        }
>>>>>>> 1448a2bb
    }

    /// Checks if there are any operational data items ready,
    /// and if so performs the relaying of corresponding packets
    /// to the target chain.
    ///
    /// This method performs relaying using the asynchronous sender.
    /// Retains the operational data as pending, and associates it
    /// with one or more transaction hash(es).
    pub fn execute_schedule(&self) -> Result<(), LinkError> {
        let (src_ods, dst_ods) = self.try_fetch_scheduled_operational_data();

        for od in dst_ods {
            let reply =
                self.relay_from_operational_data::<relay_sender::AsyncSender>(od.clone())?;

            self.enqueue_pending_tx(reply, od);
        }

        for od in src_ods {
            let reply =
                self.relay_from_operational_data::<relay_sender::AsyncSender>(od.clone())?;
            self.enqueue_pending_tx(reply, od);
        }

        Ok(())
    }

    pub fn process_pending_txs(&self) -> RelaySummary {
        if !self.confirm_txes {
            return RelaySummary::empty();
        }

        let mut summary_src = self.process_pending_txs_src().unwrap_or_else(|e| {
            error!("error processing pending events in source chain: {}", e);
            RelaySummary::empty()
        });

        let summary_dst = self.process_pending_txs_dst().unwrap_or_else(|e| {
            error!(
                "error processing pending events in destination chain: {}",
                e
            );
            RelaySummary::empty()
        });

        summary_src.extend(summary_dst);
        summary_src
    }

    fn process_pending_txs_src(&self) -> Result<RelaySummary, LinkError> {
        let res = self
            .pending_txs_src
            .process_pending(pending::TIMEOUT, |odata| {
                self.relay_from_operational_data::<relay_sender::AsyncSender>(odata)
            })?
            .unwrap_or_else(RelaySummary::empty);

        Ok(res)
    }

    fn process_pending_txs_dst(&self) -> Result<RelaySummary, LinkError> {
        let res = self
            .pending_txs_dst
            .process_pending(pending::TIMEOUT, |odata| {
                self.relay_from_operational_data::<relay_sender::AsyncSender>(odata)
            })?
            .unwrap_or_else(RelaySummary::empty);

        Ok(res)
    }

    /// Refreshes the scheduled batches.
    /// Verifies if any sendPacket messages timed-out. If so, moves them from destination op. data
    /// to source operational data, and adjusts the events and messages accordingly.
    pub fn refresh_schedule(&self) -> Result<(), LinkError> {
        // Bail fast if no op. data to refresh
        if self.dst_operational_data.is_empty() {
            return Ok(());
        }

        let span = span!(Level::INFO, "refresh");
        let _enter = span.enter();

        let dst_status = self
            .dst_chain()
            .query_status()
            .map_err(|e| LinkError::query(self.src_chain().id(), e))?;

        let dst_current_height = dst_status.height;

        // Intermediary data struct to help better manage the transfer from dst. operational data
        // to source operational data.
        let mut all_dst_odata = self.dst_operational_data.clone_vec();

        let mut timed_out: HashMap<usize, OperationalData> = HashMap::default();

        // For each operational data targeting the destination chain...
        for (odata_pos, odata) in all_dst_odata.iter_mut().enumerate() {
            // ... check each `SendPacket` event, whether it should generate a timeout message
            let mut retain_batch = vec![];

            for gm in odata.batch.iter() {
                let TransitMessage { event, .. } = gm;

                match event {
                    IbcEvent::SendPacket(e) => {
                        // Catch any SendPacket event that timed-out
                        if self.send_packet_event_handled(e)? {
                            debug!("already handled send packet {}", e);
                        } else if let Some(new_msg) =
                            self.build_timeout_from_send_packet_event(e, &dst_status)?
                        {
                            debug!("found a timed-out msg in the op data {}", odata.info(),);
                            timed_out
                                .entry(odata_pos)
                                .or_insert_with(|| {
                                    OperationalData::new(
                                        dst_current_height,
                                        OperationalDataTarget::Source,
                                        &odata.tracking_id,
                                    )
                                })
                                .push(TransitMessage {
                                    event: event.clone(),
                                    msg: new_msg,
                                });
                        } else {
                            // A SendPacket event, but did not time-out yet, retain
                            retain_batch.push(gm.clone());
                        }
                    }
                    IbcEvent::WriteAcknowledgement(e) => {
                        if self.write_ack_event_handled(e)? {
                            debug!("already handled {} write ack ", e);
                        } else {
                            retain_batch.push(gm.clone());
                        }
                    }
                    _ => retain_batch.push(gm.clone()),
                }
            }

            // Update the whole batch, keeping only the relevant ones
            odata.batch = retain_batch;
        }

        // Possibly some op. data became empty (if no events were kept).
        // Retain only the non-empty ones.
        all_dst_odata.retain(|o| !o.batch.is_empty());

        // Replace the original operational data with the updated one
        self.dst_operational_data.replace(all_dst_odata);

        // Handle timed-out events
        if timed_out.is_empty() {
            // Nothing timed out in the meantime
            return Ok(());
        }

        // Schedule new operational data targeting the source chain
        for (_, new_od) in timed_out.into_iter() {
            info!(
                "re-scheduling from new timed-out batch of size {}",
                new_od.batch.len()
            );

            self.schedule_operational_data(new_od)?;
        }

        Ok(())
    }

    /// Adds a new operational data item for this relaying path to process later.
    /// If the relaying path has non-zero packet delays, this method also updates the client on the
    /// target chain with the appropriate headers.
    fn schedule_operational_data(&self, mut od: OperationalData) -> Result<(), LinkError> {
        let _span = span!(Level::INFO, "schedule", odata = %od.info()).entered();

        if od.batch.is_empty() {
            info!(
                "ignoring operational data for {} because it has no messages",
                od.target
            );
            return Ok(());
        }

        // Update clients ahead of scheduling the operational data, if the delays are non-zero.
        if !self.zero_delay() {
            debug!("connection delay is non-zero: updating client");
            let target_height = od.proofs_height.increment();
            match od.target {
                OperationalDataTarget::Source => {
                    self.update_client_src(target_height, &od.tracking_id)?
                }
                OperationalDataTarget::Destination => {
                    self.update_client_dst(target_height, &od.tracking_id)?
                }
            };
        } else {
            debug!("connection delay is zero: client update message will be prepended later");
        }

        od.scheduled_time = Instant::now();

        match od.target {
            OperationalDataTarget::Source => self.src_operational_data.push_back(od),
            OperationalDataTarget::Destination => self.dst_operational_data.push_back(od),
        };

        Ok(())
    }

    /// Pulls out the operational elements with elapsed delay period and that can
    /// now be processed. Does not block: if no OD fulfilled the delay period (or none is
    /// scheduled), returns immediately with `vec![]`.
    fn try_fetch_scheduled_operational_data(
        &self,
    ) -> (VecDeque<OperationalData>, VecDeque<OperationalData>) {
        // Extracts elements from a Vec when the predicate returns true.
        // The mutable vector is then updated to the remaining unextracted elements.
        fn partition<T>(
            queue: VecDeque<T>,
            pred: impl Fn(&T) -> bool,
        ) -> (VecDeque<T>, VecDeque<T>) {
            let mut true_res = VecDeque::new();
            let mut false_res = VecDeque::new();

            for e in queue.into_iter() {
                if pred(&e) {
                    true_res.push_back(e);
                } else {
                    false_res.push_back(e);
                }
            }

            (true_res, false_res)
        }

        let connection_delay = self.channel.connection_delay;
        let (elapsed_src_ods, unelapsed_src_ods) =
            partition(self.src_operational_data.take(), |op| {
                op.scheduled_time.elapsed() > connection_delay
            });

        self.src_operational_data.replace(unelapsed_src_ods);

        let (elapsed_dst_ods, unelapsed_dst_ods) =
            partition(self.dst_operational_data.take(), |op| {
                op.scheduled_time.elapsed() > connection_delay
            });

        self.dst_operational_data.replace(unelapsed_dst_ods);

        (elapsed_src_ods, elapsed_dst_ods)
    }

    /// Fetches an operational data that has fulfilled its predefined delay period. May _block_
    /// waiting for the delay period to pass.
    /// Returns `None` if there is no operational data scheduled.
    pub(crate) fn fetch_scheduled_operational_data(&self) -> Option<OperationalData> {
        let odata = self
            .src_operational_data
            .pop_front()
            .or_else(|| self.dst_operational_data.pop_front());

        if let Some(odata) = odata {
            // Check if the delay period did not completely elapse
            let delay_left = self
                .channel
                .connection_delay
                .checked_sub(odata.scheduled_time.elapsed());

            match delay_left {
                None => info!(
                    "ready to fetch a scheduled op. data with batch of size {} targeting {}",
                    odata.batch.len(),
                    odata.target,
                ),
                Some(delay_left) => {
                    info!(
                        "waiting ({:?} left) for a scheduled op. data with batch of size {} targeting {}",
                        delay_left,
                        odata.batch.len(),
                        odata.target,
                    );

                    // Wait until the delay period passes
                    thread::sleep(delay_left);
                }
            }

            Some(odata)
        } else {
            None
        }
    }

    fn restore_src_client(&self) -> ForeignClient<ChainA, ChainB> {
        ForeignClient::restore(
            self.src_client_id().clone(),
            self.src_chain().clone(),
            self.dst_chain().clone(),
        )
    }

    fn restore_dst_client(&self) -> ForeignClient<ChainB, ChainA> {
        ForeignClient::restore(
            self.dst_client_id().clone(),
            self.dst_chain().clone(),
            self.src_chain().clone(),
        )
    }
}<|MERGE_RESOLUTION|>--- conflicted
+++ resolved
@@ -419,15 +419,9 @@
                         .state_matches(&ChannelState::Closed)
                     {
                         (None, None)
-<<<<<<< HEAD
-                    // } else if self.write_ack_event_handled(write_ack_ev)? {
-                    //     debug!("[{}] {} already handled", self, write_ack_ev);
-                    //     (None, None)
-=======
                     } else if self.write_ack_event_handled(write_ack_ev)? {
                         debug!("{} already handled", write_ack_ev);
                         (None, None)
->>>>>>> 1448a2bb
                     } else {
                         (self.build_ack_from_recv_event(write_ack_ev)?, None)
                     }
@@ -721,7 +715,7 @@
             return Ok(());
         }
 
-        // let mut dst_err_ev = None;
+        let mut dst_err_ev = None;
         for i in 0..MAX_RETRIES {
             let dst_update = self.build_update_client_on_dst(src_chain_height)?;
             info!(
@@ -730,9 +724,6 @@
                 i + 1, MAX_RETRIES,
             );
 
-<<<<<<< HEAD
-            self.dst_chain().send_messages_no_wait(dst_update);
-=======
             let tm = TrackedMsgs::new(dst_update, tracking_id);
 
             let dst_tx_events = self
@@ -748,7 +739,6 @@
             if dst_err_ev.is_none() {
                 return Ok(());
             }
->>>>>>> 1448a2bb
         }
         Ok(())
     }
@@ -767,7 +757,7 @@
             return Ok(());
         }
 
-        // let mut src_err_ev = None;
+        let mut src_err_ev = None;
         for _ in 0..MAX_RETRIES {
             let src_update = self.build_update_client_on_src(dst_chain_height)?;
             info!(
@@ -775,9 +765,6 @@
                 dst_chain_height,
             );
 
-<<<<<<< HEAD
-            self.src_chain().send_messages_no_wait(src_update);
-=======
             let tm = TrackedMsgs::new(src_update, tracking_id);
 
             let src_tx_events = self
@@ -793,7 +780,6 @@
             if src_err_ev.is_none() {
                 return Ok(());
             }
->>>>>>> 1448a2bb
         }
         Ok(())
     }
@@ -1199,21 +1185,12 @@
         event: &SendPacket,
         dst_info: &StatusResponse,
     ) -> Result<(Option<Any>, Option<Any>), LinkError> {
-<<<<<<< HEAD
-        let timeout = self.build_timeout_from_send_packet_event(event, dst_chain_height)?;
-        // if timeout.is_some() {
-        //     Ok((None, timeout))
-        // } else {
-        Ok((self.build_recv_packet(&event.packet, event.height)?, None))
-        // }
-=======
         let timeout = self.build_timeout_from_send_packet_event(event, dst_info)?;
         if timeout.is_some() {
             Ok((None, timeout))
         } else {
             Ok((self.build_recv_packet(&event.packet, event.height)?, None))
         }
->>>>>>> 1448a2bb
     }
 
     /// Checks if there are any operational data items ready,
