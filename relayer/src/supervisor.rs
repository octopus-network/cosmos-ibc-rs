--- conflicted
+++ resolved
@@ -309,46 +309,6 @@
         return true;
     }
 
-<<<<<<< HEAD
-    /// Spawn all the workers necessary for the relayer to connect
-    /// and relay between all the chains in the configurations.
-    fn spawn_workers(&mut self, mode: SpawnMode) {
-        tracing::info!("in supervisor: [spawn_workers]");
-        self.spawn_context(mode).spawn_workers();
-    }
-
-    /// Perform a health check on all connected chains
-    fn health_check(&mut self) {
-        tracing::info!("in supervisor: [health_check]");
-        use HealthCheck::*;
-
-        let chains = &self.config.read().expect("poisoned lock").chains;
-
-        for config in chains {
-            let id = &config.id;
-            let chain = self.registry.get_or_spawn(id);
-
-            match chain {
-                Ok(chain) => match chain.health_check() {
-                    Ok(Healthy) => info!("[{}] chain is healthy", id),
-                    Ok(Unhealthy(e)) => error!("[{}] chain is unhealthy: {}", id, e),
-                    Err(e) => error!("[{}] failed to perform health check: {}", id, e),
-                },
-                Err(e) => {
-                    error!(
-                        "skipping health check for chain {}, reason: failed to spawn chain runtime with error: {}",
-                        config.id, e
-                    );
-                }
-            }
-        }
-    }
-
-    /// Run the supervisor event loop.
-    pub fn run(mut self) -> Result<(), Error> {
-        tracing::info!("in supervisor: [run]");
-        self.health_check();
-=======
     config.packets_on_channel_allowed(chain_id, port_id, channel_id)
 }
 
@@ -386,7 +346,6 @@
                 "client filter denies relaying on object {}",
                 object.short_name()
             );
->>>>>>> 1448a2bb
 
             false
         }
@@ -402,17 +361,6 @@
     }
 }
 
-<<<<<<< HEAD
-        loop {
-            if let Some((chain, batch)) = try_recv_multiple(&subscriptions) {
-                tracing::info!(
-                    "in supervisor: [run] >>chain = {:?},  batch  = {:?}",
-                    chain,
-                    batch
-                );
-                self.handle_batch(chain.clone(), batch);
-            }
-=======
 /// If `enabled`, build an `Object` using the provided `object_ctor`
 /// and add the given `event` to the `collected` events for this `object`.
 fn collect_event<F>(
@@ -433,7 +381,6 @@
         }
     }
 }
->>>>>>> 1448a2bb
 
 pub fn collect_events(
     config: &Config,
@@ -527,17 +474,8 @@
         }
     }
 
-<<<<<<< HEAD
-    /// Subscribe to the events emitted by the chains the supervisor is connected to.
-    fn init_subscriptions(&mut self) -> Result<Vec<(Chain, Subscription)>, Error> {
-        tracing::info!("in supervisor: [init_subscriptions]");
-        let chains = &self.config.read().expect("poisoned lock").chains;
-
-        let mut subscriptions = Vec::with_capacity(chains.len());
-=======
     collected
 }
->>>>>>> 1448a2bb
 
 /// Create a new `SpawnContext` for spawning workers.
 fn spawn_context<'a, Chain: ChainHandle>(
@@ -557,26 +495,9 @@
     ChainScanner::new(config, registry, client_state_filter, full_scan)
 }
 
-<<<<<<< HEAD
-            match chain.subscribe() {
-                Ok(subscription) => {
-                    tracing::info!(
-                        "in supervisor: [init_subscription] >> subscription: {:?}",
-                        subscription
-                    );
-                    subscriptions.push((chain, subscription))
-                }
-                Err(e) => error!(
-                    "failed to subscribe to events of {}: {}",
-                    chain_config.id, e
-                ),
-            }
-        }
-=======
 /// Perform a health check on all connected chains
 fn health_check<Chain: ChainHandle>(config: &Config, registry: &mut Registry<Chain>) {
     use HealthCheck::*;
->>>>>>> 1448a2bb
 
     let chains = &config.chains;
 
@@ -751,15 +672,6 @@
     Ok(())
 }
 
-<<<<<<< HEAD
-    /// Process the given [`WorkerMsg`] sent by a worker.
-    fn handle_worker_msg(&mut self, msg: WorkerMsg) {
-        tracing::info!("in supervisor: [handle_worket_msg]");
-        match msg {
-            WorkerMsg::Stopped(id, object) => {
-                self.workers.remove_stopped(id, object);
-            }
-=======
 /// Process the given batch if it does not contain any errors,
 /// output the errors on the console otherwise.
 fn handle_batch<Chain: ChainHandle>(
@@ -776,7 +688,6 @@
         Ok(batch) => {
             let _ = process_batch(config, registry, client_state_filter, workers, chain, batch)
                 .map_err(|e| error!("[{}] error during batch processing: {}", chain_id, e));
->>>>>>> 1448a2bb
         }
         Err(EventError(EventErrorDetail::SubscriptionCancelled(_), _)) => {
             warn!(chain.id = %chain_id, "event subscription was cancelled, clearing pending packets");
@@ -810,16 +721,8 @@
         return CmdEffect::Nothing;
     }
 
-<<<<<<< HEAD
-    /// Process the given batch if it does not contain any errors,
-    /// output the errors on the console otherwise.
-    fn handle_batch(&mut self, chain: Chain, batch: ArcBatch) {
-        tracing::info!("in supervisor: [handle_batch]");
-        let chain_id = chain.id();
-=======
     info!(chain = %id, "removing existing chain");
     config.chains.retain(|c| &c.id != id);
->>>>>>> 1448a2bb
 
     debug!(chain = %id, "shutting down workers");
     let mut ctx = spawn_context(config, registry, workers);
