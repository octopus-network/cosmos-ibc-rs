[package]
name         = "ibc-proto"
version      = "0.15.0"
authors      = ["Informal Systems <hello@informal.systems>"]
edition      = "2021"
license      = "Apache-2.0"
repository   = "https://github.com/informalsystems/ibc-rs/tree/master/proto"
readme       = "README.md"
categories   = ["cryptography", "cryptography::cryptocurrencies", "database"]
keywords     = ["blockchain", "cosmos", "tendermint", "ibc", "proto"]
exclude      = ["definitions"]
rust-version = "1.58"
description  = """
    ibc-proto is a Rust implementation of the Cosmos SDK & IBC proto structs
"""

[lib]
name = "ibc_proto"
path = "src/lib.rs"

[package.metadata.docs.rs]
all-features = true

[dependencies]
<<<<<<< HEAD
prost = { package = "informalsystems-prost", version = "0.8.1", default-features = false }
prost-types = { package = "informalsystems-prost-types", version = "0.8.1", default-features = false }
bytes = { version = "1.1", default-features = false }
tonic = { package = "informalsystems-tonic", version = "0.5.2", optional = true }

[dependencies.tendermint-proto]
version = "=0.22.0"
=======
prost = { version = "0.9", default-features = false }
prost-types = { version = "0.9", default-features = false }
bytes = { version = "1.1", default-features = false }
tonic = { version = "0.6", optional = true, default-features = false }
serde = { version = "1.0", default-features = false }

[dependencies.tendermint-proto]
version = "=0.23.5"
>>>>>>> 1448a2bb
default-features = false

[features]
default = ["std"]
<<<<<<< HEAD
std = [
    "tonic",
    "prost-types/std",
    "prost/std",
    "tendermint-proto/std",
]
=======
std = ["tonic", "tonic/codegen", "tonic/transport", "tonic/prost"]
>>>>>>> 1448a2bb
<|MERGE_RESOLUTION|>--- conflicted
+++ resolved
@@ -22,15 +22,6 @@
 all-features = true
 
 [dependencies]
-<<<<<<< HEAD
-prost = { package = "informalsystems-prost", version = "0.8.1", default-features = false }
-prost-types = { package = "informalsystems-prost-types", version = "0.8.1", default-features = false }
-bytes = { version = "1.1", default-features = false }
-tonic = { package = "informalsystems-tonic", version = "0.5.2", optional = true }
-
-[dependencies.tendermint-proto]
-version = "=0.22.0"
-=======
 prost = { version = "0.9", default-features = false }
 prost-types = { version = "0.9", default-features = false }
 bytes = { version = "1.1", default-features = false }
@@ -39,18 +30,8 @@
 
 [dependencies.tendermint-proto]
 version = "=0.23.5"
->>>>>>> 1448a2bb
 default-features = false
 
 [features]
 default = ["std"]
-<<<<<<< HEAD
-std = [
-    "tonic",
-    "prost-types/std",
-    "prost/std",
-    "tendermint-proto/std",
-]
-=======
-std = ["tonic", "tonic/codegen", "tonic/transport", "tonic/prost"]
->>>>>>> 1448a2bb
+std = ["tonic", "tonic/codegen", "tonic/transport", "tonic/prost"]