// ICS03 - Connection Data Structures as defined in
// <https://github.com/cosmos/ibc/blob/master/spec/core/ics-003-connection-semantics#data-structures>

/// ConnectionEnd defines a stateful object on a chain connected to another
/// separate one.
/// NOTE: there must only be 2 defined ConnectionEnds to establish
/// a connection between two chains.
#[derive(::serde::Serialize, ::serde::Deserialize)]
#[cfg_attr(feature = "json-schema", derive(::schemars::JsonSchema))]
#[derive(Clone, PartialEq, ::prost::Message)]
pub struct ConnectionEnd {
    /// client associated with this connection.
    #[prost(string, tag="1")]
    pub client_id: ::prost::alloc::string::String,
    /// IBC version which can be utilised to determine encodings or protocols for
    /// channels or packets utilising this connection.
    #[prost(message, repeated, tag="2")]
    pub versions: ::prost::alloc::vec::Vec<Version>,
    /// current state of the connection end.
    #[prost(enumeration="State", tag="3")]
    pub state: i32,
    /// counterparty chain associated with this connection.
    #[prost(message, optional, tag="4")]
    pub counterparty: ::core::option::Option<Counterparty>,
    /// delay period that must pass before a consensus state can be used for
    /// packet-verification NOTE: delay period logic is only implemented by some
    /// clients.
    #[prost(uint64, tag="5")]
    pub delay_period: u64,
}
/// IdentifiedConnection defines a connection with additional connection
/// identifier field.
#[derive(::serde::Serialize, ::serde::Deserialize)]
#[derive(Clone, PartialEq, ::prost::Message)]
pub struct IdentifiedConnection {
    /// connection identifier.
    #[prost(string, tag="1")]
    pub id: ::prost::alloc::string::String,
    /// client associated with this connection.
    #[prost(string, tag="2")]
    pub client_id: ::prost::alloc::string::String,
    /// IBC version which can be utilised to determine encodings or protocols for
    /// channels or packets utilising this connection
    #[prost(message, repeated, tag="3")]
    pub versions: ::prost::alloc::vec::Vec<Version>,
    /// current state of the connection end.
    #[prost(enumeration="State", tag="4")]
    pub state: i32,
    /// counterparty chain associated with this connection.
    #[prost(message, optional, tag="5")]
    pub counterparty: ::core::option::Option<Counterparty>,
    /// delay period associated with this connection.
    #[prost(uint64, tag="6")]
    pub delay_period: u64,
}
/// Counterparty defines the counterparty chain associated with a connection end.
#[derive(::serde::Serialize, ::serde::Deserialize)]
#[cfg_attr(feature = "json-schema", derive(::schemars::JsonSchema))]
#[derive(Clone, PartialEq, ::prost::Message)]
pub struct Counterparty {
    /// identifies the client on the counterparty chain associated with a given
    /// connection.
    #[prost(string, tag="1")]
    pub client_id: ::prost::alloc::string::String,
    /// identifies the connection end on the counterparty chain associated with a
    /// given connection.
    #[prost(string, tag="2")]
    pub connection_id: ::prost::alloc::string::String,
    /// commitment merkle prefix of the counterparty chain.
    #[prost(message, optional, tag="3")]
    pub prefix: ::core::option::Option<super::super::commitment::v1::MerklePrefix>,
}
/// ClientPaths define all the connection paths for a client state.
#[derive(::serde::Serialize, ::serde::Deserialize)]
#[derive(Clone, PartialEq, ::prost::Message)]
pub struct ClientPaths {
    /// list of connection paths
    #[prost(string, repeated, tag="1")]
    pub paths: ::prost::alloc::vec::Vec<::prost::alloc::string::String>,
}
/// ConnectionPaths define all the connection paths for a given client state.
#[derive(::serde::Serialize, ::serde::Deserialize)]
#[derive(Clone, PartialEq, ::prost::Message)]
pub struct ConnectionPaths {
    /// client state unique identifier
    #[prost(string, tag="1")]
    pub client_id: ::prost::alloc::string::String,
    /// list of connection paths
    #[prost(string, repeated, tag="2")]
    pub paths: ::prost::alloc::vec::Vec<::prost::alloc::string::String>,
}
/// Version defines the versioning scheme used to negotiate the IBC verison in
/// the connection handshake.
#[derive(::serde::Serialize, ::serde::Deserialize)]
#[cfg_attr(feature = "json-schema", derive(::schemars::JsonSchema))]
#[derive(Clone, PartialEq, ::prost::Message)]
pub struct Version {
    /// unique version identifier
    #[prost(string, tag="1")]
    pub identifier: ::prost::alloc::string::String,
    /// list of features compatible with the specified identifier
    #[prost(string, repeated, tag="2")]
    pub features: ::prost::alloc::vec::Vec<::prost::alloc::string::String>,
}
/// Params defines the set of Connection parameters.
#[derive(::serde::Serialize, ::serde::Deserialize)]
#[derive(Clone, PartialEq, ::prost::Message)]
pub struct Params {
    /// maximum expected time per block (in nanoseconds), used to enforce block delay. This parameter should reflect the
    /// largest amount of time that the chain might reasonably take to produce the next block under normal operating
    /// conditions. A safe choice is 3-5x the expected time per block.
    #[prost(uint64, tag="1")]
    pub max_expected_time_per_block: u64,
}
/// State defines if a connection is in one of the following states:
/// INIT, TRYOPEN, OPEN or UNINITIALIZED.
#[derive(::serde::Serialize, ::serde::Deserialize)]
#[derive(Clone, Copy, Debug, PartialEq, Eq, Hash, PartialOrd, Ord, ::prost::Enumeration)]
#[repr(i32)]
pub enum State {
    /// Default State
    UninitializedUnspecified = 0,
    /// A connection end has just started the opening handshake.
    Init = 1,
    /// A connection end has acknowledged the handshake step on the counterparty
    /// chain.
    Tryopen = 2,
    /// A connection end has completed the handshake.
    Open = 3,
}
/// MsgConnectionOpenInit defines the msg sent by an account on Chain A to
/// initialize a connection with Chain B.
#[derive(::serde::Serialize, ::serde::Deserialize)]
#[derive(Clone, PartialEq, ::prost::Message)]
pub struct MsgConnectionOpenInit {
    #[prost(string, tag="1")]
    pub client_id: ::prost::alloc::string::String,
    #[prost(message, optional, tag="2")]
    pub counterparty: ::core::option::Option<Counterparty>,
    #[prost(message, optional, tag="3")]
    pub version: ::core::option::Option<Version>,
    #[prost(uint64, tag="4")]
    pub delay_period: u64,
    #[prost(string, tag="5")]
    pub signer: ::prost::alloc::string::String,
}
/// MsgConnectionOpenInitResponse defines the Msg/ConnectionOpenInit response
/// type.
#[derive(::serde::Serialize, ::serde::Deserialize)]
#[derive(Clone, PartialEq, ::prost::Message)]
pub struct MsgConnectionOpenInitResponse {
}
/// MsgConnectionOpenTry defines a msg sent by a Relayer to try to open a
/// connection on Chain B.
#[derive(::serde::Serialize, ::serde::Deserialize)]
#[derive(Clone, PartialEq, ::prost::Message)]
pub struct MsgConnectionOpenTry {
    #[prost(string, tag="1")]
    pub client_id: ::prost::alloc::string::String,
    /// in the case of crossing hello's, when both chains call OpenInit, we need
    /// the connection identifier of the previous connection in state INIT
    #[prost(string, tag="2")]
    pub previous_connection_id: ::prost::alloc::string::String,
    #[prost(message, optional, tag="3")]
    pub client_state: ::core::option::Option<super::super::super::super::google::protobuf::Any>,
    #[prost(message, optional, tag="4")]
    pub counterparty: ::core::option::Option<Counterparty>,
    #[prost(uint64, tag="5")]
    pub delay_period: u64,
    #[prost(message, repeated, tag="6")]
    pub counterparty_versions: ::prost::alloc::vec::Vec<Version>,
    #[prost(message, optional, tag="7")]
    pub proof_height: ::core::option::Option<super::super::client::v1::Height>,
    /// proof of the initialization the connection on Chain A: `UNITIALIZED ->
    /// INIT`
    #[prost(bytes="vec", tag="8")]
    pub proof_init: ::prost::alloc::vec::Vec<u8>,
    /// proof of client state included in message
    #[prost(bytes="vec", tag="9")]
    pub proof_client: ::prost::alloc::vec::Vec<u8>,
    /// proof of client consensus state
    #[prost(bytes="vec", tag="10")]
    pub proof_consensus: ::prost::alloc::vec::Vec<u8>,
    #[prost(message, optional, tag="11")]
    pub consensus_height: ::core::option::Option<super::super::client::v1::Height>,
    #[prost(string, tag="12")]
    pub signer: ::prost::alloc::string::String,
}
/// MsgConnectionOpenTryResponse defines the Msg/ConnectionOpenTry response type.
#[derive(::serde::Serialize, ::serde::Deserialize)]
#[derive(Clone, PartialEq, ::prost::Message)]
pub struct MsgConnectionOpenTryResponse {
}
/// MsgConnectionOpenAck defines a msg sent by a Relayer to Chain A to
/// acknowledge the change of connection state to TRYOPEN on Chain B.
#[derive(::serde::Serialize, ::serde::Deserialize)]
#[derive(Clone, PartialEq, ::prost::Message)]
pub struct MsgConnectionOpenAck {
    #[prost(string, tag="1")]
    pub connection_id: ::prost::alloc::string::String,
    #[prost(string, tag="2")]
    pub counterparty_connection_id: ::prost::alloc::string::String,
    #[prost(message, optional, tag="3")]
    pub version: ::core::option::Option<Version>,
    #[prost(message, optional, tag="4")]
    pub client_state: ::core::option::Option<super::super::super::super::google::protobuf::Any>,
    #[prost(message, optional, tag="5")]
    pub proof_height: ::core::option::Option<super::super::client::v1::Height>,
    /// proof of the initialization the connection on Chain B: `UNITIALIZED ->
    /// TRYOPEN`
    #[prost(bytes="vec", tag="6")]
    pub proof_try: ::prost::alloc::vec::Vec<u8>,
    /// proof of client state included in message
    #[prost(bytes="vec", tag="7")]
    pub proof_client: ::prost::alloc::vec::Vec<u8>,
    /// proof of client consensus state
    #[prost(bytes="vec", tag="8")]
    pub proof_consensus: ::prost::alloc::vec::Vec<u8>,
    #[prost(message, optional, tag="9")]
    pub consensus_height: ::core::option::Option<super::super::client::v1::Height>,
    #[prost(string, tag="10")]
    pub signer: ::prost::alloc::string::String,
}
/// MsgConnectionOpenAckResponse defines the Msg/ConnectionOpenAck response type.
#[derive(::serde::Serialize, ::serde::Deserialize)]
#[derive(Clone, PartialEq, ::prost::Message)]
pub struct MsgConnectionOpenAckResponse {
}
/// MsgConnectionOpenConfirm defines a msg sent by a Relayer to Chain B to
/// acknowledge the change of connection state to OPEN on Chain A.
#[derive(::serde::Serialize, ::serde::Deserialize)]
#[derive(Clone, PartialEq, ::prost::Message)]
pub struct MsgConnectionOpenConfirm {
    #[prost(string, tag="1")]
    pub connection_id: ::prost::alloc::string::String,
    /// proof for the change of the connection state on Chain A: `INIT -> OPEN`
    #[prost(bytes="vec", tag="2")]
    pub proof_ack: ::prost::alloc::vec::Vec<u8>,
    #[prost(message, optional, tag="3")]
    pub proof_height: ::core::option::Option<super::super::client::v1::Height>,
    #[prost(string, tag="4")]
    pub signer: ::prost::alloc::string::String,
}
/// MsgConnectionOpenConfirmResponse defines the Msg/ConnectionOpenConfirm
/// response type.
#[derive(::serde::Serialize, ::serde::Deserialize)]
#[derive(Clone, PartialEq, ::prost::Message)]
pub struct MsgConnectionOpenConfirmResponse {
}
/// Generated client implementations.
#[cfg(feature = "client")]
pub mod msg_client {
    #![allow(unused_variables, dead_code, missing_docs, clippy::let_unit_value)]
    use tonic::codegen::*;
    /// Msg defines the ibc/connection Msg service.
    #[derive(Debug, Clone)]
    pub struct MsgClient<T> {
        inner: tonic::client::Grpc<T>,
    }
    impl MsgClient<tonic::transport::Channel> {
        /// Attempt to create a new client by connecting to a given endpoint.
        pub async fn connect<D>(dst: D) -> Result<Self, tonic::transport::Error>
        where
            D: std::convert::TryInto<tonic::transport::Endpoint>,
            D::Error: Into<StdError>,
        {
            let conn = tonic::transport::Endpoint::new(dst)?.connect().await?;
            Ok(Self::new(conn))
        }
    }
    impl<T> MsgClient<T>
    where
        T: tonic::client::GrpcService<tonic::body::BoxBody>,
        T::Error: Into<StdError>,
        T::ResponseBody: Body<Data = Bytes> + Send + 'static,
        <T::ResponseBody as Body>::Error: Into<StdError> + Send,
    {
        pub fn new(inner: T) -> Self {
            let inner = tonic::client::Grpc::new(inner);
            Self { inner }
        }
        pub fn with_interceptor<F>(
            inner: T,
            interceptor: F,
        ) -> MsgClient<InterceptedService<T, F>>
        where
            F: tonic::service::Interceptor,
            T::ResponseBody: Default,
            T: tonic::codegen::Service<
                http::Request<tonic::body::BoxBody>,
                Response = http::Response<
                    <T as tonic::client::GrpcService<tonic::body::BoxBody>>::ResponseBody,
                >,
            >,
            <T as tonic::codegen::Service<
                http::Request<tonic::body::BoxBody>,
            >>::Error: Into<StdError> + Send + Sync,
        {
            MsgClient::new(InterceptedService::new(inner, interceptor))
        }
        /// Compress requests with `gzip`.
        ///
        /// This requires the server to support it otherwise it might respond with an
        /// error.
        #[must_use]
        pub fn send_gzip(mut self) -> Self {
            self.inner = self.inner.send_gzip();
            self
        }
        /// Enable decompressing responses with `gzip`.
        #[must_use]
        pub fn accept_gzip(mut self) -> Self {
            self.inner = self.inner.accept_gzip();
            self
        }
        /// ConnectionOpenInit defines a rpc handler method for MsgConnectionOpenInit.
        pub async fn connection_open_init(
            &mut self,
            request: impl tonic::IntoRequest<super::MsgConnectionOpenInit>,
        ) -> Result<
            tonic::Response<super::MsgConnectionOpenInitResponse>,
            tonic::Status,
        > {
            self.inner
                .ready()
                .await
                .map_err(|e| {
                    tonic::Status::new(
                        tonic::Code::Unknown,
                        format!("Service was not ready: {}", e.into()),
                    )
                })?;
            let codec = tonic::codec::ProstCodec::default();
            let path = http::uri::PathAndQuery::from_static(
                "/ibc.core.connection.v1.Msg/ConnectionOpenInit",
            );
            self.inner.unary(request.into_request(), path, codec).await
        }
        /// ConnectionOpenTry defines a rpc handler method for MsgConnectionOpenTry.
        pub async fn connection_open_try(
            &mut self,
            request: impl tonic::IntoRequest<super::MsgConnectionOpenTry>,
        ) -> Result<
            tonic::Response<super::MsgConnectionOpenTryResponse>,
            tonic::Status,
        > {
            self.inner
                .ready()
                .await
                .map_err(|e| {
                    tonic::Status::new(
                        tonic::Code::Unknown,
                        format!("Service was not ready: {}", e.into()),
                    )
                })?;
            let codec = tonic::codec::ProstCodec::default();
            let path = http::uri::PathAndQuery::from_static(
                "/ibc.core.connection.v1.Msg/ConnectionOpenTry",
            );
            self.inner.unary(request.into_request(), path, codec).await
        }
        /// ConnectionOpenAck defines a rpc handler method for MsgConnectionOpenAck.
        pub async fn connection_open_ack(
            &mut self,
            request: impl tonic::IntoRequest<super::MsgConnectionOpenAck>,
        ) -> Result<
            tonic::Response<super::MsgConnectionOpenAckResponse>,
            tonic::Status,
        > {
            self.inner
                .ready()
                .await
                .map_err(|e| {
                    tonic::Status::new(
                        tonic::Code::Unknown,
                        format!("Service was not ready: {}", e.into()),
                    )
                })?;
            let codec = tonic::codec::ProstCodec::default();
            let path = http::uri::PathAndQuery::from_static(
                "/ibc.core.connection.v1.Msg/ConnectionOpenAck",
            );
            self.inner.unary(request.into_request(), path, codec).await
        }
        /// ConnectionOpenConfirm defines a rpc handler method for
        /// MsgConnectionOpenConfirm.
        pub async fn connection_open_confirm(
            &mut self,
            request: impl tonic::IntoRequest<super::MsgConnectionOpenConfirm>,
        ) -> Result<
            tonic::Response<super::MsgConnectionOpenConfirmResponse>,
            tonic::Status,
        > {
            self.inner
                .ready()
                .await
                .map_err(|e| {
                    tonic::Status::new(
                        tonic::Code::Unknown,
                        format!("Service was not ready: {}", e.into()),
                    )
                })?;
            let codec = tonic::codec::ProstCodec::default();
            let path = http::uri::PathAndQuery::from_static(
                "/ibc.core.connection.v1.Msg/ConnectionOpenConfirm",
            );
            self.inner.unary(request.into_request(), path, codec).await
        }
    }
}
/// Generated server implementations.
#[cfg(feature = "server")]
pub mod msg_server {
    #![allow(unused_variables, dead_code, missing_docs, clippy::let_unit_value)]
    use tonic::codegen::*;
    ///Generated trait containing gRPC methods that should be implemented for use with MsgServer.
    #[async_trait]
    pub trait Msg: Send + Sync + 'static {
        /// ConnectionOpenInit defines a rpc handler method for MsgConnectionOpenInit.
        async fn connection_open_init(
            &self,
            request: tonic::Request<super::MsgConnectionOpenInit>,
        ) -> Result<
            tonic::Response<super::MsgConnectionOpenInitResponse>,
            tonic::Status,
        >;
        /// ConnectionOpenTry defines a rpc handler method for MsgConnectionOpenTry.
        async fn connection_open_try(
            &self,
            request: tonic::Request<super::MsgConnectionOpenTry>,
        ) -> Result<tonic::Response<super::MsgConnectionOpenTryResponse>, tonic::Status>;
        /// ConnectionOpenAck defines a rpc handler method for MsgConnectionOpenAck.
        async fn connection_open_ack(
            &self,
            request: tonic::Request<super::MsgConnectionOpenAck>,
        ) -> Result<tonic::Response<super::MsgConnectionOpenAckResponse>, tonic::Status>;
        /// ConnectionOpenConfirm defines a rpc handler method for
        /// MsgConnectionOpenConfirm.
        async fn connection_open_confirm(
            &self,
            request: tonic::Request<super::MsgConnectionOpenConfirm>,
        ) -> Result<
            tonic::Response<super::MsgConnectionOpenConfirmResponse>,
            tonic::Status,
        >;
    }
    /// Msg defines the ibc/connection Msg service.
    #[derive(Debug)]
    pub struct MsgServer<T: Msg> {
        inner: _Inner<T>,
        accept_compression_encodings: (),
        send_compression_encodings: (),
    }
    struct _Inner<T>(Arc<T>);
    impl<T: Msg> MsgServer<T> {
        pub fn new(inner: T) -> Self {
            Self::from_arc(Arc::new(inner))
        }
        pub fn from_arc(inner: Arc<T>) -> Self {
            let inner = _Inner(inner);
            Self {
                inner,
                accept_compression_encodings: Default::default(),
                send_compression_encodings: Default::default(),
            }
        }
        pub fn with_interceptor<F>(
            inner: T,
            interceptor: F,
        ) -> InterceptedService<Self, F>
        where
            F: tonic::service::Interceptor,
        {
            InterceptedService::new(Self::new(inner), interceptor)
        }
    }
    impl<T, B> tonic::codegen::Service<http::Request<B>> for MsgServer<T>
    where
        T: Msg,
        B: Body + Send + 'static,
        B::Error: Into<StdError> + Send + 'static,
    {
        type Response = http::Response<tonic::body::BoxBody>;
        type Error = std::convert::Infallible;
        type Future = BoxFuture<Self::Response, Self::Error>;
        fn poll_ready(
            &mut self,
            _cx: &mut Context<'_>,
        ) -> Poll<Result<(), Self::Error>> {
            Poll::Ready(Ok(()))
        }
        fn call(&mut self, req: http::Request<B>) -> Self::Future {
            let inner = self.inner.clone();
            match req.uri().path() {
                "/ibc.core.connection.v1.Msg/ConnectionOpenInit" => {
                    #[allow(non_camel_case_types)]
                    struct ConnectionOpenInitSvc<T: Msg>(pub Arc<T>);
                    impl<
                        T: Msg,
                    > tonic::server::UnaryService<super::MsgConnectionOpenInit>
                    for ConnectionOpenInitSvc<T> {
                        type Response = super::MsgConnectionOpenInitResponse;
                        type Future = BoxFuture<
                            tonic::Response<Self::Response>,
                            tonic::Status,
                        >;
                        fn call(
                            &mut self,
                            request: tonic::Request<super::MsgConnectionOpenInit>,
                        ) -> Self::Future {
                            let inner = self.0.clone();
                            let fut = async move {
                                (*inner).connection_open_init(request).await
                            };
                            Box::pin(fut)
                        }
                    }
                    let accept_compression_encodings = self.accept_compression_encodings;
                    let send_compression_encodings = self.send_compression_encodings;
                    let inner = self.inner.clone();
                    let fut = async move {
                        let inner = inner.0;
                        let method = ConnectionOpenInitSvc(inner);
                        let codec = tonic::codec::ProstCodec::default();
                        let mut grpc = tonic::server::Grpc::new(codec)
                            .apply_compression_config(
                                accept_compression_encodings,
                                send_compression_encodings,
                            );
                        let res = grpc.unary(method, req).await;
                        Ok(res)
                    };
                    Box::pin(fut)
                }
                "/ibc.core.connection.v1.Msg/ConnectionOpenTry" => {
                    #[allow(non_camel_case_types)]
                    struct ConnectionOpenTrySvc<T: Msg>(pub Arc<T>);
                    impl<T: Msg> tonic::server::UnaryService<super::MsgConnectionOpenTry>
                    for ConnectionOpenTrySvc<T> {
                        type Response = super::MsgConnectionOpenTryResponse;
                        type Future = BoxFuture<
                            tonic::Response<Self::Response>,
                            tonic::Status,
                        >;
                        fn call(
                            &mut self,
                            request: tonic::Request<super::MsgConnectionOpenTry>,
                        ) -> Self::Future {
                            let inner = self.0.clone();
                            let fut = async move {
                                (*inner).connection_open_try(request).await
                            };
                            Box::pin(fut)
                        }
                    }
                    let accept_compression_encodings = self.accept_compression_encodings;
                    let send_compression_encodings = self.send_compression_encodings;
                    let inner = self.inner.clone();
                    let fut = async move {
                        let inner = inner.0;
                        let method = ConnectionOpenTrySvc(inner);
                        let codec = tonic::codec::ProstCodec::default();
                        let mut grpc = tonic::server::Grpc::new(codec)
                            .apply_compression_config(
                                accept_compression_encodings,
                                send_compression_encodings,
                            );
                        let res = grpc.unary(method, req).await;
                        Ok(res)
                    };
                    Box::pin(fut)
                }
                "/ibc.core.connection.v1.Msg/ConnectionOpenAck" => {
                    #[allow(non_camel_case_types)]
                    struct ConnectionOpenAckSvc<T: Msg>(pub Arc<T>);
                    impl<T: Msg> tonic::server::UnaryService<super::MsgConnectionOpenAck>
                    for ConnectionOpenAckSvc<T> {
                        type Response = super::MsgConnectionOpenAckResponse;
                        type Future = BoxFuture<
                            tonic::Response<Self::Response>,
                            tonic::Status,
                        >;
                        fn call(
                            &mut self,
                            request: tonic::Request<super::MsgConnectionOpenAck>,
                        ) -> Self::Future {
                            let inner = self.0.clone();
                            let fut = async move {
                                (*inner).connection_open_ack(request).await
                            };
                            Box::pin(fut)
                        }
                    }
                    let accept_compression_encodings = self.accept_compression_encodings;
                    let send_compression_encodings = self.send_compression_encodings;
                    let inner = self.inner.clone();
                    let fut = async move {
                        let inner = inner.0;
                        let method = ConnectionOpenAckSvc(inner);
                        let codec = tonic::codec::ProstCodec::default();
                        let mut grpc = tonic::server::Grpc::new(codec)
                            .apply_compression_config(
                                accept_compression_encodings,
                                send_compression_encodings,
                            );
                        let res = grpc.unary(method, req).await;
                        Ok(res)
                    };
                    Box::pin(fut)
                }
                "/ibc.core.connection.v1.Msg/ConnectionOpenConfirm" => {
                    #[allow(non_camel_case_types)]
                    struct ConnectionOpenConfirmSvc<T: Msg>(pub Arc<T>);
                    impl<
                        T: Msg,
                    > tonic::server::UnaryService<super::MsgConnectionOpenConfirm>
                    for ConnectionOpenConfirmSvc<T> {
                        type Response = super::MsgConnectionOpenConfirmResponse;
                        type Future = BoxFuture<
                            tonic::Response<Self::Response>,
                            tonic::Status,
                        >;
                        fn call(
                            &mut self,
                            request: tonic::Request<super::MsgConnectionOpenConfirm>,
                        ) -> Self::Future {
                            let inner = self.0.clone();
                            let fut = async move {
                                (*inner).connection_open_confirm(request).await
                            };
                            Box::pin(fut)
                        }
                    }
                    let accept_compression_encodings = self.accept_compression_encodings;
                    let send_compression_encodings = self.send_compression_encodings;
                    let inner = self.inner.clone();
                    let fut = async move {
                        let inner = inner.0;
                        let method = ConnectionOpenConfirmSvc(inner);
                        let codec = tonic::codec::ProstCodec::default();
                        let mut grpc = tonic::server::Grpc::new(codec)
                            .apply_compression_config(
                                accept_compression_encodings,
                                send_compression_encodings,
                            );
                        let res = grpc.unary(method, req).await;
                        Ok(res)
                    };
                    Box::pin(fut)
                }
                _ => {
                    Box::pin(async move {
                        Ok(
                            http::Response::builder()
                                .status(200)
                                .header("grpc-status", "12")
                                .header("content-type", "application/grpc")
                                .body(empty_body())
                                .unwrap(),
                        )
                    })
                }
            }
        }
    }
    impl<T: Msg> Clone for MsgServer<T> {
        fn clone(&self) -> Self {
            let inner = self.inner.clone();
            Self {
                inner,
                accept_compression_encodings: self.accept_compression_encodings,
                send_compression_encodings: self.send_compression_encodings,
            }
        }
    }
    impl<T: Msg> Clone for _Inner<T> {
        fn clone(&self) -> Self {
            Self(self.0.clone())
        }
    }
    impl<T: std::fmt::Debug> std::fmt::Debug for _Inner<T> {
        fn fmt(&self, f: &mut std::fmt::Formatter<'_>) -> std::fmt::Result {
            write!(f, "{:?}", self.0)
        }
    }
    impl<T: Msg> tonic::transport::NamedService for MsgServer<T> {
        const NAME: &'static str = "ibc.core.connection.v1.Msg";
    }
}
/// QueryConnectionRequest is the request type for the Query/Connection RPC
/// method
#[derive(::serde::Serialize, ::serde::Deserialize)]
#[derive(Clone, PartialEq, ::prost::Message)]
pub struct QueryConnectionRequest {
    /// connection unique identifier
    #[prost(string, tag="1")]
    pub connection_id: ::prost::alloc::string::String,
}
/// QueryConnectionResponse is the response type for the Query/Connection RPC
/// method. Besides the connection end, it includes a proof and the height from
/// which the proof was retrieved.
#[derive(::serde::Serialize, ::serde::Deserialize)]
#[derive(Clone, PartialEq, ::prost::Message)]
pub struct QueryConnectionResponse {
    /// connection associated with the request identifier
    #[prost(message, optional, tag="1")]
    pub connection: ::core::option::Option<ConnectionEnd>,
    /// merkle proof of existence
    #[prost(bytes="vec", tag="2")]
    pub proof: ::prost::alloc::vec::Vec<u8>,
    /// height at which the proof was retrieved
    #[prost(message, optional, tag="3")]
    pub proof_height: ::core::option::Option<super::super::client::v1::Height>,
}
/// QueryConnectionsRequest is the request type for the Query/Connections RPC
/// method
#[derive(::serde::Serialize, ::serde::Deserialize)]
#[derive(Clone, PartialEq, ::prost::Message)]
pub struct QueryConnectionsRequest {
    #[prost(message, optional, tag="1")]
    pub pagination: ::core::option::Option<super::super::super::super::cosmos::base::query::v1beta1::PageRequest>,
}
/// QueryConnectionsResponse is the response type for the Query/Connections RPC
/// method.
#[derive(::serde::Serialize, ::serde::Deserialize)]
#[derive(Clone, PartialEq, ::prost::Message)]
pub struct QueryConnectionsResponse {
    /// list of stored connections of the chain.
    #[prost(message, repeated, tag="1")]
    pub connections: ::prost::alloc::vec::Vec<IdentifiedConnection>,
    /// pagination response
    #[prost(message, optional, tag="2")]
    pub pagination: ::core::option::Option<super::super::super::super::cosmos::base::query::v1beta1::PageResponse>,
    /// query block height
    #[prost(message, optional, tag="3")]
    pub height: ::core::option::Option<super::super::client::v1::Height>,
}
/// QueryClientConnectionsRequest is the request type for the
/// Query/ClientConnections RPC method
#[derive(::serde::Serialize, ::serde::Deserialize)]
#[derive(Clone, PartialEq, ::prost::Message)]
pub struct QueryClientConnectionsRequest {
    /// client identifier associated with a connection
    #[prost(string, tag="1")]
    pub client_id: ::prost::alloc::string::String,
}
/// QueryClientConnectionsResponse is the response type for the
/// Query/ClientConnections RPC method
#[derive(::serde::Serialize, ::serde::Deserialize)]
#[derive(Clone, PartialEq, ::prost::Message)]
pub struct QueryClientConnectionsResponse {
    /// slice of all the connection paths associated with a client.
    #[prost(string, repeated, tag="1")]
    pub connection_paths: ::prost::alloc::vec::Vec<::prost::alloc::string::String>,
    /// merkle proof of existence
    #[prost(bytes="vec", tag="2")]
    pub proof: ::prost::alloc::vec::Vec<u8>,
    /// height at which the proof was generated
    #[prost(message, optional, tag="3")]
    pub proof_height: ::core::option::Option<super::super::client::v1::Height>,
}
/// QueryConnectionClientStateRequest is the request type for the
/// Query/ConnectionClientState RPC method
#[derive(::serde::Serialize, ::serde::Deserialize)]
#[derive(Clone, PartialEq, ::prost::Message)]
pub struct QueryConnectionClientStateRequest {
    /// connection identifier
    #[prost(string, tag="1")]
    pub connection_id: ::prost::alloc::string::String,
}
/// QueryConnectionClientStateResponse is the response type for the
/// Query/ConnectionClientState RPC method
#[derive(::serde::Serialize, ::serde::Deserialize)]
#[derive(Clone, PartialEq, ::prost::Message)]
pub struct QueryConnectionClientStateResponse {
    /// client state associated with the channel
<<<<<<< HEAD
    #[prost(message, optional, tag = "1")]
    pub identified_client_state:
    ::core::option::Option<super::super::client::v1::IdentifiedClientState>,
=======
    #[prost(message, optional, tag="1")]
    pub identified_client_state: ::core::option::Option<super::super::client::v1::IdentifiedClientState>,
>>>>>>> beb4642d
    /// merkle proof of existence
    #[prost(bytes="vec", tag="2")]
    pub proof: ::prost::alloc::vec::Vec<u8>,
    /// height at which the proof was retrieved
    #[prost(message, optional, tag="3")]
    pub proof_height: ::core::option::Option<super::super::client::v1::Height>,
}
/// QueryConnectionConsensusStateRequest is the request type for the
/// Query/ConnectionConsensusState RPC method
#[derive(::serde::Serialize, ::serde::Deserialize)]
#[derive(Clone, PartialEq, ::prost::Message)]
pub struct QueryConnectionConsensusStateRequest {
    /// connection identifier
    #[prost(string, tag="1")]
    pub connection_id: ::prost::alloc::string::String,
    #[prost(uint64, tag="2")]
    pub revision_number: u64,
    #[prost(uint64, tag="3")]
    pub revision_height: u64,
}
/// QueryConnectionConsensusStateResponse is the response type for the
/// Query/ConnectionConsensusState RPC method
#[derive(::serde::Serialize, ::serde::Deserialize)]
#[derive(Clone, PartialEq, ::prost::Message)]
pub struct QueryConnectionConsensusStateResponse {
    /// consensus state associated with the channel
    #[prost(message, optional, tag="1")]
    pub consensus_state: ::core::option::Option<super::super::super::super::google::protobuf::Any>,
    /// client ID associated with the consensus state
    #[prost(string, tag="2")]
    pub client_id: ::prost::alloc::string::String,
    /// merkle proof of existence
    #[prost(bytes="vec", tag="3")]
    pub proof: ::prost::alloc::vec::Vec<u8>,
    /// height at which the proof was retrieved
    #[prost(message, optional, tag="4")]
    pub proof_height: ::core::option::Option<super::super::client::v1::Height>,
}
/// Generated client implementations.
#[cfg(feature = "client")]
pub mod query_client {
    #![allow(unused_variables, dead_code, missing_docs, clippy::let_unit_value)]
    use tonic::codegen::*;
    /// Query provides defines the gRPC querier service
    #[derive(Debug, Clone)]
    pub struct QueryClient<T> {
        inner: tonic::client::Grpc<T>,
    }
    impl QueryClient<tonic::transport::Channel> {
        /// Attempt to create a new client by connecting to a given endpoint.
        pub async fn connect<D>(dst: D) -> Result<Self, tonic::transport::Error>
            where
                D: std::convert::TryInto<tonic::transport::Endpoint>,
                D::Error: Into<StdError>,
        {
            let conn = tonic::transport::Endpoint::new(dst)?.connect().await?;
            Ok(Self::new(conn))
        }
    }
    impl<T> QueryClient<T>
<<<<<<< HEAD
        where
            T: tonic::client::GrpcService<tonic::body::BoxBody>,
            T::ResponseBody: Body + Send + 'static,
            T::Error: Into<StdError>,
            <T::ResponseBody as Body>::Error: Into<StdError> + Send,
=======
    where
        T: tonic::client::GrpcService<tonic::body::BoxBody>,
        T::Error: Into<StdError>,
        T::ResponseBody: Body<Data = Bytes> + Send + 'static,
        <T::ResponseBody as Body>::Error: Into<StdError> + Send,
>>>>>>> beb4642d
    {
        pub fn new(inner: T) -> Self {
            let inner = tonic::client::Grpc::new(inner);
            Self { inner }
        }
        pub fn with_interceptor<F>(
            inner: T,
            interceptor: F,
        ) -> QueryClient<InterceptedService<T, F>>
<<<<<<< HEAD
            where
                F: tonic::service::Interceptor,
                T: tonic::codegen::Service<
                    http::Request<tonic::body::BoxBody>,
                    Response = http::Response<
                        <T as tonic::client::GrpcService<tonic::body::BoxBody>>::ResponseBody,
                    >,
                >,
                <T as tonic::codegen::Service<http::Request<tonic::body::BoxBody>>>::Error:
                Into<StdError> + Send + Sync,
=======
        where
            F: tonic::service::Interceptor,
            T::ResponseBody: Default,
            T: tonic::codegen::Service<
                http::Request<tonic::body::BoxBody>,
                Response = http::Response<
                    <T as tonic::client::GrpcService<tonic::body::BoxBody>>::ResponseBody,
                >,
            >,
            <T as tonic::codegen::Service<
                http::Request<tonic::body::BoxBody>,
            >>::Error: Into<StdError> + Send + Sync,
>>>>>>> beb4642d
        {
            QueryClient::new(InterceptedService::new(inner, interceptor))
        }
        /// Compress requests with `gzip`.
        ///
        /// This requires the server to support it otherwise it might respond with an
        /// error.
        #[must_use]
        pub fn send_gzip(mut self) -> Self {
            self.inner = self.inner.send_gzip();
            self
        }
        /// Enable decompressing responses with `gzip`.
        #[must_use]
        pub fn accept_gzip(mut self) -> Self {
            self.inner = self.inner.accept_gzip();
            self
        }
        /// Connection queries an IBC connection end.
        pub async fn connection(
            &mut self,
            request: impl tonic::IntoRequest<super::QueryConnectionRequest>,
        ) -> Result<tonic::Response<super::QueryConnectionResponse>, tonic::Status> {
            self.inner
                .ready()
                .await
                .map_err(|e| {
                    tonic::Status::new(
                        tonic::Code::Unknown,
                        format!("Service was not ready: {}", e.into()),
                    )
                })?;
            let codec = tonic::codec::ProstCodec::default();
            let path = http::uri::PathAndQuery::from_static(
                "/ibc.core.connection.v1.Query/Connection",
            );
            self.inner.unary(request.into_request(), path, codec).await
        }
        /// Connections queries all the IBC connections of a chain.
        pub async fn connections(
            &mut self,
            request: impl tonic::IntoRequest<super::QueryConnectionsRequest>,
        ) -> Result<tonic::Response<super::QueryConnectionsResponse>, tonic::Status> {
            self.inner
                .ready()
                .await
                .map_err(|e| {
                    tonic::Status::new(
                        tonic::Code::Unknown,
                        format!("Service was not ready: {}", e.into()),
                    )
                })?;
            let codec = tonic::codec::ProstCodec::default();
            let path = http::uri::PathAndQuery::from_static(
                "/ibc.core.connection.v1.Query/Connections",
            );
            self.inner.unary(request.into_request(), path, codec).await
        }
        /// ClientConnections queries the connection paths associated with a client
        /// state.
        pub async fn client_connections(
            &mut self,
            request: impl tonic::IntoRequest<super::QueryClientConnectionsRequest>,
        ) -> Result<
            tonic::Response<super::QueryClientConnectionsResponse>,
            tonic::Status,
        > {
            self.inner
                .ready()
                .await
                .map_err(|e| {
                    tonic::Status::new(
                        tonic::Code::Unknown,
                        format!("Service was not ready: {}", e.into()),
                    )
                })?;
            let codec = tonic::codec::ProstCodec::default();
            let path = http::uri::PathAndQuery::from_static(
                "/ibc.core.connection.v1.Query/ClientConnections",
            );
            self.inner.unary(request.into_request(), path, codec).await
        }
        /// ConnectionClientState queries the client state associated with the
        /// connection.
        pub async fn connection_client_state(
            &mut self,
            request: impl tonic::IntoRequest<super::QueryConnectionClientStateRequest>,
        ) -> Result<
            tonic::Response<super::QueryConnectionClientStateResponse>,
            tonic::Status,
        > {
            self.inner
                .ready()
                .await
                .map_err(|e| {
                    tonic::Status::new(
                        tonic::Code::Unknown,
                        format!("Service was not ready: {}", e.into()),
                    )
                })?;
            let codec = tonic::codec::ProstCodec::default();
            let path = http::uri::PathAndQuery::from_static(
                "/ibc.core.connection.v1.Query/ConnectionClientState",
            );
            self.inner.unary(request.into_request(), path, codec).await
        }
        /// ConnectionConsensusState queries the consensus state associated with the
        /// connection.
        pub async fn connection_consensus_state(
            &mut self,
            request: impl tonic::IntoRequest<super::QueryConnectionConsensusStateRequest>,
        ) -> Result<
            tonic::Response<super::QueryConnectionConsensusStateResponse>,
            tonic::Status,
        > {
            self.inner
                .ready()
                .await
                .map_err(|e| {
                    tonic::Status::new(
                        tonic::Code::Unknown,
                        format!("Service was not ready: {}", e.into()),
                    )
                })?;
            let codec = tonic::codec::ProstCodec::default();
            let path = http::uri::PathAndQuery::from_static(
                "/ibc.core.connection.v1.Query/ConnectionConsensusState",
            );
            self.inner.unary(request.into_request(), path, codec).await
        }
    }
}
/// Generated server implementations.
#[cfg(feature = "server")]
pub mod query_server {
    #![allow(unused_variables, dead_code, missing_docs, clippy::let_unit_value)]
    use tonic::codegen::*;
    ///Generated trait containing gRPC methods that should be implemented for use with QueryServer.
    #[async_trait]
    pub trait Query: Send + Sync + 'static {
        /// Connection queries an IBC connection end.
        async fn connection(
            &self,
            request: tonic::Request<super::QueryConnectionRequest>,
        ) -> Result<tonic::Response<super::QueryConnectionResponse>, tonic::Status>;
        /// Connections queries all the IBC connections of a chain.
        async fn connections(
            &self,
            request: tonic::Request<super::QueryConnectionsRequest>,
        ) -> Result<tonic::Response<super::QueryConnectionsResponse>, tonic::Status>;
        /// ClientConnections queries the connection paths associated with a client
        /// state.
        async fn client_connections(
            &self,
            request: tonic::Request<super::QueryClientConnectionsRequest>,
        ) -> Result<
            tonic::Response<super::QueryClientConnectionsResponse>,
            tonic::Status,
        >;
        /// ConnectionClientState queries the client state associated with the
        /// connection.
        async fn connection_client_state(
            &self,
            request: tonic::Request<super::QueryConnectionClientStateRequest>,
        ) -> Result<
            tonic::Response<super::QueryConnectionClientStateResponse>,
            tonic::Status,
        >;
        /// ConnectionConsensusState queries the consensus state associated with the
        /// connection.
        async fn connection_consensus_state(
            &self,
            request: tonic::Request<super::QueryConnectionConsensusStateRequest>,
        ) -> Result<
            tonic::Response<super::QueryConnectionConsensusStateResponse>,
            tonic::Status,
        >;
    }
    /// Query provides defines the gRPC querier service
    #[derive(Debug)]
    pub struct QueryServer<T: Query> {
        inner: _Inner<T>,
        accept_compression_encodings: (),
        send_compression_encodings: (),
    }
    struct _Inner<T>(Arc<T>);
    impl<T: Query> QueryServer<T> {
        pub fn new(inner: T) -> Self {
            Self::from_arc(Arc::new(inner))
        }
        pub fn from_arc(inner: Arc<T>) -> Self {
            let inner = _Inner(inner);
            Self {
                inner,
                accept_compression_encodings: Default::default(),
                send_compression_encodings: Default::default(),
            }
        }
        pub fn with_interceptor<F>(
            inner: T,
            interceptor: F,
        ) -> InterceptedService<Self, F>
        where
            F: tonic::service::Interceptor,
        {
            InterceptedService::new(Self::new(inner), interceptor)
        }
    }
    impl<T, B> tonic::codegen::Service<http::Request<B>> for QueryServer<T>
    where
        T: Query,
        B: Body + Send + 'static,
        B::Error: Into<StdError> + Send + 'static,
    {
        type Response = http::Response<tonic::body::BoxBody>;
        type Error = std::convert::Infallible;
        type Future = BoxFuture<Self::Response, Self::Error>;
        fn poll_ready(
            &mut self,
            _cx: &mut Context<'_>,
        ) -> Poll<Result<(), Self::Error>> {
            Poll::Ready(Ok(()))
        }
        fn call(&mut self, req: http::Request<B>) -> Self::Future {
            let inner = self.inner.clone();
            match req.uri().path() {
                "/ibc.core.connection.v1.Query/Connection" => {
                    #[allow(non_camel_case_types)]
                    struct ConnectionSvc<T: Query>(pub Arc<T>);
                    impl<
                        T: Query,
                    > tonic::server::UnaryService<super::QueryConnectionRequest>
                    for ConnectionSvc<T> {
                        type Response = super::QueryConnectionResponse;
                        type Future = BoxFuture<
                            tonic::Response<Self::Response>,
                            tonic::Status,
                        >;
                        fn call(
                            &mut self,
                            request: tonic::Request<super::QueryConnectionRequest>,
                        ) -> Self::Future {
                            let inner = self.0.clone();
                            let fut = async move { (*inner).connection(request).await };
                            Box::pin(fut)
                        }
                    }
                    let accept_compression_encodings = self.accept_compression_encodings;
                    let send_compression_encodings = self.send_compression_encodings;
                    let inner = self.inner.clone();
                    let fut = async move {
                        let inner = inner.0;
                        let method = ConnectionSvc(inner);
                        let codec = tonic::codec::ProstCodec::default();
                        let mut grpc = tonic::server::Grpc::new(codec)
                            .apply_compression_config(
                                accept_compression_encodings,
                                send_compression_encodings,
                            );
                        let res = grpc.unary(method, req).await;
                        Ok(res)
                    };
                    Box::pin(fut)
                }
                "/ibc.core.connection.v1.Query/Connections" => {
                    #[allow(non_camel_case_types)]
                    struct ConnectionsSvc<T: Query>(pub Arc<T>);
                    impl<
                        T: Query,
                    > tonic::server::UnaryService<super::QueryConnectionsRequest>
                    for ConnectionsSvc<T> {
                        type Response = super::QueryConnectionsResponse;
                        type Future = BoxFuture<
                            tonic::Response<Self::Response>,
                            tonic::Status,
                        >;
                        fn call(
                            &mut self,
                            request: tonic::Request<super::QueryConnectionsRequest>,
                        ) -> Self::Future {
                            let inner = self.0.clone();
                            let fut = async move { (*inner).connections(request).await };
                            Box::pin(fut)
                        }
                    }
                    let accept_compression_encodings = self.accept_compression_encodings;
                    let send_compression_encodings = self.send_compression_encodings;
                    let inner = self.inner.clone();
                    let fut = async move {
                        let inner = inner.0;
                        let method = ConnectionsSvc(inner);
                        let codec = tonic::codec::ProstCodec::default();
                        let mut grpc = tonic::server::Grpc::new(codec)
                            .apply_compression_config(
                                accept_compression_encodings,
                                send_compression_encodings,
                            );
                        let res = grpc.unary(method, req).await;
                        Ok(res)
                    };
                    Box::pin(fut)
                }
                "/ibc.core.connection.v1.Query/ClientConnections" => {
                    #[allow(non_camel_case_types)]
                    struct ClientConnectionsSvc<T: Query>(pub Arc<T>);
                    impl<
                        T: Query,
                    > tonic::server::UnaryService<super::QueryClientConnectionsRequest>
                    for ClientConnectionsSvc<T> {
                        type Response = super::QueryClientConnectionsResponse;
                        type Future = BoxFuture<
                            tonic::Response<Self::Response>,
                            tonic::Status,
                        >;
                        fn call(
                            &mut self,
                            request: tonic::Request<super::QueryClientConnectionsRequest>,
                        ) -> Self::Future {
                            let inner = self.0.clone();
                            let fut = async move {
                                (*inner).client_connections(request).await
                            };
                            Box::pin(fut)
                        }
                    }
                    let accept_compression_encodings = self.accept_compression_encodings;
                    let send_compression_encodings = self.send_compression_encodings;
                    let inner = self.inner.clone();
                    let fut = async move {
                        let inner = inner.0;
                        let method = ClientConnectionsSvc(inner);
                        let codec = tonic::codec::ProstCodec::default();
                        let mut grpc = tonic::server::Grpc::new(codec)
                            .apply_compression_config(
                                accept_compression_encodings,
                                send_compression_encodings,
                            );
                        let res = grpc.unary(method, req).await;
                        Ok(res)
                    };
                    Box::pin(fut)
                }
                "/ibc.core.connection.v1.Query/ConnectionClientState" => {
                    #[allow(non_camel_case_types)]
                    struct ConnectionClientStateSvc<T: Query>(pub Arc<T>);
                    impl<
                        T: Query,
                    > tonic::server::UnaryService<
                        super::QueryConnectionClientStateRequest,
                    > for ConnectionClientStateSvc<T> {
                        type Response = super::QueryConnectionClientStateResponse;
                        type Future = BoxFuture<
                            tonic::Response<Self::Response>,
                            tonic::Status,
                        >;
                        fn call(
                            &mut self,
                            request: tonic::Request<
                                super::QueryConnectionClientStateRequest,
                            >,
                        ) -> Self::Future {
                            let inner = self.0.clone();
                            let fut = async move {
                                (*inner).connection_client_state(request).await
                            };
                            Box::pin(fut)
                        }
                    }
                    let accept_compression_encodings = self.accept_compression_encodings;
                    let send_compression_encodings = self.send_compression_encodings;
                    let inner = self.inner.clone();
                    let fut = async move {
                        let inner = inner.0;
                        let method = ConnectionClientStateSvc(inner);
                        let codec = tonic::codec::ProstCodec::default();
                        let mut grpc = tonic::server::Grpc::new(codec)
                            .apply_compression_config(
                                accept_compression_encodings,
                                send_compression_encodings,
                            );
                        let res = grpc.unary(method, req).await;
                        Ok(res)
                    };
                    Box::pin(fut)
                }
                "/ibc.core.connection.v1.Query/ConnectionConsensusState" => {
                    #[allow(non_camel_case_types)]
                    struct ConnectionConsensusStateSvc<T: Query>(pub Arc<T>);
                    impl<
                        T: Query,
                    > tonic::server::UnaryService<
                        super::QueryConnectionConsensusStateRequest,
                    > for ConnectionConsensusStateSvc<T> {
                        type Response = super::QueryConnectionConsensusStateResponse;
                        type Future = BoxFuture<
                            tonic::Response<Self::Response>,
                            tonic::Status,
                        >;
                        fn call(
                            &mut self,
                            request: tonic::Request<
                                super::QueryConnectionConsensusStateRequest,
                            >,
                        ) -> Self::Future {
                            let inner = self.0.clone();
                            let fut = async move {
                                (*inner).connection_consensus_state(request).await
                            };
                            Box::pin(fut)
                        }
                    }
                    let accept_compression_encodings = self.accept_compression_encodings;
                    let send_compression_encodings = self.send_compression_encodings;
                    let inner = self.inner.clone();
                    let fut = async move {
                        let inner = inner.0;
                        let method = ConnectionConsensusStateSvc(inner);
                        let codec = tonic::codec::ProstCodec::default();
                        let mut grpc = tonic::server::Grpc::new(codec)
                            .apply_compression_config(
                                accept_compression_encodings,
                                send_compression_encodings,
                            );
                        let res = grpc.unary(method, req).await;
                        Ok(res)
                    };
                    Box::pin(fut)
                }
                _ => {
                    Box::pin(async move {
                        Ok(
                            http::Response::builder()
                                .status(200)
                                .header("grpc-status", "12")
                                .header("content-type", "application/grpc")
                                .body(empty_body())
                                .unwrap(),
                        )
                    })
                }
            }
        }
    }
    impl<T: Query> Clone for QueryServer<T> {
        fn clone(&self) -> Self {
            let inner = self.inner.clone();
            Self {
                inner,
                accept_compression_encodings: self.accept_compression_encodings,
                send_compression_encodings: self.send_compression_encodings,
            }
        }
    }
    impl<T: Query> Clone for _Inner<T> {
        fn clone(&self) -> Self {
            Self(self.0.clone())
        }
    }
    impl<T: std::fmt::Debug> std::fmt::Debug for _Inner<T> {
        fn fmt(&self, f: &mut std::fmt::Formatter<'_>) -> std::fmt::Result {
            write!(f, "{:?}", self.0)
        }
    }
    impl<T: Query> tonic::transport::NamedService for QueryServer<T> {
        const NAME: &'static str = "ibc.core.connection.v1.Query";
    }
}
/// GenesisState defines the ibc connection submodule's genesis state.
#[derive(::serde::Serialize, ::serde::Deserialize)]
#[derive(Clone, PartialEq, ::prost::Message)]
pub struct GenesisState {
    #[prost(message, repeated, tag="1")]
    pub connections: ::prost::alloc::vec::Vec<IdentifiedConnection>,
    #[prost(message, repeated, tag="2")]
    pub client_connection_paths: ::prost::alloc::vec::Vec<ConnectionPaths>,
    /// the sequence for the next generated connection identifier
    #[prost(uint64, tag="3")]
    pub next_connection_sequence: u64,
    #[prost(message, optional, tag="4")]
    pub params: ::core::option::Option<Params>,
}<|MERGE_RESOLUTION|>--- conflicted
+++ resolved
@@ -774,14 +774,8 @@
 #[derive(Clone, PartialEq, ::prost::Message)]
 pub struct QueryConnectionClientStateResponse {
     /// client state associated with the channel
-<<<<<<< HEAD
-    #[prost(message, optional, tag = "1")]
-    pub identified_client_state:
-    ::core::option::Option<super::super::client::v1::IdentifiedClientState>,
-=======
     #[prost(message, optional, tag="1")]
     pub identified_client_state: ::core::option::Option<super::super::client::v1::IdentifiedClientState>,
->>>>>>> beb4642d
     /// merkle proof of existence
     #[prost(bytes="vec", tag="2")]
     pub proof: ::prost::alloc::vec::Vec<u8>,
@@ -842,19 +836,11 @@
         }
     }
     impl<T> QueryClient<T>
-<<<<<<< HEAD
-        where
-            T: tonic::client::GrpcService<tonic::body::BoxBody>,
-            T::ResponseBody: Body + Send + 'static,
-            T::Error: Into<StdError>,
-            <T::ResponseBody as Body>::Error: Into<StdError> + Send,
-=======
     where
         T: tonic::client::GrpcService<tonic::body::BoxBody>,
         T::Error: Into<StdError>,
         T::ResponseBody: Body<Data = Bytes> + Send + 'static,
         <T::ResponseBody as Body>::Error: Into<StdError> + Send,
->>>>>>> beb4642d
     {
         pub fn new(inner: T) -> Self {
             let inner = tonic::client::Grpc::new(inner);
@@ -864,18 +850,6 @@
             inner: T,
             interceptor: F,
         ) -> QueryClient<InterceptedService<T, F>>
-<<<<<<< HEAD
-            where
-                F: tonic::service::Interceptor,
-                T: tonic::codegen::Service<
-                    http::Request<tonic::body::BoxBody>,
-                    Response = http::Response<
-                        <T as tonic::client::GrpcService<tonic::body::BoxBody>>::ResponseBody,
-                    >,
-                >,
-                <T as tonic::codegen::Service<http::Request<tonic::body::BoxBody>>>::Error:
-                Into<StdError> + Send + Sync,
-=======
         where
             F: tonic::service::Interceptor,
             T::ResponseBody: Default,
@@ -888,7 +862,6 @@
             <T as tonic::codegen::Service<
                 http::Request<tonic::body::BoxBody>,
             >>::Error: Into<StdError> + Send + Sync,
->>>>>>> beb4642d
         {
             QueryClient::new(InterceptedService::new(inner, interceptor))
         }
