/// Channel defines pipeline for exactly-once packet delivery between specific
/// modules on separate blockchains, which has at least one end capable of
/// sending packets and one end capable of receiving packets.
#[derive(::serde::Serialize, ::serde::Deserialize)]
#[cfg_attr(feature = "json-schema", derive(::schemars::JsonSchema))]
#[derive(Clone, PartialEq, ::prost::Message)]
pub struct Channel {
    /// current state of the channel end
    #[prost(enumeration="State", tag="1")]
    pub state: i32,
    /// whether the channel is ordered or unordered
    #[prost(enumeration="Order", tag="2")]
    pub ordering: i32,
    /// counterparty channel end
    #[prost(message, optional, tag="3")]
    pub counterparty: ::core::option::Option<Counterparty>,
    /// list of connection identifiers, in order, along which packets sent on
    /// this channel will travel
    #[prost(string, repeated, tag="4")]
    pub connection_hops: ::prost::alloc::vec::Vec<::prost::alloc::string::String>,
    /// opaque channel version, which is agreed upon during the handshake
    #[prost(string, tag="5")]
    pub version: ::prost::alloc::string::String,
}
/// IdentifiedChannel defines a channel with additional port and channel
/// identifier fields.
#[derive(::serde::Serialize, ::serde::Deserialize)]
#[derive(Clone, PartialEq, ::prost::Message)]
pub struct IdentifiedChannel {
    /// current state of the channel end
    #[prost(enumeration="State", tag="1")]
    pub state: i32,
    /// whether the channel is ordered or unordered
    #[prost(enumeration="Order", tag="2")]
    pub ordering: i32,
    /// counterparty channel end
    #[prost(message, optional, tag="3")]
    pub counterparty: ::core::option::Option<Counterparty>,
    /// list of connection identifiers, in order, along which packets sent on
    /// this channel will travel
    #[prost(string, repeated, tag="4")]
    pub connection_hops: ::prost::alloc::vec::Vec<::prost::alloc::string::String>,
    /// opaque channel version, which is agreed upon during the handshake
    #[prost(string, tag="5")]
    pub version: ::prost::alloc::string::String,
    /// port identifier
    #[prost(string, tag="6")]
    pub port_id: ::prost::alloc::string::String,
    /// channel identifier
    #[prost(string, tag="7")]
    pub channel_id: ::prost::alloc::string::String,
}
/// Counterparty defines a channel end counterparty
#[derive(::serde::Serialize, ::serde::Deserialize)]
#[cfg_attr(feature = "json-schema", derive(::schemars::JsonSchema))]
#[derive(Clone, PartialEq, ::prost::Message)]
pub struct Counterparty {
    /// port on the counterparty chain which owns the other end of the channel.
    #[prost(string, tag="1")]
    pub port_id: ::prost::alloc::string::String,
    /// channel end on the counterparty chain
    #[prost(string, tag="2")]
    pub channel_id: ::prost::alloc::string::String,
}
/// Packet defines a type that carries data across different chains through IBC
#[derive(::serde::Serialize, ::serde::Deserialize)]
#[derive(Clone, PartialEq, ::prost::Message)]
pub struct Packet {
    /// number corresponds to the order of sends and receives, where a Packet
    /// with an earlier sequence number must be sent and received before a Packet
    /// with a later sequence number.
    #[prost(uint64, tag="1")]
    pub sequence: u64,
    /// identifies the port on the sending chain.
    #[prost(string, tag="2")]
    pub source_port: ::prost::alloc::string::String,
    /// identifies the channel end on the sending chain.
    #[prost(string, tag="3")]
    pub source_channel: ::prost::alloc::string::String,
    /// identifies the port on the receiving chain.
    #[prost(string, tag="4")]
    pub destination_port: ::prost::alloc::string::String,
    /// identifies the channel end on the receiving chain.
    #[prost(string, tag="5")]
    pub destination_channel: ::prost::alloc::string::String,
    /// actual opaque bytes transferred directly to the application module
    #[prost(bytes="vec", tag="6")]
    pub data: ::prost::alloc::vec::Vec<u8>,
    /// block height after which the packet times out
    #[prost(message, optional, tag="7")]
    pub timeout_height: ::core::option::Option<super::super::client::v1::Height>,
    /// block timestamp (in nanoseconds) after which the packet times out
    #[prost(uint64, tag="8")]
    pub timeout_timestamp: u64,
}
/// PacketState defines the generic type necessary to retrieve and store
/// packet commitments, acknowledgements, and receipts.
/// Caller is responsible for knowing the context necessary to interpret this
/// state as a commitment, acknowledgement, or a receipt.
#[derive(::serde::Serialize, ::serde::Deserialize)]
#[derive(Clone, PartialEq, ::prost::Message)]
pub struct PacketState {
    /// channel port identifier.
    #[prost(string, tag="1")]
    pub port_id: ::prost::alloc::string::String,
    /// channel unique identifier.
    #[prost(string, tag="2")]
    pub channel_id: ::prost::alloc::string::String,
    /// packet sequence.
    #[prost(uint64, tag="3")]
    pub sequence: u64,
    /// embedded data that represents packet state.
    #[prost(bytes="vec", tag="4")]
    pub data: ::prost::alloc::vec::Vec<u8>,
}
/// PacketId is an identifer for a unique Packet
/// Source chains refer to packets by source port/channel
/// Destination chains refer to packets by destination port/channel
#[derive(::serde::Serialize, ::serde::Deserialize)]
#[derive(Clone, PartialEq, ::prost::Message)]
pub struct PacketId {
    /// channel port identifier
    #[prost(string, tag="1")]
    pub port_id: ::prost::alloc::string::String,
    /// channel unique identifier
    #[prost(string, tag="2")]
    pub channel_id: ::prost::alloc::string::String,
    /// packet sequence
    #[prost(uint64, tag="3")]
    pub sequence: u64,
}
/// Acknowledgement is the recommended acknowledgement format to be used by
/// app-specific protocols.
/// NOTE: The field numbers 21 and 22 were explicitly chosen to avoid accidental
/// conflicts with other protobuf message formats used for acknowledgements.
/// The first byte of any message with this format will be the non-ASCII values
/// `0xaa` (result) or `0xb2` (error). Implemented as defined by ICS:
/// <https://github.com/cosmos/ibc/tree/master/spec/core/ics-004-channel-and-packet-semantics#acknowledgement-envelope>
#[derive(::serde::Serialize, ::serde::Deserialize)]
#[derive(Clone, PartialEq, ::prost::Message)]
pub struct Acknowledgement {
    /// response contains either a result or an error and must be non-empty
    #[prost(oneof="acknowledgement::Response", tags="21, 22")]
    pub response: ::core::option::Option<acknowledgement::Response>,
}
/// Nested message and enum types in `Acknowledgement`.
pub mod acknowledgement {
    /// response contains either a result or an error and must be non-empty
    #[derive(::serde::Serialize, ::serde::Deserialize)]
    #[derive(Clone, PartialEq, ::prost::Oneof)]
    pub enum Response {
        #[prost(bytes, tag="21")]
        Result(::prost::alloc::vec::Vec<u8>),
        #[prost(string, tag="22")]
        Error(::prost::alloc::string::String),
    }
}
/// State defines if a channel is in one of the following states:
/// CLOSED, INIT, TRYOPEN, OPEN or UNINITIALIZED.
#[derive(::serde::Serialize, ::serde::Deserialize)]
#[derive(Clone, Copy, Debug, PartialEq, Eq, Hash, PartialOrd, Ord, ::prost::Enumeration)]
#[repr(i32)]
pub enum State {
    /// Default State
    UninitializedUnspecified = 0,
    /// A channel has just started the opening handshake.
    Init = 1,
    /// A channel has acknowledged the handshake step on the counterparty chain.
    Tryopen = 2,
    /// A channel has completed the handshake. Open channels are
    /// ready to send and receive packets.
    Open = 3,
    /// A channel has been closed and can no longer be used to send or receive
    /// packets.
    Closed = 4,
}
/// Order defines if a channel is ORDERED or UNORDERED
#[derive(::serde::Serialize, ::serde::Deserialize)]
#[derive(Clone, Copy, Debug, PartialEq, Eq, Hash, PartialOrd, Ord, ::prost::Enumeration)]
#[repr(i32)]
pub enum Order {
    /// zero-value for channel ordering
    NoneUnspecified = 0,
    /// packets can be delivered in any order, which may differ from the order in
    /// which they were sent.
    Unordered = 1,
    /// packets are delivered exactly in the order which they were sent
    Ordered = 2,
}
/// GenesisState defines the ibc channel submodule's genesis state.
#[derive(::serde::Serialize, ::serde::Deserialize)]
#[derive(Clone, PartialEq, ::prost::Message)]
pub struct GenesisState {
    #[prost(message, repeated, tag="1")]
    pub channels: ::prost::alloc::vec::Vec<IdentifiedChannel>,
    #[prost(message, repeated, tag="2")]
    pub acknowledgements: ::prost::alloc::vec::Vec<PacketState>,
    #[prost(message, repeated, tag="3")]
    pub commitments: ::prost::alloc::vec::Vec<PacketState>,
    #[prost(message, repeated, tag="4")]
    pub receipts: ::prost::alloc::vec::Vec<PacketState>,
    #[prost(message, repeated, tag="5")]
    pub send_sequences: ::prost::alloc::vec::Vec<PacketSequence>,
    #[prost(message, repeated, tag="6")]
    pub recv_sequences: ::prost::alloc::vec::Vec<PacketSequence>,
    #[prost(message, repeated, tag="7")]
    pub ack_sequences: ::prost::alloc::vec::Vec<PacketSequence>,
    /// the sequence for the next generated channel identifier
    #[prost(uint64, tag="8")]
    pub next_channel_sequence: u64,
}
/// PacketSequence defines the genesis type necessary to retrieve and store
/// next send and receive sequences.
#[derive(::serde::Serialize, ::serde::Deserialize)]
#[derive(Clone, PartialEq, ::prost::Message)]
pub struct PacketSequence {
    #[prost(string, tag="1")]
    pub port_id: ::prost::alloc::string::String,
    #[prost(string, tag="2")]
    pub channel_id: ::prost::alloc::string::String,
    #[prost(uint64, tag="3")]
    pub sequence: u64,
}
/// MsgChannelOpenInit defines an sdk.Msg to initialize a channel handshake. It
/// is called by a relayer on Chain A.
#[derive(::serde::Serialize, ::serde::Deserialize)]
#[derive(Clone, PartialEq, ::prost::Message)]
pub struct MsgChannelOpenInit {
    #[prost(string, tag="1")]
    pub port_id: ::prost::alloc::string::String,
    #[prost(message, optional, tag="2")]
    pub channel: ::core::option::Option<Channel>,
    #[prost(string, tag="3")]
    pub signer: ::prost::alloc::string::String,
}
/// MsgChannelOpenInitResponse defines the Msg/ChannelOpenInit response type.
#[derive(::serde::Serialize, ::serde::Deserialize)]
#[derive(Clone, PartialEq, ::prost::Message)]
pub struct MsgChannelOpenInitResponse {
    #[prost(string, tag="1")]
    pub channel_id: ::prost::alloc::string::String,
    #[prost(string, tag="2")]
    pub version: ::prost::alloc::string::String,
}
/// MsgChannelOpenInit defines a msg sent by a Relayer to try to open a channel
/// on Chain B. The version field within the Channel field has been deprecated. Its
/// value will be ignored by core IBC.
#[derive(::serde::Serialize, ::serde::Deserialize)]
#[derive(Clone, PartialEq, ::prost::Message)]
pub struct MsgChannelOpenTry {
    #[prost(string, tag="1")]
    pub port_id: ::prost::alloc::string::String,
    /// in the case of crossing hello's, when both chains call OpenInit, we need
    /// the channel identifier of the previous channel in state INIT
    #[prost(string, tag="2")]
    pub previous_channel_id: ::prost::alloc::string::String,
    /// NOTE: the version field within the channel has been deprecated. Its value will be ignored by core IBC.
    #[prost(message, optional, tag="3")]
    pub channel: ::core::option::Option<Channel>,
    #[prost(string, tag="4")]
    pub counterparty_version: ::prost::alloc::string::String,
    #[prost(bytes="vec", tag="5")]
    pub proof_init: ::prost::alloc::vec::Vec<u8>,
    #[prost(message, optional, tag="6")]
    pub proof_height: ::core::option::Option<super::super::client::v1::Height>,
    #[prost(string, tag="7")]
    pub signer: ::prost::alloc::string::String,
}
/// MsgChannelOpenTryResponse defines the Msg/ChannelOpenTry response type.
#[derive(::serde::Serialize, ::serde::Deserialize)]
#[derive(Clone, PartialEq, ::prost::Message)]
pub struct MsgChannelOpenTryResponse {
    #[prost(string, tag="1")]
    pub version: ::prost::alloc::string::String,
}
/// MsgChannelOpenAck defines a msg sent by a Relayer to Chain A to acknowledge
/// the change of channel state to TRYOPEN on Chain B.
#[derive(::serde::Serialize, ::serde::Deserialize)]
#[derive(Clone, PartialEq, ::prost::Message)]
pub struct MsgChannelOpenAck {
    #[prost(string, tag="1")]
    pub port_id: ::prost::alloc::string::String,
    #[prost(string, tag="2")]
    pub channel_id: ::prost::alloc::string::String,
    #[prost(string, tag="3")]
    pub counterparty_channel_id: ::prost::alloc::string::String,
    #[prost(string, tag="4")]
    pub counterparty_version: ::prost::alloc::string::String,
    #[prost(bytes="vec", tag="5")]
    pub proof_try: ::prost::alloc::vec::Vec<u8>,
    #[prost(message, optional, tag="6")]
    pub proof_height: ::core::option::Option<super::super::client::v1::Height>,
    #[prost(string, tag="7")]
    pub signer: ::prost::alloc::string::String,
}
/// MsgChannelOpenAckResponse defines the Msg/ChannelOpenAck response type.
#[derive(::serde::Serialize, ::serde::Deserialize)]
#[derive(Clone, PartialEq, ::prost::Message)]
pub struct MsgChannelOpenAckResponse {
}
/// MsgChannelOpenConfirm defines a msg sent by a Relayer to Chain B to
/// acknowledge the change of channel state to OPEN on Chain A.
#[derive(::serde::Serialize, ::serde::Deserialize)]
#[derive(Clone, PartialEq, ::prost::Message)]
pub struct MsgChannelOpenConfirm {
    #[prost(string, tag="1")]
    pub port_id: ::prost::alloc::string::String,
    #[prost(string, tag="2")]
    pub channel_id: ::prost::alloc::string::String,
    #[prost(bytes="vec", tag="3")]
    pub proof_ack: ::prost::alloc::vec::Vec<u8>,
    #[prost(message, optional, tag="4")]
    pub proof_height: ::core::option::Option<super::super::client::v1::Height>,
    #[prost(string, tag="5")]
    pub signer: ::prost::alloc::string::String,
}
/// MsgChannelOpenConfirmResponse defines the Msg/ChannelOpenConfirm response
/// type.
#[derive(::serde::Serialize, ::serde::Deserialize)]
#[derive(Clone, PartialEq, ::prost::Message)]
pub struct MsgChannelOpenConfirmResponse {
}
/// MsgChannelCloseInit defines a msg sent by a Relayer to Chain A
/// to close a channel with Chain B.
#[derive(::serde::Serialize, ::serde::Deserialize)]
#[derive(Clone, PartialEq, ::prost::Message)]
pub struct MsgChannelCloseInit {
    #[prost(string, tag="1")]
    pub port_id: ::prost::alloc::string::String,
    #[prost(string, tag="2")]
    pub channel_id: ::prost::alloc::string::String,
    #[prost(string, tag="3")]
    pub signer: ::prost::alloc::string::String,
}
/// MsgChannelCloseInitResponse defines the Msg/ChannelCloseInit response type.
#[derive(::serde::Serialize, ::serde::Deserialize)]
#[derive(Clone, PartialEq, ::prost::Message)]
pub struct MsgChannelCloseInitResponse {
}
/// MsgChannelCloseConfirm defines a msg sent by a Relayer to Chain B
/// to acknowledge the change of channel state to CLOSED on Chain A.
#[derive(::serde::Serialize, ::serde::Deserialize)]
#[derive(Clone, PartialEq, ::prost::Message)]
pub struct MsgChannelCloseConfirm {
    #[prost(string, tag="1")]
    pub port_id: ::prost::alloc::string::String,
    #[prost(string, tag="2")]
    pub channel_id: ::prost::alloc::string::String,
    #[prost(bytes="vec", tag="3")]
    pub proof_init: ::prost::alloc::vec::Vec<u8>,
    #[prost(message, optional, tag="4")]
    pub proof_height: ::core::option::Option<super::super::client::v1::Height>,
    #[prost(string, tag="5")]
    pub signer: ::prost::alloc::string::String,
}
/// MsgChannelCloseConfirmResponse defines the Msg/ChannelCloseConfirm response
/// type.
<<<<<<< HEAD
#[derive(::serde::Serialize, ::serde::Deserialize, Clone, PartialEq, ::prost::Message)]
pub struct MsgChannelCloseConfirmResponse {}

#[derive(Clone, PartialEq, ::prost::Message)]
pub struct WriteAcknowledgement {
    #[prost(message, optional, tag = "1")]
    pub height: ::core::option::Option<super::super::client::v1::Height>,
    #[prost(message, optional, tag = "2")]
    pub packet: ::core::option::Option<Packet>,
    #[prost(bytes = "vec", tag = "3")]
    pub ack: ::prost::alloc::vec::Vec<u8>,
=======
#[derive(::serde::Serialize, ::serde::Deserialize)]
#[derive(Clone, PartialEq, ::prost::Message)]
pub struct MsgChannelCloseConfirmResponse {
>>>>>>> beb4642d
}
/// MsgRecvPacket receives incoming IBC packet
#[derive(::serde::Serialize, ::serde::Deserialize)]
#[derive(Clone, PartialEq, ::prost::Message)]
pub struct MsgRecvPacket {
    #[prost(message, optional, tag="1")]
    pub packet: ::core::option::Option<Packet>,
    #[prost(bytes="vec", tag="2")]
    pub proof_commitment: ::prost::alloc::vec::Vec<u8>,
    #[prost(message, optional, tag="3")]
    pub proof_height: ::core::option::Option<super::super::client::v1::Height>,
    #[prost(string, tag="4")]
    pub signer: ::prost::alloc::string::String,
}
/// MsgRecvPacketResponse defines the Msg/RecvPacket response type.
#[derive(::serde::Serialize, ::serde::Deserialize)]
#[derive(Clone, PartialEq, ::prost::Message)]
pub struct MsgRecvPacketResponse {
    #[prost(enumeration="ResponseResultType", tag="1")]
    pub result: i32,
}
/// MsgTimeout receives timed-out packet
#[derive(::serde::Serialize, ::serde::Deserialize)]
#[derive(Clone, PartialEq, ::prost::Message)]
pub struct MsgTimeout {
    #[prost(message, optional, tag="1")]
    pub packet: ::core::option::Option<Packet>,
    #[prost(bytes="vec", tag="2")]
    pub proof_unreceived: ::prost::alloc::vec::Vec<u8>,
    #[prost(message, optional, tag="3")]
    pub proof_height: ::core::option::Option<super::super::client::v1::Height>,
    #[prost(uint64, tag="4")]
    pub next_sequence_recv: u64,
    #[prost(string, tag="5")]
    pub signer: ::prost::alloc::string::String,
}
/// MsgTimeoutResponse defines the Msg/Timeout response type.
#[derive(::serde::Serialize, ::serde::Deserialize)]
#[derive(Clone, PartialEq, ::prost::Message)]
pub struct MsgTimeoutResponse {
    #[prost(enumeration="ResponseResultType", tag="1")]
    pub result: i32,
}
/// MsgTimeoutOnClose timed-out packet upon counterparty channel closure.
#[derive(::serde::Serialize, ::serde::Deserialize)]
#[derive(Clone, PartialEq, ::prost::Message)]
pub struct MsgTimeoutOnClose {
    #[prost(message, optional, tag="1")]
    pub packet: ::core::option::Option<Packet>,
    #[prost(bytes="vec", tag="2")]
    pub proof_unreceived: ::prost::alloc::vec::Vec<u8>,
    #[prost(bytes="vec", tag="3")]
    pub proof_close: ::prost::alloc::vec::Vec<u8>,
    #[prost(message, optional, tag="4")]
    pub proof_height: ::core::option::Option<super::super::client::v1::Height>,
    #[prost(uint64, tag="5")]
    pub next_sequence_recv: u64,
    #[prost(string, tag="6")]
    pub signer: ::prost::alloc::string::String,
}
/// MsgTimeoutOnCloseResponse defines the Msg/TimeoutOnClose response type.
#[derive(::serde::Serialize, ::serde::Deserialize)]
#[derive(Clone, PartialEq, ::prost::Message)]
pub struct MsgTimeoutOnCloseResponse {
    #[prost(enumeration="ResponseResultType", tag="1")]
    pub result: i32,
}
/// MsgAcknowledgement receives incoming IBC acknowledgement
#[derive(::serde::Serialize, ::serde::Deserialize)]
#[derive(Clone, PartialEq, ::prost::Message)]
pub struct MsgAcknowledgement {
    #[prost(message, optional, tag="1")]
    pub packet: ::core::option::Option<Packet>,
    #[prost(bytes="vec", tag="2")]
    pub acknowledgement: ::prost::alloc::vec::Vec<u8>,
    #[prost(bytes="vec", tag="3")]
    pub proof_acked: ::prost::alloc::vec::Vec<u8>,
    #[prost(message, optional, tag="4")]
    pub proof_height: ::core::option::Option<super::super::client::v1::Height>,
    #[prost(string, tag="5")]
    pub signer: ::prost::alloc::string::String,
}
/// MsgAcknowledgementResponse defines the Msg/Acknowledgement response type.
#[derive(::serde::Serialize, ::serde::Deserialize)]
#[derive(Clone, PartialEq, ::prost::Message)]
pub struct MsgAcknowledgementResponse {
    #[prost(enumeration="ResponseResultType", tag="1")]
    pub result: i32,
}
/// ResponseResultType defines the possible outcomes of the execution of a message
#[derive(::serde::Serialize, ::serde::Deserialize)]
#[derive(Clone, Copy, Debug, PartialEq, Eq, Hash, PartialOrd, Ord, ::prost::Enumeration)]
#[repr(i32)]
pub enum ResponseResultType {
    /// Default zero value enumeration
    Unspecified = 0,
    /// The message did not call the IBC application callbacks (because, for example, the packet had already been relayed)
    Noop = 1,
    /// The message was executed successfully
    Success = 2,
}
/// Generated client implementations.
#[cfg(feature = "client")]
pub mod msg_client {
    #![allow(unused_variables, dead_code, missing_docs, clippy::let_unit_value)]
    use tonic::codegen::*;
    /// Msg defines the ibc/channel Msg service.
    #[derive(Debug, Clone)]
    pub struct MsgClient<T> {
        inner: tonic::client::Grpc<T>,
    }
    impl MsgClient<tonic::transport::Channel> {
        /// Attempt to create a new client by connecting to a given endpoint.
        pub async fn connect<D>(dst: D) -> Result<Self, tonic::transport::Error>
            where
                D: std::convert::TryInto<tonic::transport::Endpoint>,
                D::Error: Into<StdError>,
        {
            let conn = tonic::transport::Endpoint::new(dst)?.connect().await?;
            Ok(Self::new(conn))
        }
    }
    impl<T> MsgClient<T>
<<<<<<< HEAD
        where
            T: tonic::client::GrpcService<tonic::body::BoxBody>,
            T::ResponseBody: Body + Send + 'static,
            T::Error: Into<StdError>,
            <T::ResponseBody as Body>::Error: Into<StdError> + Send,
=======
    where
        T: tonic::client::GrpcService<tonic::body::BoxBody>,
        T::Error: Into<StdError>,
        T::ResponseBody: Body<Data = Bytes> + Send + 'static,
        <T::ResponseBody as Body>::Error: Into<StdError> + Send,
>>>>>>> beb4642d
    {
        pub fn new(inner: T) -> Self {
            let inner = tonic::client::Grpc::new(inner);
            Self { inner }
        }
<<<<<<< HEAD
        pub fn with_interceptor<F>(inner: T, interceptor: F) -> MsgClient<InterceptedService<T, F>>
            where
                F: tonic::service::Interceptor,
                T: tonic::codegen::Service<
                    http::Request<tonic::body::BoxBody>,
                    Response = http::Response<
                        <T as tonic::client::GrpcService<tonic::body::BoxBody>>::ResponseBody,
                    >,
                >,
                <T as tonic::codegen::Service<http::Request<tonic::body::BoxBody>>>::Error:
                Into<StdError> + Send + Sync,
=======
        pub fn with_interceptor<F>(
            inner: T,
            interceptor: F,
        ) -> MsgClient<InterceptedService<T, F>>
        where
            F: tonic::service::Interceptor,
            T::ResponseBody: Default,
            T: tonic::codegen::Service<
                http::Request<tonic::body::BoxBody>,
                Response = http::Response<
                    <T as tonic::client::GrpcService<tonic::body::BoxBody>>::ResponseBody,
                >,
            >,
            <T as tonic::codegen::Service<
                http::Request<tonic::body::BoxBody>,
            >>::Error: Into<StdError> + Send + Sync,
>>>>>>> beb4642d
        {
            MsgClient::new(InterceptedService::new(inner, interceptor))
        }
        /// Compress requests with `gzip`.
        ///
        /// This requires the server to support it otherwise it might respond with an
        /// error.
        #[must_use]
        pub fn send_gzip(mut self) -> Self {
            self.inner = self.inner.send_gzip();
            self
        }
        /// Enable decompressing responses with `gzip`.
        #[must_use]
        pub fn accept_gzip(mut self) -> Self {
            self.inner = self.inner.accept_gzip();
            self
        }
        /// ChannelOpenInit defines a rpc handler method for MsgChannelOpenInit.
        pub async fn channel_open_init(
            &mut self,
            request: impl tonic::IntoRequest<super::MsgChannelOpenInit>,
        ) -> Result<tonic::Response<super::MsgChannelOpenInitResponse>, tonic::Status> {
            self.inner
                .ready()
                .await
                .map_err(|e| {
                    tonic::Status::new(
                        tonic::Code::Unknown,
                        format!("Service was not ready: {}", e.into()),
                    )
                })?;
            let codec = tonic::codec::ProstCodec::default();
            let path = http::uri::PathAndQuery::from_static(
                "/ibc.core.channel.v1.Msg/ChannelOpenInit",
            );
            self.inner.unary(request.into_request(), path, codec).await
        }
        /// ChannelOpenTry defines a rpc handler method for MsgChannelOpenTry.
        pub async fn channel_open_try(
            &mut self,
            request: impl tonic::IntoRequest<super::MsgChannelOpenTry>,
        ) -> Result<tonic::Response<super::MsgChannelOpenTryResponse>, tonic::Status> {
            self.inner
                .ready()
                .await
                .map_err(|e| {
                    tonic::Status::new(
                        tonic::Code::Unknown,
                        format!("Service was not ready: {}", e.into()),
                    )
                })?;
            let codec = tonic::codec::ProstCodec::default();
            let path = http::uri::PathAndQuery::from_static(
                "/ibc.core.channel.v1.Msg/ChannelOpenTry",
            );
            self.inner.unary(request.into_request(), path, codec).await
        }
        /// ChannelOpenAck defines a rpc handler method for MsgChannelOpenAck.
        pub async fn channel_open_ack(
            &mut self,
            request: impl tonic::IntoRequest<super::MsgChannelOpenAck>,
        ) -> Result<tonic::Response<super::MsgChannelOpenAckResponse>, tonic::Status> {
            self.inner
                .ready()
                .await
                .map_err(|e| {
                    tonic::Status::new(
                        tonic::Code::Unknown,
                        format!("Service was not ready: {}", e.into()),
                    )
                })?;
            let codec = tonic::codec::ProstCodec::default();
            let path = http::uri::PathAndQuery::from_static(
                "/ibc.core.channel.v1.Msg/ChannelOpenAck",
            );
            self.inner.unary(request.into_request(), path, codec).await
        }
        /// ChannelOpenConfirm defines a rpc handler method for MsgChannelOpenConfirm.
        pub async fn channel_open_confirm(
            &mut self,
            request: impl tonic::IntoRequest<super::MsgChannelOpenConfirm>,
        ) -> Result<
            tonic::Response<super::MsgChannelOpenConfirmResponse>,
            tonic::Status,
        > {
            self.inner
                .ready()
                .await
                .map_err(|e| {
                    tonic::Status::new(
                        tonic::Code::Unknown,
                        format!("Service was not ready: {}", e.into()),
                    )
                })?;
            let codec = tonic::codec::ProstCodec::default();
            let path = http::uri::PathAndQuery::from_static(
                "/ibc.core.channel.v1.Msg/ChannelOpenConfirm",
            );
            self.inner.unary(request.into_request(), path, codec).await
        }
        /// ChannelCloseInit defines a rpc handler method for MsgChannelCloseInit.
        pub async fn channel_close_init(
            &mut self,
            request: impl tonic::IntoRequest<super::MsgChannelCloseInit>,
        ) -> Result<tonic::Response<super::MsgChannelCloseInitResponse>, tonic::Status> {
            self.inner
                .ready()
                .await
                .map_err(|e| {
                    tonic::Status::new(
                        tonic::Code::Unknown,
                        format!("Service was not ready: {}", e.into()),
                    )
                })?;
            let codec = tonic::codec::ProstCodec::default();
            let path = http::uri::PathAndQuery::from_static(
                "/ibc.core.channel.v1.Msg/ChannelCloseInit",
            );
            self.inner.unary(request.into_request(), path, codec).await
        }
        /// ChannelCloseConfirm defines a rpc handler method for
        /// MsgChannelCloseConfirm.
        pub async fn channel_close_confirm(
            &mut self,
            request: impl tonic::IntoRequest<super::MsgChannelCloseConfirm>,
        ) -> Result<
            tonic::Response<super::MsgChannelCloseConfirmResponse>,
            tonic::Status,
        > {
            self.inner
                .ready()
                .await
                .map_err(|e| {
                    tonic::Status::new(
                        tonic::Code::Unknown,
                        format!("Service was not ready: {}", e.into()),
                    )
                })?;
            let codec = tonic::codec::ProstCodec::default();
            let path = http::uri::PathAndQuery::from_static(
                "/ibc.core.channel.v1.Msg/ChannelCloseConfirm",
            );
            self.inner.unary(request.into_request(), path, codec).await
        }
        /// RecvPacket defines a rpc handler method for MsgRecvPacket.
        pub async fn recv_packet(
            &mut self,
            request: impl tonic::IntoRequest<super::MsgRecvPacket>,
        ) -> Result<tonic::Response<super::MsgRecvPacketResponse>, tonic::Status> {
            self.inner
                .ready()
                .await
                .map_err(|e| {
                    tonic::Status::new(
                        tonic::Code::Unknown,
                        format!("Service was not ready: {}", e.into()),
                    )
                })?;
            let codec = tonic::codec::ProstCodec::default();
            let path = http::uri::PathAndQuery::from_static(
                "/ibc.core.channel.v1.Msg/RecvPacket",
            );
            self.inner.unary(request.into_request(), path, codec).await
        }
        /// Timeout defines a rpc handler method for MsgTimeout.
        pub async fn timeout(
            &mut self,
            request: impl tonic::IntoRequest<super::MsgTimeout>,
        ) -> Result<tonic::Response<super::MsgTimeoutResponse>, tonic::Status> {
            self.inner
                .ready()
                .await
                .map_err(|e| {
                    tonic::Status::new(
                        tonic::Code::Unknown,
                        format!("Service was not ready: {}", e.into()),
                    )
                })?;
            let codec = tonic::codec::ProstCodec::default();
            let path = http::uri::PathAndQuery::from_static(
                "/ibc.core.channel.v1.Msg/Timeout",
            );
            self.inner.unary(request.into_request(), path, codec).await
        }
        /// TimeoutOnClose defines a rpc handler method for MsgTimeoutOnClose.
        pub async fn timeout_on_close(
            &mut self,
            request: impl tonic::IntoRequest<super::MsgTimeoutOnClose>,
        ) -> Result<tonic::Response<super::MsgTimeoutOnCloseResponse>, tonic::Status> {
            self.inner
                .ready()
                .await
                .map_err(|e| {
                    tonic::Status::new(
                        tonic::Code::Unknown,
                        format!("Service was not ready: {}", e.into()),
                    )
                })?;
            let codec = tonic::codec::ProstCodec::default();
            let path = http::uri::PathAndQuery::from_static(
                "/ibc.core.channel.v1.Msg/TimeoutOnClose",
            );
            self.inner.unary(request.into_request(), path, codec).await
        }
        /// Acknowledgement defines a rpc handler method for MsgAcknowledgement.
        pub async fn acknowledgement(
            &mut self,
            request: impl tonic::IntoRequest<super::MsgAcknowledgement>,
        ) -> Result<tonic::Response<super::MsgAcknowledgementResponse>, tonic::Status> {
            self.inner
                .ready()
                .await
                .map_err(|e| {
                    tonic::Status::new(
                        tonic::Code::Unknown,
                        format!("Service was not ready: {}", e.into()),
                    )
                })?;
            let codec = tonic::codec::ProstCodec::default();
            let path = http::uri::PathAndQuery::from_static(
                "/ibc.core.channel.v1.Msg/Acknowledgement",
            );
            self.inner.unary(request.into_request(), path, codec).await
        }
    }
}
/// Generated server implementations.
#[cfg(feature = "server")]
pub mod msg_server {
    #![allow(unused_variables, dead_code, missing_docs, clippy::let_unit_value)]
    use tonic::codegen::*;
    ///Generated trait containing gRPC methods that should be implemented for use with MsgServer.
    #[async_trait]
    pub trait Msg: Send + Sync + 'static {
        /// ChannelOpenInit defines a rpc handler method for MsgChannelOpenInit.
        async fn channel_open_init(
            &self,
            request: tonic::Request<super::MsgChannelOpenInit>,
        ) -> Result<tonic::Response<super::MsgChannelOpenInitResponse>, tonic::Status>;
        /// ChannelOpenTry defines a rpc handler method for MsgChannelOpenTry.
        async fn channel_open_try(
            &self,
            request: tonic::Request<super::MsgChannelOpenTry>,
        ) -> Result<tonic::Response<super::MsgChannelOpenTryResponse>, tonic::Status>;
        /// ChannelOpenAck defines a rpc handler method for MsgChannelOpenAck.
        async fn channel_open_ack(
            &self,
            request: tonic::Request<super::MsgChannelOpenAck>,
        ) -> Result<tonic::Response<super::MsgChannelOpenAckResponse>, tonic::Status>;
        /// ChannelOpenConfirm defines a rpc handler method for MsgChannelOpenConfirm.
        async fn channel_open_confirm(
            &self,
            request: tonic::Request<super::MsgChannelOpenConfirm>,
        ) -> Result<
            tonic::Response<super::MsgChannelOpenConfirmResponse>,
            tonic::Status,
        >;
        /// ChannelCloseInit defines a rpc handler method for MsgChannelCloseInit.
        async fn channel_close_init(
            &self,
            request: tonic::Request<super::MsgChannelCloseInit>,
        ) -> Result<tonic::Response<super::MsgChannelCloseInitResponse>, tonic::Status>;
        /// ChannelCloseConfirm defines a rpc handler method for
        /// MsgChannelCloseConfirm.
        async fn channel_close_confirm(
            &self,
            request: tonic::Request<super::MsgChannelCloseConfirm>,
        ) -> Result<
            tonic::Response<super::MsgChannelCloseConfirmResponse>,
            tonic::Status,
        >;
        /// RecvPacket defines a rpc handler method for MsgRecvPacket.
        async fn recv_packet(
            &self,
            request: tonic::Request<super::MsgRecvPacket>,
        ) -> Result<tonic::Response<super::MsgRecvPacketResponse>, tonic::Status>;
        /// Timeout defines a rpc handler method for MsgTimeout.
        async fn timeout(
            &self,
            request: tonic::Request<super::MsgTimeout>,
        ) -> Result<tonic::Response<super::MsgTimeoutResponse>, tonic::Status>;
        /// TimeoutOnClose defines a rpc handler method for MsgTimeoutOnClose.
        async fn timeout_on_close(
            &self,
            request: tonic::Request<super::MsgTimeoutOnClose>,
        ) -> Result<tonic::Response<super::MsgTimeoutOnCloseResponse>, tonic::Status>;
        /// Acknowledgement defines a rpc handler method for MsgAcknowledgement.
        async fn acknowledgement(
            &self,
            request: tonic::Request<super::MsgAcknowledgement>,
        ) -> Result<tonic::Response<super::MsgAcknowledgementResponse>, tonic::Status>;
    }
    /// Msg defines the ibc/channel Msg service.
    #[derive(Debug)]
    pub struct MsgServer<T: Msg> {
        inner: _Inner<T>,
        accept_compression_encodings: (),
        send_compression_encodings: (),
    }
    struct _Inner<T>(Arc<T>);
    impl<T: Msg> MsgServer<T> {
        pub fn new(inner: T) -> Self {
            Self::from_arc(Arc::new(inner))
        }
        pub fn from_arc(inner: Arc<T>) -> Self {
            let inner = _Inner(inner);
            Self {
                inner,
                accept_compression_encodings: Default::default(),
                send_compression_encodings: Default::default(),
            }
        }
        pub fn with_interceptor<F>(
            inner: T,
            interceptor: F,
        ) -> InterceptedService<Self, F>
        where
            F: tonic::service::Interceptor,
        {
            InterceptedService::new(Self::new(inner), interceptor)
        }
    }
    impl<T, B> tonic::codegen::Service<http::Request<B>> for MsgServer<T>
    where
        T: Msg,
        B: Body + Send + 'static,
        B::Error: Into<StdError> + Send + 'static,
    {
        type Response = http::Response<tonic::body::BoxBody>;
        type Error = std::convert::Infallible;
        type Future = BoxFuture<Self::Response, Self::Error>;
        fn poll_ready(
            &mut self,
            _cx: &mut Context<'_>,
        ) -> Poll<Result<(), Self::Error>> {
            Poll::Ready(Ok(()))
        }
        fn call(&mut self, req: http::Request<B>) -> Self::Future {
            let inner = self.inner.clone();
            match req.uri().path() {
                "/ibc.core.channel.v1.Msg/ChannelOpenInit" => {
                    #[allow(non_camel_case_types)]
                    struct ChannelOpenInitSvc<T: Msg>(pub Arc<T>);
                    impl<T: Msg> tonic::server::UnaryService<super::MsgChannelOpenInit>
                    for ChannelOpenInitSvc<T> {
                        type Response = super::MsgChannelOpenInitResponse;
                        type Future = BoxFuture<
                            tonic::Response<Self::Response>,
                            tonic::Status,
                        >;
                        fn call(
                            &mut self,
                            request: tonic::Request<super::MsgChannelOpenInit>,
                        ) -> Self::Future {
                            let inner = self.0.clone();
                            let fut = async move {
                                (*inner).channel_open_init(request).await
                            };
                            Box::pin(fut)
                        }
                    }
                    let accept_compression_encodings = self.accept_compression_encodings;
                    let send_compression_encodings = self.send_compression_encodings;
                    let inner = self.inner.clone();
                    let fut = async move {
                        let inner = inner.0;
                        let method = ChannelOpenInitSvc(inner);
                        let codec = tonic::codec::ProstCodec::default();
                        let mut grpc = tonic::server::Grpc::new(codec)
                            .apply_compression_config(
                                accept_compression_encodings,
                                send_compression_encodings,
                            );
                        let res = grpc.unary(method, req).await;
                        Ok(res)
                    };
                    Box::pin(fut)
                }
                "/ibc.core.channel.v1.Msg/ChannelOpenTry" => {
                    #[allow(non_camel_case_types)]
                    struct ChannelOpenTrySvc<T: Msg>(pub Arc<T>);
                    impl<T: Msg> tonic::server::UnaryService<super::MsgChannelOpenTry>
                    for ChannelOpenTrySvc<T> {
                        type Response = super::MsgChannelOpenTryResponse;
                        type Future = BoxFuture<
                            tonic::Response<Self::Response>,
                            tonic::Status,
                        >;
                        fn call(
                            &mut self,
                            request: tonic::Request<super::MsgChannelOpenTry>,
                        ) -> Self::Future {
                            let inner = self.0.clone();
                            let fut = async move {
                                (*inner).channel_open_try(request).await
                            };
                            Box::pin(fut)
                        }
                    }
                    let accept_compression_encodings = self.accept_compression_encodings;
                    let send_compression_encodings = self.send_compression_encodings;
                    let inner = self.inner.clone();
                    let fut = async move {
                        let inner = inner.0;
                        let method = ChannelOpenTrySvc(inner);
                        let codec = tonic::codec::ProstCodec::default();
                        let mut grpc = tonic::server::Grpc::new(codec)
                            .apply_compression_config(
                                accept_compression_encodings,
                                send_compression_encodings,
                            );
                        let res = grpc.unary(method, req).await;
                        Ok(res)
                    };
                    Box::pin(fut)
                }
                "/ibc.core.channel.v1.Msg/ChannelOpenAck" => {
                    #[allow(non_camel_case_types)]
                    struct ChannelOpenAckSvc<T: Msg>(pub Arc<T>);
                    impl<T: Msg> tonic::server::UnaryService<super::MsgChannelOpenAck>
                    for ChannelOpenAckSvc<T> {
                        type Response = super::MsgChannelOpenAckResponse;
                        type Future = BoxFuture<
                            tonic::Response<Self::Response>,
                            tonic::Status,
                        >;
                        fn call(
                            &mut self,
                            request: tonic::Request<super::MsgChannelOpenAck>,
                        ) -> Self::Future {
                            let inner = self.0.clone();
                            let fut = async move {
                                (*inner).channel_open_ack(request).await
                            };
                            Box::pin(fut)
                        }
                    }
                    let accept_compression_encodings = self.accept_compression_encodings;
                    let send_compression_encodings = self.send_compression_encodings;
                    let inner = self.inner.clone();
                    let fut = async move {
                        let inner = inner.0;
                        let method = ChannelOpenAckSvc(inner);
                        let codec = tonic::codec::ProstCodec::default();
                        let mut grpc = tonic::server::Grpc::new(codec)
                            .apply_compression_config(
                                accept_compression_encodings,
                                send_compression_encodings,
                            );
                        let res = grpc.unary(method, req).await;
                        Ok(res)
                    };
                    Box::pin(fut)
                }
                "/ibc.core.channel.v1.Msg/ChannelOpenConfirm" => {
                    #[allow(non_camel_case_types)]
                    struct ChannelOpenConfirmSvc<T: Msg>(pub Arc<T>);
                    impl<
                        T: Msg,
                    > tonic::server::UnaryService<super::MsgChannelOpenConfirm>
                    for ChannelOpenConfirmSvc<T> {
                        type Response = super::MsgChannelOpenConfirmResponse;
                        type Future = BoxFuture<
                            tonic::Response<Self::Response>,
                            tonic::Status,
                        >;
                        fn call(
                            &mut self,
                            request: tonic::Request<super::MsgChannelOpenConfirm>,
                        ) -> Self::Future {
                            let inner = self.0.clone();
                            let fut = async move {
                                (*inner).channel_open_confirm(request).await
                            };
                            Box::pin(fut)
                        }
                    }
                    let accept_compression_encodings = self.accept_compression_encodings;
                    let send_compression_encodings = self.send_compression_encodings;
                    let inner = self.inner.clone();
                    let fut = async move {
                        let inner = inner.0;
                        let method = ChannelOpenConfirmSvc(inner);
                        let codec = tonic::codec::ProstCodec::default();
                        let mut grpc = tonic::server::Grpc::new(codec)
                            .apply_compression_config(
                                accept_compression_encodings,
                                send_compression_encodings,
                            );
                        let res = grpc.unary(method, req).await;
                        Ok(res)
                    };
                    Box::pin(fut)
                }
                "/ibc.core.channel.v1.Msg/ChannelCloseInit" => {
                    #[allow(non_camel_case_types)]
                    struct ChannelCloseInitSvc<T: Msg>(pub Arc<T>);
                    impl<T: Msg> tonic::server::UnaryService<super::MsgChannelCloseInit>
                    for ChannelCloseInitSvc<T> {
                        type Response = super::MsgChannelCloseInitResponse;
                        type Future = BoxFuture<
                            tonic::Response<Self::Response>,
                            tonic::Status,
                        >;
                        fn call(
                            &mut self,
                            request: tonic::Request<super::MsgChannelCloseInit>,
                        ) -> Self::Future {
                            let inner = self.0.clone();
                            let fut = async move {
                                (*inner).channel_close_init(request).await
                            };
                            Box::pin(fut)
                        }
                    }
                    let accept_compression_encodings = self.accept_compression_encodings;
                    let send_compression_encodings = self.send_compression_encodings;
                    let inner = self.inner.clone();
                    let fut = async move {
                        let inner = inner.0;
                        let method = ChannelCloseInitSvc(inner);
                        let codec = tonic::codec::ProstCodec::default();
                        let mut grpc = tonic::server::Grpc::new(codec)
                            .apply_compression_config(
                                accept_compression_encodings,
                                send_compression_encodings,
                            );
                        let res = grpc.unary(method, req).await;
                        Ok(res)
                    };
                    Box::pin(fut)
                }
                "/ibc.core.channel.v1.Msg/ChannelCloseConfirm" => {
                    #[allow(non_camel_case_types)]
                    struct ChannelCloseConfirmSvc<T: Msg>(pub Arc<T>);
                    impl<
                        T: Msg,
                    > tonic::server::UnaryService<super::MsgChannelCloseConfirm>
                    for ChannelCloseConfirmSvc<T> {
                        type Response = super::MsgChannelCloseConfirmResponse;
                        type Future = BoxFuture<
                            tonic::Response<Self::Response>,
                            tonic::Status,
                        >;
                        fn call(
                            &mut self,
                            request: tonic::Request<super::MsgChannelCloseConfirm>,
                        ) -> Self::Future {
                            let inner = self.0.clone();
                            let fut = async move {
                                (*inner).channel_close_confirm(request).await
                            };
                            Box::pin(fut)
                        }
                    }
                    let accept_compression_encodings = self.accept_compression_encodings;
                    let send_compression_encodings = self.send_compression_encodings;
                    let inner = self.inner.clone();
                    let fut = async move {
                        let inner = inner.0;
                        let method = ChannelCloseConfirmSvc(inner);
                        let codec = tonic::codec::ProstCodec::default();
                        let mut grpc = tonic::server::Grpc::new(codec)
                            .apply_compression_config(
                                accept_compression_encodings,
                                send_compression_encodings,
                            );
                        let res = grpc.unary(method, req).await;
                        Ok(res)
                    };
                    Box::pin(fut)
                }
                "/ibc.core.channel.v1.Msg/RecvPacket" => {
                    #[allow(non_camel_case_types)]
                    struct RecvPacketSvc<T: Msg>(pub Arc<T>);
                    impl<T: Msg> tonic::server::UnaryService<super::MsgRecvPacket>
                    for RecvPacketSvc<T> {
                        type Response = super::MsgRecvPacketResponse;
                        type Future = BoxFuture<
                            tonic::Response<Self::Response>,
                            tonic::Status,
                        >;
                        fn call(
                            &mut self,
                            request: tonic::Request<super::MsgRecvPacket>,
                        ) -> Self::Future {
                            let inner = self.0.clone();
                            let fut = async move { (*inner).recv_packet(request).await };
                            Box::pin(fut)
                        }
                    }
                    let accept_compression_encodings = self.accept_compression_encodings;
                    let send_compression_encodings = self.send_compression_encodings;
                    let inner = self.inner.clone();
                    let fut = async move {
                        let inner = inner.0;
                        let method = RecvPacketSvc(inner);
                        let codec = tonic::codec::ProstCodec::default();
                        let mut grpc = tonic::server::Grpc::new(codec)
                            .apply_compression_config(
                                accept_compression_encodings,
                                send_compression_encodings,
                            );
                        let res = grpc.unary(method, req).await;
                        Ok(res)
                    };
                    Box::pin(fut)
                }
                "/ibc.core.channel.v1.Msg/Timeout" => {
                    #[allow(non_camel_case_types)]
                    struct TimeoutSvc<T: Msg>(pub Arc<T>);
                    impl<T: Msg> tonic::server::UnaryService<super::MsgTimeout>
                    for TimeoutSvc<T> {
                        type Response = super::MsgTimeoutResponse;
                        type Future = BoxFuture<
                            tonic::Response<Self::Response>,
                            tonic::Status,
                        >;
                        fn call(
                            &mut self,
                            request: tonic::Request<super::MsgTimeout>,
                        ) -> Self::Future {
                            let inner = self.0.clone();
                            let fut = async move { (*inner).timeout(request).await };
                            Box::pin(fut)
                        }
                    }
                    let accept_compression_encodings = self.accept_compression_encodings;
                    let send_compression_encodings = self.send_compression_encodings;
                    let inner = self.inner.clone();
                    let fut = async move {
                        let inner = inner.0;
                        let method = TimeoutSvc(inner);
                        let codec = tonic::codec::ProstCodec::default();
                        let mut grpc = tonic::server::Grpc::new(codec)
                            .apply_compression_config(
                                accept_compression_encodings,
                                send_compression_encodings,
                            );
                        let res = grpc.unary(method, req).await;
                        Ok(res)
                    };
                    Box::pin(fut)
                }
                "/ibc.core.channel.v1.Msg/TimeoutOnClose" => {
                    #[allow(non_camel_case_types)]
                    struct TimeoutOnCloseSvc<T: Msg>(pub Arc<T>);
                    impl<T: Msg> tonic::server::UnaryService<super::MsgTimeoutOnClose>
                    for TimeoutOnCloseSvc<T> {
                        type Response = super::MsgTimeoutOnCloseResponse;
                        type Future = BoxFuture<
                            tonic::Response<Self::Response>,
                            tonic::Status,
                        >;
                        fn call(
                            &mut self,
                            request: tonic::Request<super::MsgTimeoutOnClose>,
                        ) -> Self::Future {
                            let inner = self.0.clone();
                            let fut = async move {
                                (*inner).timeout_on_close(request).await
                            };
                            Box::pin(fut)
                        }
                    }
                    let accept_compression_encodings = self.accept_compression_encodings;
                    let send_compression_encodings = self.send_compression_encodings;
                    let inner = self.inner.clone();
                    let fut = async move {
                        let inner = inner.0;
                        let method = TimeoutOnCloseSvc(inner);
                        let codec = tonic::codec::ProstCodec::default();
                        let mut grpc = tonic::server::Grpc::new(codec)
                            .apply_compression_config(
                                accept_compression_encodings,
                                send_compression_encodings,
                            );
                        let res = grpc.unary(method, req).await;
                        Ok(res)
                    };
                    Box::pin(fut)
                }
                "/ibc.core.channel.v1.Msg/Acknowledgement" => {
                    #[allow(non_camel_case_types)]
                    struct AcknowledgementSvc<T: Msg>(pub Arc<T>);
                    impl<T: Msg> tonic::server::UnaryService<super::MsgAcknowledgement>
                    for AcknowledgementSvc<T> {
                        type Response = super::MsgAcknowledgementResponse;
                        type Future = BoxFuture<
                            tonic::Response<Self::Response>,
                            tonic::Status,
                        >;
                        fn call(
                            &mut self,
                            request: tonic::Request<super::MsgAcknowledgement>,
                        ) -> Self::Future {
                            let inner = self.0.clone();
                            let fut = async move {
                                (*inner).acknowledgement(request).await
                            };
                            Box::pin(fut)
                        }
                    }
                    let accept_compression_encodings = self.accept_compression_encodings;
                    let send_compression_encodings = self.send_compression_encodings;
                    let inner = self.inner.clone();
                    let fut = async move {
                        let inner = inner.0;
                        let method = AcknowledgementSvc(inner);
                        let codec = tonic::codec::ProstCodec::default();
                        let mut grpc = tonic::server::Grpc::new(codec)
                            .apply_compression_config(
                                accept_compression_encodings,
                                send_compression_encodings,
                            );
                        let res = grpc.unary(method, req).await;
                        Ok(res)
                    };
                    Box::pin(fut)
                }
                _ => {
                    Box::pin(async move {
                        Ok(
                            http::Response::builder()
                                .status(200)
                                .header("grpc-status", "12")
                                .header("content-type", "application/grpc")
                                .body(empty_body())
                                .unwrap(),
                        )
                    })
                }
            }
        }
    }
    impl<T: Msg> Clone for MsgServer<T> {
        fn clone(&self) -> Self {
            let inner = self.inner.clone();
            Self {
                inner,
                accept_compression_encodings: self.accept_compression_encodings,
                send_compression_encodings: self.send_compression_encodings,
            }
        }
    }
    impl<T: Msg> Clone for _Inner<T> {
        fn clone(&self) -> Self {
            Self(self.0.clone())
        }
    }
    impl<T: std::fmt::Debug> std::fmt::Debug for _Inner<T> {
        fn fmt(&self, f: &mut std::fmt::Formatter<'_>) -> std::fmt::Result {
            write!(f, "{:?}", self.0)
        }
    }
    impl<T: Msg> tonic::transport::NamedService for MsgServer<T> {
        const NAME: &'static str = "ibc.core.channel.v1.Msg";
    }
}
/// QueryChannelRequest is the request type for the Query/Channel RPC method
#[derive(::serde::Serialize, ::serde::Deserialize)]
#[derive(Clone, PartialEq, ::prost::Message)]
pub struct QueryChannelRequest {
    /// port unique identifier
    #[prost(string, tag="1")]
    pub port_id: ::prost::alloc::string::String,
    /// channel unique identifier
    #[prost(string, tag="2")]
    pub channel_id: ::prost::alloc::string::String,
}
/// QueryChannelResponse is the response type for the Query/Channel RPC method.
/// Besides the Channel end, it includes a proof and the height from which the
/// proof was retrieved.
#[derive(::serde::Serialize, ::serde::Deserialize)]
#[derive(Clone, PartialEq, ::prost::Message)]
pub struct QueryChannelResponse {
    /// channel associated with the request identifiers
    #[prost(message, optional, tag="1")]
    pub channel: ::core::option::Option<Channel>,
    /// merkle proof of existence
    #[prost(bytes="vec", tag="2")]
    pub proof: ::prost::alloc::vec::Vec<u8>,
    /// height at which the proof was retrieved
    #[prost(message, optional, tag="3")]
    pub proof_height: ::core::option::Option<super::super::client::v1::Height>,
}
/// QueryChannelsRequest is the request type for the Query/Channels RPC method
#[derive(::serde::Serialize, ::serde::Deserialize)]
#[derive(Clone, PartialEq, ::prost::Message)]
pub struct QueryChannelsRequest {
    /// pagination request
    #[prost(message, optional, tag="1")]
    pub pagination: ::core::option::Option<super::super::super::super::cosmos::base::query::v1beta1::PageRequest>,
}
/// QueryChannelsResponse is the response type for the Query/Channels RPC method.
#[derive(::serde::Serialize, ::serde::Deserialize)]
#[derive(Clone, PartialEq, ::prost::Message)]
pub struct QueryChannelsResponse {
    /// list of stored channels of the chain.
    #[prost(message, repeated, tag="1")]
    pub channels: ::prost::alloc::vec::Vec<IdentifiedChannel>,
    /// pagination response
    #[prost(message, optional, tag="2")]
    pub pagination: ::core::option::Option<super::super::super::super::cosmos::base::query::v1beta1::PageResponse>,
    /// query block height
    #[prost(message, optional, tag="3")]
    pub height: ::core::option::Option<super::super::client::v1::Height>,
}
/// QueryConnectionChannelsRequest is the request type for the
/// Query/QueryConnectionChannels RPC method
#[derive(::serde::Serialize, ::serde::Deserialize)]
#[derive(Clone, PartialEq, ::prost::Message)]
pub struct QueryConnectionChannelsRequest {
    /// connection unique identifier
    #[prost(string, tag="1")]
    pub connection: ::prost::alloc::string::String,
    /// pagination request
    #[prost(message, optional, tag="2")]
    pub pagination: ::core::option::Option<super::super::super::super::cosmos::base::query::v1beta1::PageRequest>,
}
/// QueryConnectionChannelsResponse is the Response type for the
/// Query/QueryConnectionChannels RPC method
#[derive(::serde::Serialize, ::serde::Deserialize)]
#[derive(Clone, PartialEq, ::prost::Message)]
pub struct QueryConnectionChannelsResponse {
    /// list of channels associated with a connection.
    #[prost(message, repeated, tag="1")]
    pub channels: ::prost::alloc::vec::Vec<IdentifiedChannel>,
    /// pagination response
    #[prost(message, optional, tag="2")]
    pub pagination: ::core::option::Option<super::super::super::super::cosmos::base::query::v1beta1::PageResponse>,
    /// query block height
    #[prost(message, optional, tag="3")]
    pub height: ::core::option::Option<super::super::client::v1::Height>,
}
/// QueryChannelClientStateRequest is the request type for the Query/ClientState
/// RPC method
#[derive(::serde::Serialize, ::serde::Deserialize)]
#[derive(Clone, PartialEq, ::prost::Message)]
pub struct QueryChannelClientStateRequest {
    /// port unique identifier
    #[prost(string, tag="1")]
    pub port_id: ::prost::alloc::string::String,
    /// channel unique identifier
    #[prost(string, tag="2")]
    pub channel_id: ::prost::alloc::string::String,
}
/// QueryChannelClientStateResponse is the Response type for the
/// Query/QueryChannelClientState RPC method
#[derive(::serde::Serialize, ::serde::Deserialize)]
#[derive(Clone, PartialEq, ::prost::Message)]
pub struct QueryChannelClientStateResponse {
    /// client state associated with the channel
<<<<<<< HEAD
    #[prost(message, optional, tag = "1")]
    pub identified_client_state:
    ::core::option::Option<super::super::client::v1::IdentifiedClientState>,
=======
    #[prost(message, optional, tag="1")]
    pub identified_client_state: ::core::option::Option<super::super::client::v1::IdentifiedClientState>,
>>>>>>> beb4642d
    /// merkle proof of existence
    #[prost(bytes="vec", tag="2")]
    pub proof: ::prost::alloc::vec::Vec<u8>,
    /// height at which the proof was retrieved
    #[prost(message, optional, tag="3")]
    pub proof_height: ::core::option::Option<super::super::client::v1::Height>,
}
/// QueryChannelConsensusStateRequest is the request type for the
/// Query/ConsensusState RPC method
#[derive(::serde::Serialize, ::serde::Deserialize)]
#[derive(Clone, PartialEq, ::prost::Message)]
pub struct QueryChannelConsensusStateRequest {
    /// port unique identifier
    #[prost(string, tag="1")]
    pub port_id: ::prost::alloc::string::String,
    /// channel unique identifier
    #[prost(string, tag="2")]
    pub channel_id: ::prost::alloc::string::String,
    /// revision number of the consensus state
    #[prost(uint64, tag="3")]
    pub revision_number: u64,
    /// revision height of the consensus state
    #[prost(uint64, tag="4")]
    pub revision_height: u64,
}
/// QueryChannelClientStateResponse is the Response type for the
/// Query/QueryChannelClientState RPC method
#[derive(::serde::Serialize, ::serde::Deserialize)]
#[derive(Clone, PartialEq, ::prost::Message)]
pub struct QueryChannelConsensusStateResponse {
    /// consensus state associated with the channel
    #[prost(message, optional, tag="1")]
    pub consensus_state: ::core::option::Option<super::super::super::super::google::protobuf::Any>,
    /// client ID associated with the consensus state
    #[prost(string, tag="2")]
    pub client_id: ::prost::alloc::string::String,
    /// merkle proof of existence
    #[prost(bytes="vec", tag="3")]
    pub proof: ::prost::alloc::vec::Vec<u8>,
    /// height at which the proof was retrieved
    #[prost(message, optional, tag="4")]
    pub proof_height: ::core::option::Option<super::super::client::v1::Height>,
}
/// QueryPacketCommitmentRequest is the request type for the
/// Query/PacketCommitment RPC method
#[derive(::serde::Serialize, ::serde::Deserialize)]
#[derive(Clone, PartialEq, ::prost::Message)]
pub struct QueryPacketCommitmentRequest {
    /// port unique identifier
    #[prost(string, tag="1")]
    pub port_id: ::prost::alloc::string::String,
    /// channel unique identifier
    #[prost(string, tag="2")]
    pub channel_id: ::prost::alloc::string::String,
    /// packet sequence
    #[prost(uint64, tag="3")]
    pub sequence: u64,
}
/// QueryPacketCommitmentResponse defines the client query response for a packet
/// which also includes a proof and the height from which the proof was
/// retrieved
#[derive(::serde::Serialize, ::serde::Deserialize)]
#[derive(Clone, PartialEq, ::prost::Message)]
pub struct QueryPacketCommitmentResponse {
    /// packet associated with the request fields
    #[prost(bytes="vec", tag="1")]
    pub commitment: ::prost::alloc::vec::Vec<u8>,
    /// merkle proof of existence
    #[prost(bytes="vec", tag="2")]
    pub proof: ::prost::alloc::vec::Vec<u8>,
    /// height at which the proof was retrieved
    #[prost(message, optional, tag="3")]
    pub proof_height: ::core::option::Option<super::super::client::v1::Height>,
}
/// QueryPacketCommitmentsRequest is the request type for the
/// Query/QueryPacketCommitments RPC method
#[derive(::serde::Serialize, ::serde::Deserialize)]
#[derive(Clone, PartialEq, ::prost::Message)]
pub struct QueryPacketCommitmentsRequest {
    /// port unique identifier
    #[prost(string, tag="1")]
    pub port_id: ::prost::alloc::string::String,
    /// channel unique identifier
    #[prost(string, tag="2")]
    pub channel_id: ::prost::alloc::string::String,
    /// pagination request
    #[prost(message, optional, tag="3")]
    pub pagination: ::core::option::Option<super::super::super::super::cosmos::base::query::v1beta1::PageRequest>,
}
/// QueryPacketCommitmentsResponse is the request type for the
/// Query/QueryPacketCommitments RPC method
#[derive(::serde::Serialize, ::serde::Deserialize)]
#[derive(Clone, PartialEq, ::prost::Message)]
pub struct QueryPacketCommitmentsResponse {
    #[prost(message, repeated, tag="1")]
    pub commitments: ::prost::alloc::vec::Vec<PacketState>,
    /// pagination response
    #[prost(message, optional, tag="2")]
    pub pagination: ::core::option::Option<super::super::super::super::cosmos::base::query::v1beta1::PageResponse>,
    /// query block height
    #[prost(message, optional, tag="3")]
    pub height: ::core::option::Option<super::super::client::v1::Height>,
}
/// QueryPacketReceiptRequest is the request type for the
/// Query/PacketReceipt RPC method
#[derive(::serde::Serialize, ::serde::Deserialize)]
#[derive(Clone, PartialEq, ::prost::Message)]
pub struct QueryPacketReceiptRequest {
    /// port unique identifier
    #[prost(string, tag="1")]
    pub port_id: ::prost::alloc::string::String,
    /// channel unique identifier
    #[prost(string, tag="2")]
    pub channel_id: ::prost::alloc::string::String,
    /// packet sequence
    #[prost(uint64, tag="3")]
    pub sequence: u64,
}
/// QueryPacketReceiptResponse defines the client query response for a packet
/// receipt which also includes a proof, and the height from which the proof was
/// retrieved
#[derive(::serde::Serialize, ::serde::Deserialize)]
#[derive(Clone, PartialEq, ::prost::Message)]
pub struct QueryPacketReceiptResponse {
    /// success flag for if receipt exists
    #[prost(bool, tag="2")]
    pub received: bool,
    /// merkle proof of existence
    #[prost(bytes="vec", tag="3")]
    pub proof: ::prost::alloc::vec::Vec<u8>,
    /// height at which the proof was retrieved
    #[prost(message, optional, tag="4")]
    pub proof_height: ::core::option::Option<super::super::client::v1::Height>,
}
/// QueryPacketAcknowledgementRequest is the request type for the
/// Query/PacketAcknowledgement RPC method
#[derive(::serde::Serialize, ::serde::Deserialize)]
#[derive(Clone, PartialEq, ::prost::Message)]
pub struct QueryPacketAcknowledgementRequest {
    /// port unique identifier
    #[prost(string, tag="1")]
    pub port_id: ::prost::alloc::string::String,
    /// channel unique identifier
    #[prost(string, tag="2")]
    pub channel_id: ::prost::alloc::string::String,
    /// packet sequence
    #[prost(uint64, tag="3")]
    pub sequence: u64,
}
/// QueryPacketAcknowledgementResponse defines the client query response for a
/// packet which also includes a proof and the height from which the
/// proof was retrieved
#[derive(::serde::Serialize, ::serde::Deserialize)]
#[derive(Clone, PartialEq, ::prost::Message)]
pub struct QueryPacketAcknowledgementResponse {
    /// packet associated with the request fields
    #[prost(bytes="vec", tag="1")]
    pub acknowledgement: ::prost::alloc::vec::Vec<u8>,
    /// merkle proof of existence
    #[prost(bytes="vec", tag="2")]
    pub proof: ::prost::alloc::vec::Vec<u8>,
    /// height at which the proof was retrieved
    #[prost(message, optional, tag="3")]
    pub proof_height: ::core::option::Option<super::super::client::v1::Height>,
}
/// QueryPacketAcknowledgementsRequest is the request type for the
/// Query/QueryPacketCommitments RPC method
#[derive(::serde::Serialize, ::serde::Deserialize)]
#[derive(Clone, PartialEq, ::prost::Message)]
pub struct QueryPacketAcknowledgementsRequest {
    /// port unique identifier
    #[prost(string, tag="1")]
    pub port_id: ::prost::alloc::string::String,
    /// channel unique identifier
    #[prost(string, tag="2")]
    pub channel_id: ::prost::alloc::string::String,
    /// pagination request
    #[prost(message, optional, tag="3")]
    pub pagination: ::core::option::Option<super::super::super::super::cosmos::base::query::v1beta1::PageRequest>,
    /// list of packet sequences
    #[prost(uint64, repeated, tag="4")]
    pub packet_commitment_sequences: ::prost::alloc::vec::Vec<u64>,
}
/// QueryPacketAcknowledgemetsResponse is the request type for the
/// Query/QueryPacketAcknowledgements RPC method
#[derive(::serde::Serialize, ::serde::Deserialize)]
#[derive(Clone, PartialEq, ::prost::Message)]
pub struct QueryPacketAcknowledgementsResponse {
    #[prost(message, repeated, tag="1")]
    pub acknowledgements: ::prost::alloc::vec::Vec<PacketState>,
    /// pagination response
    #[prost(message, optional, tag="2")]
    pub pagination: ::core::option::Option<super::super::super::super::cosmos::base::query::v1beta1::PageResponse>,
    /// query block height
    #[prost(message, optional, tag="3")]
    pub height: ::core::option::Option<super::super::client::v1::Height>,
}
/// QueryUnreceivedPacketsRequest is the request type for the
/// Query/UnreceivedPackets RPC method
#[derive(::serde::Serialize, ::serde::Deserialize)]
#[derive(Clone, PartialEq, ::prost::Message)]
pub struct QueryUnreceivedPacketsRequest {
    /// port unique identifier
    #[prost(string, tag="1")]
    pub port_id: ::prost::alloc::string::String,
    /// channel unique identifier
    #[prost(string, tag="2")]
    pub channel_id: ::prost::alloc::string::String,
    /// list of packet sequences
    #[prost(uint64, repeated, tag="3")]
    pub packet_commitment_sequences: ::prost::alloc::vec::Vec<u64>,
}
/// QueryUnreceivedPacketsResponse is the response type for the
/// Query/UnreceivedPacketCommitments RPC method
#[derive(::serde::Serialize, ::serde::Deserialize)]
#[derive(Clone, PartialEq, ::prost::Message)]
pub struct QueryUnreceivedPacketsResponse {
    /// list of unreceived packet sequences
    #[prost(uint64, repeated, tag="1")]
    pub sequences: ::prost::alloc::vec::Vec<u64>,
    /// query block height
    #[prost(message, optional, tag="2")]
    pub height: ::core::option::Option<super::super::client::v1::Height>,
}
/// QueryUnreceivedAcks is the request type for the
/// Query/UnreceivedAcks RPC method
#[derive(::serde::Serialize, ::serde::Deserialize)]
#[derive(Clone, PartialEq, ::prost::Message)]
pub struct QueryUnreceivedAcksRequest {
    /// port unique identifier
    #[prost(string, tag="1")]
    pub port_id: ::prost::alloc::string::String,
    /// channel unique identifier
    #[prost(string, tag="2")]
    pub channel_id: ::prost::alloc::string::String,
    /// list of acknowledgement sequences
    #[prost(uint64, repeated, tag="3")]
    pub packet_ack_sequences: ::prost::alloc::vec::Vec<u64>,
}
/// QueryUnreceivedAcksResponse is the response type for the
/// Query/UnreceivedAcks RPC method
#[derive(::serde::Serialize, ::serde::Deserialize)]
#[derive(Clone, PartialEq, ::prost::Message)]
pub struct QueryUnreceivedAcksResponse {
    /// list of unreceived acknowledgement sequences
    #[prost(uint64, repeated, tag="1")]
    pub sequences: ::prost::alloc::vec::Vec<u64>,
    /// query block height
    #[prost(message, optional, tag="2")]
    pub height: ::core::option::Option<super::super::client::v1::Height>,
}
/// QueryNextSequenceReceiveRequest is the request type for the
/// Query/QueryNextSequenceReceiveRequest RPC method
#[derive(::serde::Serialize, ::serde::Deserialize)]
#[derive(Clone, PartialEq, ::prost::Message)]
pub struct QueryNextSequenceReceiveRequest {
    /// port unique identifier
    #[prost(string, tag="1")]
    pub port_id: ::prost::alloc::string::String,
    /// channel unique identifier
    #[prost(string, tag="2")]
    pub channel_id: ::prost::alloc::string::String,
}
/// QuerySequenceResponse is the request type for the
/// Query/QueryNextSequenceReceiveResponse RPC method
#[derive(::serde::Serialize, ::serde::Deserialize)]
#[derive(Clone, PartialEq, ::prost::Message)]
pub struct QueryNextSequenceReceiveResponse {
    /// next sequence receive number
    #[prost(uint64, tag="1")]
    pub next_sequence_receive: u64,
    /// merkle proof of existence
    #[prost(bytes="vec", tag="2")]
    pub proof: ::prost::alloc::vec::Vec<u8>,
    /// height at which the proof was retrieved
    #[prost(message, optional, tag="3")]
    pub proof_height: ::core::option::Option<super::super::client::v1::Height>,
}
/// Generated client implementations.
#[cfg(feature = "client")]
pub mod query_client {
    #![allow(unused_variables, dead_code, missing_docs, clippy::let_unit_value)]
    use tonic::codegen::*;
    /// Query provides defines the gRPC querier service
    #[derive(Debug, Clone)]
    pub struct QueryClient<T> {
        inner: tonic::client::Grpc<T>,
    }
    impl QueryClient<tonic::transport::Channel> {
        /// Attempt to create a new client by connecting to a given endpoint.
        pub async fn connect<D>(dst: D) -> Result<Self, tonic::transport::Error>
            where
                D: std::convert::TryInto<tonic::transport::Endpoint>,
                D::Error: Into<StdError>,
        {
            let conn = tonic::transport::Endpoint::new(dst)?.connect().await?;
            Ok(Self::new(conn))
        }
    }
    impl<T> QueryClient<T>
<<<<<<< HEAD
        where
            T: tonic::client::GrpcService<tonic::body::BoxBody>,
            T::ResponseBody: Body + Send + 'static,
            T::Error: Into<StdError>,
            <T::ResponseBody as Body>::Error: Into<StdError> + Send,
=======
    where
        T: tonic::client::GrpcService<tonic::body::BoxBody>,
        T::Error: Into<StdError>,
        T::ResponseBody: Body<Data = Bytes> + Send + 'static,
        <T::ResponseBody as Body>::Error: Into<StdError> + Send,
>>>>>>> beb4642d
    {
        pub fn new(inner: T) -> Self {
            let inner = tonic::client::Grpc::new(inner);
            Self { inner }
        }
        pub fn with_interceptor<F>(
            inner: T,
            interceptor: F,
        ) -> QueryClient<InterceptedService<T, F>>
<<<<<<< HEAD
            where
                F: tonic::service::Interceptor,
                T: tonic::codegen::Service<
                    http::Request<tonic::body::BoxBody>,
                    Response = http::Response<
                        <T as tonic::client::GrpcService<tonic::body::BoxBody>>::ResponseBody,
                    >,
                >,
                <T as tonic::codegen::Service<http::Request<tonic::body::BoxBody>>>::Error:
                Into<StdError> + Send + Sync,
=======
        where
            F: tonic::service::Interceptor,
            T::ResponseBody: Default,
            T: tonic::codegen::Service<
                http::Request<tonic::body::BoxBody>,
                Response = http::Response<
                    <T as tonic::client::GrpcService<tonic::body::BoxBody>>::ResponseBody,
                >,
            >,
            <T as tonic::codegen::Service<
                http::Request<tonic::body::BoxBody>,
            >>::Error: Into<StdError> + Send + Sync,
>>>>>>> beb4642d
        {
            QueryClient::new(InterceptedService::new(inner, interceptor))
        }
        /// Compress requests with `gzip`.
        ///
        /// This requires the server to support it otherwise it might respond with an
        /// error.
        #[must_use]
        pub fn send_gzip(mut self) -> Self {
            self.inner = self.inner.send_gzip();
            self
        }
        /// Enable decompressing responses with `gzip`.
        #[must_use]
        pub fn accept_gzip(mut self) -> Self {
            self.inner = self.inner.accept_gzip();
            self
        }
        /// Channel queries an IBC Channel.
        pub async fn channel(
            &mut self,
            request: impl tonic::IntoRequest<super::QueryChannelRequest>,
        ) -> Result<tonic::Response<super::QueryChannelResponse>, tonic::Status> {
            self.inner
                .ready()
                .await
                .map_err(|e| {
                    tonic::Status::new(
                        tonic::Code::Unknown,
                        format!("Service was not ready: {}", e.into()),
                    )
                })?;
            let codec = tonic::codec::ProstCodec::default();
            let path = http::uri::PathAndQuery::from_static(
                "/ibc.core.channel.v1.Query/Channel",
            );
            self.inner.unary(request.into_request(), path, codec).await
        }
        /// Channels queries all the IBC channels of a chain.
        pub async fn channels(
            &mut self,
            request: impl tonic::IntoRequest<super::QueryChannelsRequest>,
        ) -> Result<tonic::Response<super::QueryChannelsResponse>, tonic::Status> {
            self.inner
                .ready()
                .await
                .map_err(|e| {
                    tonic::Status::new(
                        tonic::Code::Unknown,
                        format!("Service was not ready: {}", e.into()),
                    )
                })?;
            let codec = tonic::codec::ProstCodec::default();
            let path = http::uri::PathAndQuery::from_static(
                "/ibc.core.channel.v1.Query/Channels",
            );
            self.inner.unary(request.into_request(), path, codec).await
        }
        /// ConnectionChannels queries all the channels associated with a connection
        /// end.
        pub async fn connection_channels(
            &mut self,
            request: impl tonic::IntoRequest<super::QueryConnectionChannelsRequest>,
        ) -> Result<
            tonic::Response<super::QueryConnectionChannelsResponse>,
            tonic::Status,
        > {
            self.inner
                .ready()
                .await
                .map_err(|e| {
                    tonic::Status::new(
                        tonic::Code::Unknown,
                        format!("Service was not ready: {}", e.into()),
                    )
                })?;
            let codec = tonic::codec::ProstCodec::default();
            let path = http::uri::PathAndQuery::from_static(
                "/ibc.core.channel.v1.Query/ConnectionChannels",
            );
            self.inner.unary(request.into_request(), path, codec).await
        }
        /// ChannelClientState queries for the client state for the channel associated
        /// with the provided channel identifiers.
        pub async fn channel_client_state(
            &mut self,
            request: impl tonic::IntoRequest<super::QueryChannelClientStateRequest>,
        ) -> Result<
            tonic::Response<super::QueryChannelClientStateResponse>,
            tonic::Status,
        > {
            self.inner
                .ready()
                .await
                .map_err(|e| {
                    tonic::Status::new(
                        tonic::Code::Unknown,
                        format!("Service was not ready: {}", e.into()),
                    )
                })?;
            let codec = tonic::codec::ProstCodec::default();
            let path = http::uri::PathAndQuery::from_static(
                "/ibc.core.channel.v1.Query/ChannelClientState",
            );
            self.inner.unary(request.into_request(), path, codec).await
        }
        /// ChannelConsensusState queries for the consensus state for the channel
        /// associated with the provided channel identifiers.
        pub async fn channel_consensus_state(
            &mut self,
            request: impl tonic::IntoRequest<super::QueryChannelConsensusStateRequest>,
        ) -> Result<
            tonic::Response<super::QueryChannelConsensusStateResponse>,
            tonic::Status,
        > {
            self.inner
                .ready()
                .await
                .map_err(|e| {
                    tonic::Status::new(
                        tonic::Code::Unknown,
                        format!("Service was not ready: {}", e.into()),
                    )
                })?;
            let codec = tonic::codec::ProstCodec::default();
            let path = http::uri::PathAndQuery::from_static(
                "/ibc.core.channel.v1.Query/ChannelConsensusState",
            );
            self.inner.unary(request.into_request(), path, codec).await
        }
        /// PacketCommitment queries a stored packet commitment hash.
        pub async fn packet_commitment(
            &mut self,
            request: impl tonic::IntoRequest<super::QueryPacketCommitmentRequest>,
        ) -> Result<
            tonic::Response<super::QueryPacketCommitmentResponse>,
            tonic::Status,
        > {
            self.inner
                .ready()
                .await
                .map_err(|e| {
                    tonic::Status::new(
                        tonic::Code::Unknown,
                        format!("Service was not ready: {}", e.into()),
                    )
                })?;
            let codec = tonic::codec::ProstCodec::default();
            let path = http::uri::PathAndQuery::from_static(
                "/ibc.core.channel.v1.Query/PacketCommitment",
            );
            self.inner.unary(request.into_request(), path, codec).await
        }
        /// PacketCommitments returns all the packet commitments hashes associated
        /// with a channel.
        pub async fn packet_commitments(
            &mut self,
            request: impl tonic::IntoRequest<super::QueryPacketCommitmentsRequest>,
        ) -> Result<
            tonic::Response<super::QueryPacketCommitmentsResponse>,
            tonic::Status,
        > {
            self.inner
                .ready()
                .await
                .map_err(|e| {
                    tonic::Status::new(
                        tonic::Code::Unknown,
                        format!("Service was not ready: {}", e.into()),
                    )
                })?;
            let codec = tonic::codec::ProstCodec::default();
            let path = http::uri::PathAndQuery::from_static(
                "/ibc.core.channel.v1.Query/PacketCommitments",
            );
            self.inner.unary(request.into_request(), path, codec).await
        }
        /// PacketReceipt queries if a given packet sequence has been received on the
        /// queried chain
        pub async fn packet_receipt(
            &mut self,
            request: impl tonic::IntoRequest<super::QueryPacketReceiptRequest>,
        ) -> Result<tonic::Response<super::QueryPacketReceiptResponse>, tonic::Status> {
            self.inner
                .ready()
                .await
                .map_err(|e| {
                    tonic::Status::new(
                        tonic::Code::Unknown,
                        format!("Service was not ready: {}", e.into()),
                    )
                })?;
            let codec = tonic::codec::ProstCodec::default();
            let path = http::uri::PathAndQuery::from_static(
                "/ibc.core.channel.v1.Query/PacketReceipt",
            );
            self.inner.unary(request.into_request(), path, codec).await
        }
        /// PacketAcknowledgement queries a stored packet acknowledgement hash.
        pub async fn packet_acknowledgement(
            &mut self,
            request: impl tonic::IntoRequest<super::QueryPacketAcknowledgementRequest>,
        ) -> Result<
            tonic::Response<super::QueryPacketAcknowledgementResponse>,
            tonic::Status,
        > {
            self.inner
                .ready()
                .await
                .map_err(|e| {
                    tonic::Status::new(
                        tonic::Code::Unknown,
                        format!("Service was not ready: {}", e.into()),
                    )
                })?;
            let codec = tonic::codec::ProstCodec::default();
            let path = http::uri::PathAndQuery::from_static(
                "/ibc.core.channel.v1.Query/PacketAcknowledgement",
            );
            self.inner.unary(request.into_request(), path, codec).await
        }
        /// PacketAcknowledgements returns all the packet acknowledgements associated
        /// with a channel.
        pub async fn packet_acknowledgements(
            &mut self,
            request: impl tonic::IntoRequest<super::QueryPacketAcknowledgementsRequest>,
        ) -> Result<
            tonic::Response<super::QueryPacketAcknowledgementsResponse>,
            tonic::Status,
        > {
            self.inner
                .ready()
                .await
                .map_err(|e| {
                    tonic::Status::new(
                        tonic::Code::Unknown,
                        format!("Service was not ready: {}", e.into()),
                    )
                })?;
            let codec = tonic::codec::ProstCodec::default();
            let path = http::uri::PathAndQuery::from_static(
                "/ibc.core.channel.v1.Query/PacketAcknowledgements",
            );
            self.inner.unary(request.into_request(), path, codec).await
        }
        /// UnreceivedPackets returns all the unreceived IBC packets associated with a
        /// channel and sequences.
        pub async fn unreceived_packets(
            &mut self,
            request: impl tonic::IntoRequest<super::QueryUnreceivedPacketsRequest>,
        ) -> Result<
            tonic::Response<super::QueryUnreceivedPacketsResponse>,
            tonic::Status,
        > {
            self.inner
                .ready()
                .await
                .map_err(|e| {
                    tonic::Status::new(
                        tonic::Code::Unknown,
                        format!("Service was not ready: {}", e.into()),
                    )
                })?;
            let codec = tonic::codec::ProstCodec::default();
            let path = http::uri::PathAndQuery::from_static(
                "/ibc.core.channel.v1.Query/UnreceivedPackets",
            );
            self.inner.unary(request.into_request(), path, codec).await
        }
        /// UnreceivedAcks returns all the unreceived IBC acknowledgements associated
        /// with a channel and sequences.
        pub async fn unreceived_acks(
            &mut self,
            request: impl tonic::IntoRequest<super::QueryUnreceivedAcksRequest>,
        ) -> Result<tonic::Response<super::QueryUnreceivedAcksResponse>, tonic::Status> {
            self.inner
                .ready()
                .await
                .map_err(|e| {
                    tonic::Status::new(
                        tonic::Code::Unknown,
                        format!("Service was not ready: {}", e.into()),
                    )
                })?;
            let codec = tonic::codec::ProstCodec::default();
            let path = http::uri::PathAndQuery::from_static(
                "/ibc.core.channel.v1.Query/UnreceivedAcks",
            );
            self.inner.unary(request.into_request(), path, codec).await
        }
        /// NextSequenceReceive returns the next receive sequence for a given channel.
        pub async fn next_sequence_receive(
            &mut self,
            request: impl tonic::IntoRequest<super::QueryNextSequenceReceiveRequest>,
        ) -> Result<
            tonic::Response<super::QueryNextSequenceReceiveResponse>,
            tonic::Status,
        > {
            self.inner
                .ready()
                .await
                .map_err(|e| {
                    tonic::Status::new(
                        tonic::Code::Unknown,
                        format!("Service was not ready: {}", e.into()),
                    )
                })?;
            let codec = tonic::codec::ProstCodec::default();
            let path = http::uri::PathAndQuery::from_static(
                "/ibc.core.channel.v1.Query/NextSequenceReceive",
            );
            self.inner.unary(request.into_request(), path, codec).await
        }
    }
}
/// Generated server implementations.
#[cfg(feature = "server")]
pub mod query_server {
    #![allow(unused_variables, dead_code, missing_docs, clippy::let_unit_value)]
    use tonic::codegen::*;
    ///Generated trait containing gRPC methods that should be implemented for use with QueryServer.
    #[async_trait]
    pub trait Query: Send + Sync + 'static {
        /// Channel queries an IBC Channel.
        async fn channel(
            &self,
            request: tonic::Request<super::QueryChannelRequest>,
        ) -> Result<tonic::Response<super::QueryChannelResponse>, tonic::Status>;
        /// Channels queries all the IBC channels of a chain.
        async fn channels(
            &self,
            request: tonic::Request<super::QueryChannelsRequest>,
        ) -> Result<tonic::Response<super::QueryChannelsResponse>, tonic::Status>;
        /// ConnectionChannels queries all the channels associated with a connection
        /// end.
        async fn connection_channels(
            &self,
            request: tonic::Request<super::QueryConnectionChannelsRequest>,
        ) -> Result<
            tonic::Response<super::QueryConnectionChannelsResponse>,
            tonic::Status,
        >;
        /// ChannelClientState queries for the client state for the channel associated
        /// with the provided channel identifiers.
        async fn channel_client_state(
            &self,
            request: tonic::Request<super::QueryChannelClientStateRequest>,
        ) -> Result<
            tonic::Response<super::QueryChannelClientStateResponse>,
            tonic::Status,
        >;
        /// ChannelConsensusState queries for the consensus state for the channel
        /// associated with the provided channel identifiers.
        async fn channel_consensus_state(
            &self,
            request: tonic::Request<super::QueryChannelConsensusStateRequest>,
        ) -> Result<
            tonic::Response<super::QueryChannelConsensusStateResponse>,
            tonic::Status,
        >;
        /// PacketCommitment queries a stored packet commitment hash.
        async fn packet_commitment(
            &self,
            request: tonic::Request<super::QueryPacketCommitmentRequest>,
        ) -> Result<
            tonic::Response<super::QueryPacketCommitmentResponse>,
            tonic::Status,
        >;
        /// PacketCommitments returns all the packet commitments hashes associated
        /// with a channel.
        async fn packet_commitments(
            &self,
            request: tonic::Request<super::QueryPacketCommitmentsRequest>,
        ) -> Result<
            tonic::Response<super::QueryPacketCommitmentsResponse>,
            tonic::Status,
        >;
        /// PacketReceipt queries if a given packet sequence has been received on the
        /// queried chain
        async fn packet_receipt(
            &self,
            request: tonic::Request<super::QueryPacketReceiptRequest>,
        ) -> Result<tonic::Response<super::QueryPacketReceiptResponse>, tonic::Status>;
        /// PacketAcknowledgement queries a stored packet acknowledgement hash.
        async fn packet_acknowledgement(
            &self,
            request: tonic::Request<super::QueryPacketAcknowledgementRequest>,
        ) -> Result<
            tonic::Response<super::QueryPacketAcknowledgementResponse>,
            tonic::Status,
        >;
        /// PacketAcknowledgements returns all the packet acknowledgements associated
        /// with a channel.
        async fn packet_acknowledgements(
            &self,
            request: tonic::Request<super::QueryPacketAcknowledgementsRequest>,
        ) -> Result<
            tonic::Response<super::QueryPacketAcknowledgementsResponse>,
            tonic::Status,
        >;
        /// UnreceivedPackets returns all the unreceived IBC packets associated with a
        /// channel and sequences.
        async fn unreceived_packets(
            &self,
            request: tonic::Request<super::QueryUnreceivedPacketsRequest>,
        ) -> Result<
            tonic::Response<super::QueryUnreceivedPacketsResponse>,
            tonic::Status,
        >;
        /// UnreceivedAcks returns all the unreceived IBC acknowledgements associated
        /// with a channel and sequences.
        async fn unreceived_acks(
            &self,
            request: tonic::Request<super::QueryUnreceivedAcksRequest>,
        ) -> Result<tonic::Response<super::QueryUnreceivedAcksResponse>, tonic::Status>;
        /// NextSequenceReceive returns the next receive sequence for a given channel.
        async fn next_sequence_receive(
            &self,
            request: tonic::Request<super::QueryNextSequenceReceiveRequest>,
        ) -> Result<
            tonic::Response<super::QueryNextSequenceReceiveResponse>,
            tonic::Status,
        >;
    }
    /// Query provides defines the gRPC querier service
    #[derive(Debug)]
    pub struct QueryServer<T: Query> {
        inner: _Inner<T>,
        accept_compression_encodings: (),
        send_compression_encodings: (),
    }
    struct _Inner<T>(Arc<T>);
    impl<T: Query> QueryServer<T> {
        pub fn new(inner: T) -> Self {
            Self::from_arc(Arc::new(inner))
        }
        pub fn from_arc(inner: Arc<T>) -> Self {
            let inner = _Inner(inner);
            Self {
                inner,
                accept_compression_encodings: Default::default(),
                send_compression_encodings: Default::default(),
            }
        }
        pub fn with_interceptor<F>(
            inner: T,
            interceptor: F,
        ) -> InterceptedService<Self, F>
        where
            F: tonic::service::Interceptor,
        {
            InterceptedService::new(Self::new(inner), interceptor)
        }
    }
    impl<T, B> tonic::codegen::Service<http::Request<B>> for QueryServer<T>
    where
        T: Query,
        B: Body + Send + 'static,
        B::Error: Into<StdError> + Send + 'static,
    {
        type Response = http::Response<tonic::body::BoxBody>;
        type Error = std::convert::Infallible;
        type Future = BoxFuture<Self::Response, Self::Error>;
        fn poll_ready(
            &mut self,
            _cx: &mut Context<'_>,
        ) -> Poll<Result<(), Self::Error>> {
            Poll::Ready(Ok(()))
        }
        fn call(&mut self, req: http::Request<B>) -> Self::Future {
            let inner = self.inner.clone();
            match req.uri().path() {
                "/ibc.core.channel.v1.Query/Channel" => {
                    #[allow(non_camel_case_types)]
                    struct ChannelSvc<T: Query>(pub Arc<T>);
                    impl<
                        T: Query,
                    > tonic::server::UnaryService<super::QueryChannelRequest>
                    for ChannelSvc<T> {
                        type Response = super::QueryChannelResponse;
                        type Future = BoxFuture<
                            tonic::Response<Self::Response>,
                            tonic::Status,
                        >;
                        fn call(
                            &mut self,
                            request: tonic::Request<super::QueryChannelRequest>,
                        ) -> Self::Future {
                            let inner = self.0.clone();
                            let fut = async move { (*inner).channel(request).await };
                            Box::pin(fut)
                        }
                    }
                    let accept_compression_encodings = self.accept_compression_encodings;
                    let send_compression_encodings = self.send_compression_encodings;
                    let inner = self.inner.clone();
                    let fut = async move {
                        let inner = inner.0;
                        let method = ChannelSvc(inner);
                        let codec = tonic::codec::ProstCodec::default();
                        let mut grpc = tonic::server::Grpc::new(codec)
                            .apply_compression_config(
                                accept_compression_encodings,
                                send_compression_encodings,
                            );
                        let res = grpc.unary(method, req).await;
                        Ok(res)
                    };
                    Box::pin(fut)
                }
                "/ibc.core.channel.v1.Query/Channels" => {
                    #[allow(non_camel_case_types)]
                    struct ChannelsSvc<T: Query>(pub Arc<T>);
                    impl<
                        T: Query,
                    > tonic::server::UnaryService<super::QueryChannelsRequest>
                    for ChannelsSvc<T> {
                        type Response = super::QueryChannelsResponse;
                        type Future = BoxFuture<
                            tonic::Response<Self::Response>,
                            tonic::Status,
                        >;
                        fn call(
                            &mut self,
                            request: tonic::Request<super::QueryChannelsRequest>,
                        ) -> Self::Future {
                            let inner = self.0.clone();
                            let fut = async move { (*inner).channels(request).await };
                            Box::pin(fut)
                        }
                    }
                    let accept_compression_encodings = self.accept_compression_encodings;
                    let send_compression_encodings = self.send_compression_encodings;
                    let inner = self.inner.clone();
                    let fut = async move {
                        let inner = inner.0;
                        let method = ChannelsSvc(inner);
                        let codec = tonic::codec::ProstCodec::default();
                        let mut grpc = tonic::server::Grpc::new(codec)
                            .apply_compression_config(
                                accept_compression_encodings,
                                send_compression_encodings,
                            );
                        let res = grpc.unary(method, req).await;
                        Ok(res)
                    };
                    Box::pin(fut)
                }
                "/ibc.core.channel.v1.Query/ConnectionChannels" => {
                    #[allow(non_camel_case_types)]
                    struct ConnectionChannelsSvc<T: Query>(pub Arc<T>);
                    impl<
                        T: Query,
                    > tonic::server::UnaryService<super::QueryConnectionChannelsRequest>
                    for ConnectionChannelsSvc<T> {
                        type Response = super::QueryConnectionChannelsResponse;
                        type Future = BoxFuture<
                            tonic::Response<Self::Response>,
                            tonic::Status,
                        >;
                        fn call(
                            &mut self,
                            request: tonic::Request<
                                super::QueryConnectionChannelsRequest,
                            >,
                        ) -> Self::Future {
                            let inner = self.0.clone();
                            let fut = async move {
                                (*inner).connection_channels(request).await
                            };
                            Box::pin(fut)
                        }
                    }
                    let accept_compression_encodings = self.accept_compression_encodings;
                    let send_compression_encodings = self.send_compression_encodings;
                    let inner = self.inner.clone();
                    let fut = async move {
                        let inner = inner.0;
                        let method = ConnectionChannelsSvc(inner);
                        let codec = tonic::codec::ProstCodec::default();
                        let mut grpc = tonic::server::Grpc::new(codec)
                            .apply_compression_config(
                                accept_compression_encodings,
                                send_compression_encodings,
                            );
                        let res = grpc.unary(method, req).await;
                        Ok(res)
                    };
                    Box::pin(fut)
                }
                "/ibc.core.channel.v1.Query/ChannelClientState" => {
                    #[allow(non_camel_case_types)]
                    struct ChannelClientStateSvc<T: Query>(pub Arc<T>);
                    impl<
                        T: Query,
                    > tonic::server::UnaryService<super::QueryChannelClientStateRequest>
                    for ChannelClientStateSvc<T> {
                        type Response = super::QueryChannelClientStateResponse;
                        type Future = BoxFuture<
                            tonic::Response<Self::Response>,
                            tonic::Status,
                        >;
                        fn call(
                            &mut self,
                            request: tonic::Request<
                                super::QueryChannelClientStateRequest,
                            >,
                        ) -> Self::Future {
                            let inner = self.0.clone();
                            let fut = async move {
                                (*inner).channel_client_state(request).await
                            };
                            Box::pin(fut)
                        }
                    }
                    let accept_compression_encodings = self.accept_compression_encodings;
                    let send_compression_encodings = self.send_compression_encodings;
                    let inner = self.inner.clone();
                    let fut = async move {
                        let inner = inner.0;
                        let method = ChannelClientStateSvc(inner);
                        let codec = tonic::codec::ProstCodec::default();
                        let mut grpc = tonic::server::Grpc::new(codec)
                            .apply_compression_config(
                                accept_compression_encodings,
                                send_compression_encodings,
                            );
                        let res = grpc.unary(method, req).await;
                        Ok(res)
                    };
                    Box::pin(fut)
                }
                "/ibc.core.channel.v1.Query/ChannelConsensusState" => {
                    #[allow(non_camel_case_types)]
                    struct ChannelConsensusStateSvc<T: Query>(pub Arc<T>);
                    impl<
                        T: Query,
                    > tonic::server::UnaryService<
                        super::QueryChannelConsensusStateRequest,
                    > for ChannelConsensusStateSvc<T> {
                        type Response = super::QueryChannelConsensusStateResponse;
                        type Future = BoxFuture<
                            tonic::Response<Self::Response>,
                            tonic::Status,
                        >;
                        fn call(
                            &mut self,
                            request: tonic::Request<
                                super::QueryChannelConsensusStateRequest,
                            >,
                        ) -> Self::Future {
                            let inner = self.0.clone();
                            let fut = async move {
                                (*inner).channel_consensus_state(request).await
                            };
                            Box::pin(fut)
                        }
                    }
                    let accept_compression_encodings = self.accept_compression_encodings;
                    let send_compression_encodings = self.send_compression_encodings;
                    let inner = self.inner.clone();
                    let fut = async move {
                        let inner = inner.0;
                        let method = ChannelConsensusStateSvc(inner);
                        let codec = tonic::codec::ProstCodec::default();
                        let mut grpc = tonic::server::Grpc::new(codec)
                            .apply_compression_config(
                                accept_compression_encodings,
                                send_compression_encodings,
                            );
                        let res = grpc.unary(method, req).await;
                        Ok(res)
                    };
                    Box::pin(fut)
                }
                "/ibc.core.channel.v1.Query/PacketCommitment" => {
                    #[allow(non_camel_case_types)]
                    struct PacketCommitmentSvc<T: Query>(pub Arc<T>);
                    impl<
                        T: Query,
                    > tonic::server::UnaryService<super::QueryPacketCommitmentRequest>
                    for PacketCommitmentSvc<T> {
                        type Response = super::QueryPacketCommitmentResponse;
                        type Future = BoxFuture<
                            tonic::Response<Self::Response>,
                            tonic::Status,
                        >;
                        fn call(
                            &mut self,
                            request: tonic::Request<super::QueryPacketCommitmentRequest>,
                        ) -> Self::Future {
                            let inner = self.0.clone();
                            let fut = async move {
                                (*inner).packet_commitment(request).await
                            };
                            Box::pin(fut)
                        }
                    }
                    let accept_compression_encodings = self.accept_compression_encodings;
                    let send_compression_encodings = self.send_compression_encodings;
                    let inner = self.inner.clone();
                    let fut = async move {
                        let inner = inner.0;
                        let method = PacketCommitmentSvc(inner);
                        let codec = tonic::codec::ProstCodec::default();
                        let mut grpc = tonic::server::Grpc::new(codec)
                            .apply_compression_config(
                                accept_compression_encodings,
                                send_compression_encodings,
                            );
                        let res = grpc.unary(method, req).await;
                        Ok(res)
                    };
                    Box::pin(fut)
                }
                "/ibc.core.channel.v1.Query/PacketCommitments" => {
                    #[allow(non_camel_case_types)]
                    struct PacketCommitmentsSvc<T: Query>(pub Arc<T>);
                    impl<
                        T: Query,
                    > tonic::server::UnaryService<super::QueryPacketCommitmentsRequest>
                    for PacketCommitmentsSvc<T> {
                        type Response = super::QueryPacketCommitmentsResponse;
                        type Future = BoxFuture<
                            tonic::Response<Self::Response>,
                            tonic::Status,
                        >;
                        fn call(
                            &mut self,
                            request: tonic::Request<super::QueryPacketCommitmentsRequest>,
                        ) -> Self::Future {
                            let inner = self.0.clone();
                            let fut = async move {
                                (*inner).packet_commitments(request).await
                            };
                            Box::pin(fut)
                        }
                    }
                    let accept_compression_encodings = self.accept_compression_encodings;
                    let send_compression_encodings = self.send_compression_encodings;
                    let inner = self.inner.clone();
                    let fut = async move {
                        let inner = inner.0;
                        let method = PacketCommitmentsSvc(inner);
                        let codec = tonic::codec::ProstCodec::default();
                        let mut grpc = tonic::server::Grpc::new(codec)
                            .apply_compression_config(
                                accept_compression_encodings,
                                send_compression_encodings,
                            );
                        let res = grpc.unary(method, req).await;
                        Ok(res)
                    };
                    Box::pin(fut)
                }
                "/ibc.core.channel.v1.Query/PacketReceipt" => {
                    #[allow(non_camel_case_types)]
                    struct PacketReceiptSvc<T: Query>(pub Arc<T>);
                    impl<
                        T: Query,
                    > tonic::server::UnaryService<super::QueryPacketReceiptRequest>
                    for PacketReceiptSvc<T> {
                        type Response = super::QueryPacketReceiptResponse;
                        type Future = BoxFuture<
                            tonic::Response<Self::Response>,
                            tonic::Status,
                        >;
                        fn call(
                            &mut self,
                            request: tonic::Request<super::QueryPacketReceiptRequest>,
                        ) -> Self::Future {
                            let inner = self.0.clone();
                            let fut = async move {
                                (*inner).packet_receipt(request).await
                            };
                            Box::pin(fut)
                        }
                    }
                    let accept_compression_encodings = self.accept_compression_encodings;
                    let send_compression_encodings = self.send_compression_encodings;
                    let inner = self.inner.clone();
                    let fut = async move {
                        let inner = inner.0;
                        let method = PacketReceiptSvc(inner);
                        let codec = tonic::codec::ProstCodec::default();
                        let mut grpc = tonic::server::Grpc::new(codec)
                            .apply_compression_config(
                                accept_compression_encodings,
                                send_compression_encodings,
                            );
                        let res = grpc.unary(method, req).await;
                        Ok(res)
                    };
                    Box::pin(fut)
                }
                "/ibc.core.channel.v1.Query/PacketAcknowledgement" => {
                    #[allow(non_camel_case_types)]
                    struct PacketAcknowledgementSvc<T: Query>(pub Arc<T>);
                    impl<
                        T: Query,
                    > tonic::server::UnaryService<
                        super::QueryPacketAcknowledgementRequest,
                    > for PacketAcknowledgementSvc<T> {
                        type Response = super::QueryPacketAcknowledgementResponse;
                        type Future = BoxFuture<
                            tonic::Response<Self::Response>,
                            tonic::Status,
                        >;
                        fn call(
                            &mut self,
                            request: tonic::Request<
                                super::QueryPacketAcknowledgementRequest,
                            >,
                        ) -> Self::Future {
                            let inner = self.0.clone();
                            let fut = async move {
                                (*inner).packet_acknowledgement(request).await
                            };
                            Box::pin(fut)
                        }
                    }
                    let accept_compression_encodings = self.accept_compression_encodings;
                    let send_compression_encodings = self.send_compression_encodings;
                    let inner = self.inner.clone();
                    let fut = async move {
                        let inner = inner.0;
                        let method = PacketAcknowledgementSvc(inner);
                        let codec = tonic::codec::ProstCodec::default();
                        let mut grpc = tonic::server::Grpc::new(codec)
                            .apply_compression_config(
                                accept_compression_encodings,
                                send_compression_encodings,
                            );
                        let res = grpc.unary(method, req).await;
                        Ok(res)
                    };
                    Box::pin(fut)
                }
                "/ibc.core.channel.v1.Query/PacketAcknowledgements" => {
                    #[allow(non_camel_case_types)]
                    struct PacketAcknowledgementsSvc<T: Query>(pub Arc<T>);
                    impl<
                        T: Query,
                    > tonic::server::UnaryService<
                        super::QueryPacketAcknowledgementsRequest,
                    > for PacketAcknowledgementsSvc<T> {
                        type Response = super::QueryPacketAcknowledgementsResponse;
                        type Future = BoxFuture<
                            tonic::Response<Self::Response>,
                            tonic::Status,
                        >;
                        fn call(
                            &mut self,
                            request: tonic::Request<
                                super::QueryPacketAcknowledgementsRequest,
                            >,
                        ) -> Self::Future {
                            let inner = self.0.clone();
                            let fut = async move {
                                (*inner).packet_acknowledgements(request).await
                            };
                            Box::pin(fut)
                        }
                    }
                    let accept_compression_encodings = self.accept_compression_encodings;
                    let send_compression_encodings = self.send_compression_encodings;
                    let inner = self.inner.clone();
                    let fut = async move {
                        let inner = inner.0;
                        let method = PacketAcknowledgementsSvc(inner);
                        let codec = tonic::codec::ProstCodec::default();
                        let mut grpc = tonic::server::Grpc::new(codec)
                            .apply_compression_config(
                                accept_compression_encodings,
                                send_compression_encodings,
                            );
                        let res = grpc.unary(method, req).await;
                        Ok(res)
                    };
                    Box::pin(fut)
                }
                "/ibc.core.channel.v1.Query/UnreceivedPackets" => {
                    #[allow(non_camel_case_types)]
                    struct UnreceivedPacketsSvc<T: Query>(pub Arc<T>);
                    impl<
                        T: Query,
                    > tonic::server::UnaryService<super::QueryUnreceivedPacketsRequest>
                    for UnreceivedPacketsSvc<T> {
                        type Response = super::QueryUnreceivedPacketsResponse;
                        type Future = BoxFuture<
                            tonic::Response<Self::Response>,
                            tonic::Status,
                        >;
                        fn call(
                            &mut self,
                            request: tonic::Request<super::QueryUnreceivedPacketsRequest>,
                        ) -> Self::Future {
                            let inner = self.0.clone();
                            let fut = async move {
                                (*inner).unreceived_packets(request).await
                            };
                            Box::pin(fut)
                        }
                    }
                    let accept_compression_encodings = self.accept_compression_encodings;
                    let send_compression_encodings = self.send_compression_encodings;
                    let inner = self.inner.clone();
                    let fut = async move {
                        let inner = inner.0;
                        let method = UnreceivedPacketsSvc(inner);
                        let codec = tonic::codec::ProstCodec::default();
                        let mut grpc = tonic::server::Grpc::new(codec)
                            .apply_compression_config(
                                accept_compression_encodings,
                                send_compression_encodings,
                            );
                        let res = grpc.unary(method, req).await;
                        Ok(res)
                    };
                    Box::pin(fut)
                }
                "/ibc.core.channel.v1.Query/UnreceivedAcks" => {
                    #[allow(non_camel_case_types)]
                    struct UnreceivedAcksSvc<T: Query>(pub Arc<T>);
                    impl<
                        T: Query,
                    > tonic::server::UnaryService<super::QueryUnreceivedAcksRequest>
                    for UnreceivedAcksSvc<T> {
                        type Response = super::QueryUnreceivedAcksResponse;
                        type Future = BoxFuture<
                            tonic::Response<Self::Response>,
                            tonic::Status,
                        >;
                        fn call(
                            &mut self,
                            request: tonic::Request<super::QueryUnreceivedAcksRequest>,
                        ) -> Self::Future {
                            let inner = self.0.clone();
                            let fut = async move {
                                (*inner).unreceived_acks(request).await
                            };
                            Box::pin(fut)
                        }
                    }
                    let accept_compression_encodings = self.accept_compression_encodings;
                    let send_compression_encodings = self.send_compression_encodings;
                    let inner = self.inner.clone();
                    let fut = async move {
                        let inner = inner.0;
                        let method = UnreceivedAcksSvc(inner);
                        let codec = tonic::codec::ProstCodec::default();
                        let mut grpc = tonic::server::Grpc::new(codec)
                            .apply_compression_config(
                                accept_compression_encodings,
                                send_compression_encodings,
                            );
                        let res = grpc.unary(method, req).await;
                        Ok(res)
                    };
                    Box::pin(fut)
                }
                "/ibc.core.channel.v1.Query/NextSequenceReceive" => {
                    #[allow(non_camel_case_types)]
                    struct NextSequenceReceiveSvc<T: Query>(pub Arc<T>);
                    impl<
                        T: Query,
                    > tonic::server::UnaryService<super::QueryNextSequenceReceiveRequest>
                    for NextSequenceReceiveSvc<T> {
                        type Response = super::QueryNextSequenceReceiveResponse;
                        type Future = BoxFuture<
                            tonic::Response<Self::Response>,
                            tonic::Status,
                        >;
                        fn call(
                            &mut self,
                            request: tonic::Request<
                                super::QueryNextSequenceReceiveRequest,
                            >,
                        ) -> Self::Future {
                            let inner = self.0.clone();
                            let fut = async move {
                                (*inner).next_sequence_receive(request).await
                            };
                            Box::pin(fut)
                        }
                    }
                    let accept_compression_encodings = self.accept_compression_encodings;
                    let send_compression_encodings = self.send_compression_encodings;
                    let inner = self.inner.clone();
                    let fut = async move {
                        let inner = inner.0;
                        let method = NextSequenceReceiveSvc(inner);
                        let codec = tonic::codec::ProstCodec::default();
                        let mut grpc = tonic::server::Grpc::new(codec)
                            .apply_compression_config(
                                accept_compression_encodings,
                                send_compression_encodings,
                            );
                        let res = grpc.unary(method, req).await;
                        Ok(res)
                    };
                    Box::pin(fut)
                }
                _ => {
                    Box::pin(async move {
                        Ok(
                            http::Response::builder()
                                .status(200)
                                .header("grpc-status", "12")
                                .header("content-type", "application/grpc")
                                .body(empty_body())
                                .unwrap(),
                        )
                    })
                }
            }
        }
    }
    impl<T: Query> Clone for QueryServer<T> {
        fn clone(&self) -> Self {
            let inner = self.inner.clone();
            Self {
                inner,
                accept_compression_encodings: self.accept_compression_encodings,
                send_compression_encodings: self.send_compression_encodings,
            }
        }
    }
    impl<T: Query> Clone for _Inner<T> {
        fn clone(&self) -> Self {
            Self(self.0.clone())
        }
    }
    impl<T: std::fmt::Debug> std::fmt::Debug for _Inner<T> {
        fn fmt(&self, f: &mut std::fmt::Formatter<'_>) -> std::fmt::Result {
            write!(f, "{:?}", self.0)
        }
    }
    impl<T: Query> tonic::transport::NamedService for QueryServer<T> {
        const NAME: &'static str = "ibc.core.channel.v1.Query";
    }
}<|MERGE_RESOLUTION|>--- conflicted
+++ resolved
@@ -355,24 +355,20 @@
 }
 /// MsgChannelCloseConfirmResponse defines the Msg/ChannelCloseConfirm response
 /// type.
-<<<<<<< HEAD
-#[derive(::serde::Serialize, ::serde::Deserialize, Clone, PartialEq, ::prost::Message)]
+#[derive(::serde::Serialize, ::serde::Deserialize)]
+#[derive(Clone, PartialEq, ::prost::Message)]
 pub struct MsgChannelCloseConfirmResponse {}
 
-#[derive(Clone, PartialEq, ::prost::Message)]
-pub struct WriteAcknowledgement {
-    #[prost(message, optional, tag = "1")]
-    pub height: ::core::option::Option<super::super::client::v1::Height>,
-    #[prost(message, optional, tag = "2")]
-    pub packet: ::core::option::Option<Packet>,
-    #[prost(bytes = "vec", tag = "3")]
-    pub ack: ::prost::alloc::vec::Vec<u8>,
-=======
-#[derive(::serde::Serialize, ::serde::Deserialize)]
-#[derive(Clone, PartialEq, ::prost::Message)]
-pub struct MsgChannelCloseConfirmResponse {
->>>>>>> beb4642d
-}
+
+// #[derive(Clone, PartialEq, ::prost::Message)]
+// pub struct WriteAcknowledgement {
+//     #[prost(message, optional, tag = "1")]
+//     pub height: ::core::option::Option<super::super::client::v1::Height>,
+//     #[prost(message, optional, tag = "2")]
+//     pub packet: ::core::option::Option<Packet>,
+//     #[prost(bytes = "vec", tag = "3")]
+//     pub ack: ::prost::alloc::vec::Vec<u8>,
+// }
 /// MsgRecvPacket receives incoming IBC packet
 #[derive(::serde::Serialize, ::serde::Deserialize)]
 #[derive(Clone, PartialEq, ::prost::Message)]
@@ -495,37 +491,16 @@
         }
     }
     impl<T> MsgClient<T>
-<<<<<<< HEAD
-        where
-            T: tonic::client::GrpcService<tonic::body::BoxBody>,
-            T::ResponseBody: Body + Send + 'static,
-            T::Error: Into<StdError>,
-            <T::ResponseBody as Body>::Error: Into<StdError> + Send,
-=======
     where
         T: tonic::client::GrpcService<tonic::body::BoxBody>,
         T::Error: Into<StdError>,
         T::ResponseBody: Body<Data = Bytes> + Send + 'static,
         <T::ResponseBody as Body>::Error: Into<StdError> + Send,
->>>>>>> beb4642d
     {
         pub fn new(inner: T) -> Self {
             let inner = tonic::client::Grpc::new(inner);
             Self { inner }
         }
-<<<<<<< HEAD
-        pub fn with_interceptor<F>(inner: T, interceptor: F) -> MsgClient<InterceptedService<T, F>>
-            where
-                F: tonic::service::Interceptor,
-                T: tonic::codegen::Service<
-                    http::Request<tonic::body::BoxBody>,
-                    Response = http::Response<
-                        <T as tonic::client::GrpcService<tonic::body::BoxBody>>::ResponseBody,
-                    >,
-                >,
-                <T as tonic::codegen::Service<http::Request<tonic::body::BoxBody>>>::Error:
-                Into<StdError> + Send + Sync,
-=======
         pub fn with_interceptor<F>(
             inner: T,
             interceptor: F,
@@ -542,7 +517,6 @@
             <T as tonic::codegen::Service<
                 http::Request<tonic::body::BoxBody>,
             >>::Error: Into<StdError> + Send + Sync,
->>>>>>> beb4642d
         {
             MsgClient::new(InterceptedService::new(inner, interceptor))
         }
@@ -1397,14 +1371,8 @@
 #[derive(Clone, PartialEq, ::prost::Message)]
 pub struct QueryChannelClientStateResponse {
     /// client state associated with the channel
-<<<<<<< HEAD
-    #[prost(message, optional, tag = "1")]
-    pub identified_client_state:
-    ::core::option::Option<super::super::client::v1::IdentifiedClientState>,
-=======
     #[prost(message, optional, tag="1")]
     pub identified_client_state: ::core::option::Option<super::super::client::v1::IdentifiedClientState>,
->>>>>>> beb4642d
     /// merkle proof of existence
     #[prost(bytes="vec", tag="2")]
     pub proof: ::prost::alloc::vec::Vec<u8>,
@@ -1705,19 +1673,11 @@
         }
     }
     impl<T> QueryClient<T>
-<<<<<<< HEAD
-        where
-            T: tonic::client::GrpcService<tonic::body::BoxBody>,
-            T::ResponseBody: Body + Send + 'static,
-            T::Error: Into<StdError>,
-            <T::ResponseBody as Body>::Error: Into<StdError> + Send,
-=======
     where
         T: tonic::client::GrpcService<tonic::body::BoxBody>,
         T::Error: Into<StdError>,
         T::ResponseBody: Body<Data = Bytes> + Send + 'static,
         <T::ResponseBody as Body>::Error: Into<StdError> + Send,
->>>>>>> beb4642d
     {
         pub fn new(inner: T) -> Self {
             let inner = tonic::client::Grpc::new(inner);
@@ -1727,18 +1687,6 @@
             inner: T,
             interceptor: F,
         ) -> QueryClient<InterceptedService<T, F>>
-<<<<<<< HEAD
-            where
-                F: tonic::service::Interceptor,
-                T: tonic::codegen::Service<
-                    http::Request<tonic::body::BoxBody>,
-                    Response = http::Response<
-                        <T as tonic::client::GrpcService<tonic::body::BoxBody>>::ResponseBody,
-                    >,
-                >,
-                <T as tonic::codegen::Service<http::Request<tonic::body::BoxBody>>>::Error:
-                Into<StdError> + Send + Sync,
-=======
         where
             F: tonic::service::Interceptor,
             T::ResponseBody: Default,
@@ -1751,7 +1699,6 @@
             <T as tonic::codegen::Service<
                 http::Request<tonic::body::BoxBody>,
             >>::Error: Into<StdError> + Send + Sync,
->>>>>>> beb4642d
         {
             QueryClient::new(InterceptedService::new(inner, interceptor))
         }
