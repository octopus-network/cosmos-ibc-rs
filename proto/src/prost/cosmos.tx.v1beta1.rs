/// Tx is the standard type used for broadcasting transactions.
#[derive(Clone, PartialEq, ::prost::Message)]
pub struct Tx {
    /// body is the processable content of the transaction
    #[prost(message, optional, tag="1")]
    pub body: ::core::option::Option<TxBody>,
    /// auth_info is the authorization related content of the transaction,
    /// specifically signers, signer modes and fee
    #[prost(message, optional, tag="2")]
    pub auth_info: ::core::option::Option<AuthInfo>,
    /// signatures is a list of signatures that matches the length and order of
    /// AuthInfo's signer_infos to allow connecting signature meta information like
    /// public key and signing mode by position.
    #[prost(bytes="vec", repeated, tag="3")]
    pub signatures: ::prost::alloc::vec::Vec<::prost::alloc::vec::Vec<u8>>,
}
/// TxRaw is a variant of Tx that pins the signer's exact binary representation
/// of body and auth_info. This is used for signing, broadcasting and
/// verification. The binary `serialize(tx: TxRaw)` is stored in Tendermint and
/// the hash `sha256(serialize(tx: TxRaw))` becomes the "txhash", commonly used
/// as the transaction ID.
#[derive(Clone, PartialEq, ::prost::Message)]
pub struct TxRaw {
    /// body_bytes is a protobuf serialization of a TxBody that matches the
    /// representation in SignDoc.
    #[prost(bytes="vec", tag="1")]
    pub body_bytes: ::prost::alloc::vec::Vec<u8>,
    /// auth_info_bytes is a protobuf serialization of an AuthInfo that matches the
    /// representation in SignDoc.
    #[prost(bytes="vec", tag="2")]
    pub auth_info_bytes: ::prost::alloc::vec::Vec<u8>,
    /// signatures is a list of signatures that matches the length and order of
    /// AuthInfo's signer_infos to allow connecting signature meta information like
    /// public key and signing mode by position.
    #[prost(bytes="vec", repeated, tag="3")]
    pub signatures: ::prost::alloc::vec::Vec<::prost::alloc::vec::Vec<u8>>,
}
/// SignDoc is the type used for generating sign bytes for SIGN_MODE_DIRECT.
#[derive(Clone, PartialEq, ::prost::Message)]
pub struct SignDoc {
    /// body_bytes is protobuf serialization of a TxBody that matches the
    /// representation in TxRaw.
    #[prost(bytes="vec", tag="1")]
    pub body_bytes: ::prost::alloc::vec::Vec<u8>,
    /// auth_info_bytes is a protobuf serialization of an AuthInfo that matches the
    /// representation in TxRaw.
    #[prost(bytes="vec", tag="2")]
    pub auth_info_bytes: ::prost::alloc::vec::Vec<u8>,
    /// chain_id is the unique identifier of the chain this transaction targets.
    /// It prevents signed transactions from being used on another chain by an
    /// attacker
    #[prost(string, tag="3")]
    pub chain_id: ::prost::alloc::string::String,
    /// account_number is the account number of the account in state
    #[prost(uint64, tag="4")]
    pub account_number: u64,
}
/// TxBody is the body of a transaction that all signers sign over.
#[derive(Clone, PartialEq, ::prost::Message)]
pub struct TxBody {
    /// messages is a list of messages to be executed. The required signers of
    /// those messages define the number and order of elements in AuthInfo's
    /// signer_infos and Tx's signatures. Each required signer address is added to
    /// the list only the first time it occurs.
    /// By convention, the first required signer (usually from the first message)
    /// is referred to as the primary signer and pays the fee for the whole
    /// transaction.
    #[prost(message, repeated, tag="1")]
    pub messages: ::prost::alloc::vec::Vec<super::super::super::google::protobuf::Any>,
    /// memo is any arbitrary note/comment to be added to the transaction.
    /// WARNING: in clients, any publicly exposed text should not be called memo,
    /// but should be called `note` instead (see <https://github.com/cosmos/cosmos-sdk/issues/9122>).
    #[prost(string, tag="2")]
    pub memo: ::prost::alloc::string::String,
    /// timeout is the block height after which this transaction will not
    /// be processed by the chain
    #[prost(uint64, tag="3")]
    pub timeout_height: u64,
    /// extension_options are arbitrary options that can be added by chains
    /// when the default options are not sufficient. If any of these are present
    /// and can't be handled, the transaction will be rejected
    #[prost(message, repeated, tag="1023")]
    pub extension_options: ::prost::alloc::vec::Vec<super::super::super::google::protobuf::Any>,
    /// extension_options are arbitrary options that can be added by chains
    /// when the default options are not sufficient. If any of these are present
    /// and can't be handled, they will be ignored
    #[prost(message, repeated, tag="2047")]
    pub non_critical_extension_options: ::prost::alloc::vec::Vec<super::super::super::google::protobuf::Any>,
}
/// AuthInfo describes the fee and signer modes that are used to sign a
/// transaction.
#[derive(Clone, PartialEq, ::prost::Message)]
pub struct AuthInfo {
    /// signer_infos defines the signing modes for the required signers. The number
    /// and order of elements must match the required signers from TxBody's
    /// messages. The first element is the primary signer and the one which pays
    /// the fee.
    #[prost(message, repeated, tag="1")]
    pub signer_infos: ::prost::alloc::vec::Vec<SignerInfo>,
    /// Fee is the fee and gas limit for the transaction. The first signer is the
    /// primary signer and the one which pays the fee. The fee can be calculated
    /// based on the cost of evaluating the body and doing signature verification
    /// of the signers. This can be estimated via simulation.
    #[prost(message, optional, tag="2")]
    pub fee: ::core::option::Option<Fee>,
}
/// SignerInfo describes the public key and signing mode of a single top-level
/// signer.
#[derive(Clone, PartialEq, ::prost::Message)]
pub struct SignerInfo {
    /// public_key is the public key of the signer. It is optional for accounts
    /// that already exist in state. If unset, the verifier can use the required \
    /// signer address for this position and lookup the public key.
    #[prost(message, optional, tag="1")]
    pub public_key: ::core::option::Option<super::super::super::google::protobuf::Any>,
    /// mode_info describes the signing mode of the signer and is a nested
    /// structure to support nested multisig pubkey's
    #[prost(message, optional, tag="2")]
    pub mode_info: ::core::option::Option<ModeInfo>,
    /// sequence is the sequence of the account, which describes the
    /// number of committed transactions signed by a given address. It is used to
    /// prevent replay attacks.
    #[prost(uint64, tag="3")]
    pub sequence: u64,
}
/// ModeInfo describes the signing mode of a single or nested multisig signer.
#[derive(Clone, PartialEq, ::prost::Message)]
pub struct ModeInfo {
    /// sum is the oneof that specifies whether this represents a single or nested
    /// multisig signer
    #[prost(oneof="mode_info::Sum", tags="1, 2")]
    pub sum: ::core::option::Option<mode_info::Sum>,
}
/// Nested message and enum types in `ModeInfo`.
pub mod mode_info {
    /// Single is the mode info for a single signer. It is structured as a message
    /// to allow for additional fields such as locale for SIGN_MODE_TEXTUAL in the
    /// future
    #[derive(Clone, PartialEq, ::prost::Message)]
    pub struct Single {
        /// mode is the signing mode of the single signer
        #[prost(enumeration="super::super::signing::v1beta1::SignMode", tag="1")]
        pub mode: i32,
    }
    /// Multi is the mode info for a multisig public key
    #[derive(Clone, PartialEq, ::prost::Message)]
    pub struct Multi {
        /// bitarray specifies which keys within the multisig are signing
<<<<<<< HEAD
        #[prost(message, optional, tag = "1")]
        pub bitarray:
        ::core::option::Option<super::super::super::crypto::multisig::v1beta1::CompactBitArray>,
=======
        #[prost(message, optional, tag="1")]
        pub bitarray: ::core::option::Option<super::super::super::crypto::multisig::v1beta1::CompactBitArray>,
>>>>>>> beb4642d
        /// mode_infos is the corresponding modes of the signers of the multisig
        /// which could include nested multisig public keys
        #[prost(message, repeated, tag="2")]
        pub mode_infos: ::prost::alloc::vec::Vec<super::ModeInfo>,
    }
    /// sum is the oneof that specifies whether this represents a single or nested
    /// multisig signer
    #[derive(Clone, PartialEq, ::prost::Oneof)]
    pub enum Sum {
        /// single represents a single signer
        #[prost(message, tag="1")]
        Single(Single),
        /// multi represents a nested multisig signer
        #[prost(message, tag="2")]
        Multi(Multi),
    }
}
/// Fee includes the amount of coins paid in fees and the maximum
/// gas to be used by the transaction. The ratio yields an effective "gasprice",
/// which must be above some miminum to be accepted into the mempool.
#[derive(Clone, PartialEq, ::prost::Message)]
pub struct Fee {
    /// amount is the amount of coins to be paid as a fee
    #[prost(message, repeated, tag="1")]
    pub amount: ::prost::alloc::vec::Vec<super::super::base::v1beta1::Coin>,
    /// gas_limit is the maximum gas that can be used in transaction processing
    /// before an out of gas error occurs
    #[prost(uint64, tag="2")]
    pub gas_limit: u64,
    /// if unset, the first signer is responsible for paying the fees. If set, the specified account must pay the fees.
    /// the payer must be a tx signer (and thus have signed this field in AuthInfo).
    /// setting this field does *not* change the ordering of required signers for the transaction.
    #[prost(string, tag="3")]
    pub payer: ::prost::alloc::string::String,
    /// if set, the fee payer (either the first signer or the value of the payer field) requests that a fee grant be used
    /// to pay fees instead of the fee payer's own balance. If an appropriate fee grant does not exist or the chain does
    /// not support fee grants, this will fail
    #[prost(string, tag="4")]
    pub granter: ::prost::alloc::string::String,
}
/// GetTxsEventRequest is the request type for the Service.TxsByEvents
/// RPC method.
#[derive(Clone, PartialEq, ::prost::Message)]
pub struct GetTxsEventRequest {
    /// events is the list of transaction event type.
    #[prost(string, repeated, tag="1")]
    pub events: ::prost::alloc::vec::Vec<::prost::alloc::string::String>,
    /// pagination defines a pagination for the request.
    #[prost(message, optional, tag="2")]
    pub pagination: ::core::option::Option<super::super::base::query::v1beta1::PageRequest>,
    #[prost(enumeration="OrderBy", tag="3")]
    pub order_by: i32,
}
/// GetTxsEventResponse is the response type for the Service.TxsByEvents
/// RPC method.
#[derive(Clone, PartialEq, ::prost::Message)]
pub struct GetTxsEventResponse {
    /// txs is the list of queried transactions.
    #[prost(message, repeated, tag="1")]
    pub txs: ::prost::alloc::vec::Vec<Tx>,
    /// tx_responses is the list of queried TxResponses.
    #[prost(message, repeated, tag="2")]
    pub tx_responses: ::prost::alloc::vec::Vec<super::super::base::abci::v1beta1::TxResponse>,
    /// pagination defines a pagination for the response.
    #[prost(message, optional, tag="3")]
    pub pagination: ::core::option::Option<super::super::base::query::v1beta1::PageResponse>,
}
/// BroadcastTxRequest is the request type for the Service.BroadcastTxRequest
/// RPC method.
#[derive(Clone, PartialEq, ::prost::Message)]
pub struct BroadcastTxRequest {
    /// tx_bytes is the raw transaction.
    #[prost(bytes="vec", tag="1")]
    pub tx_bytes: ::prost::alloc::vec::Vec<u8>,
    #[prost(enumeration="BroadcastMode", tag="2")]
    pub mode: i32,
}
/// BroadcastTxResponse is the response type for the
/// Service.BroadcastTx method.
#[derive(Clone, PartialEq, ::prost::Message)]
pub struct BroadcastTxResponse {
    /// tx_response is the queried TxResponses.
    #[prost(message, optional, tag="1")]
    pub tx_response: ::core::option::Option<super::super::base::abci::v1beta1::TxResponse>,
}
/// SimulateRequest is the request type for the Service.Simulate
/// RPC method.
#[derive(Clone, PartialEq, ::prost::Message)]
pub struct SimulateRequest {
    /// tx is the transaction to simulate.
    /// Deprecated. Send raw tx bytes instead.
    #[deprecated]
    #[prost(message, optional, tag="1")]
    pub tx: ::core::option::Option<Tx>,
    /// tx_bytes is the raw transaction.
    ///
    /// Since: cosmos-sdk 0.43
    #[prost(bytes="vec", tag="2")]
    pub tx_bytes: ::prost::alloc::vec::Vec<u8>,
}
/// SimulateResponse is the response type for the
/// Service.SimulateRPC method.
#[derive(Clone, PartialEq, ::prost::Message)]
pub struct SimulateResponse {
    /// gas_info is the information about gas used in the simulation.
    #[prost(message, optional, tag="1")]
    pub gas_info: ::core::option::Option<super::super::base::abci::v1beta1::GasInfo>,
    /// result is the result of the simulation.
    #[prost(message, optional, tag="2")]
    pub result: ::core::option::Option<super::super::base::abci::v1beta1::Result>,
}
/// GetTxRequest is the request type for the Service.GetTx
/// RPC method.
#[derive(Clone, PartialEq, ::prost::Message)]
pub struct GetTxRequest {
    /// hash is the tx hash to query, encoded as a hex string.
    #[prost(string, tag="1")]
    pub hash: ::prost::alloc::string::String,
}
/// GetTxResponse is the response type for the Service.GetTx method.
#[derive(Clone, PartialEq, ::prost::Message)]
pub struct GetTxResponse {
    /// tx is the queried transaction.
    #[prost(message, optional, tag="1")]
    pub tx: ::core::option::Option<Tx>,
    /// tx_response is the queried TxResponses.
    #[prost(message, optional, tag="2")]
    pub tx_response: ::core::option::Option<super::super::base::abci::v1beta1::TxResponse>,
}
/// GetBlockWithTxsRequest is the request type for the Service.GetBlockWithTxs
/// RPC method.
///
/// Since: cosmos-sdk 0.45.2
#[derive(Clone, PartialEq, ::prost::Message)]
pub struct GetBlockWithTxsRequest {
    /// height is the height of the block to query.
    #[prost(int64, tag="1")]
    pub height: i64,
    /// pagination defines a pagination for the request.
    #[prost(message, optional, tag="2")]
    pub pagination: ::core::option::Option<super::super::base::query::v1beta1::PageRequest>,
}
/// GetBlockWithTxsResponse is the response type for the Service.GetBlockWithTxs method.
///
/// Since: cosmos-sdk 0.45.2
#[derive(Clone, PartialEq, ::prost::Message)]
pub struct GetBlockWithTxsResponse {
    /// txs are the transactions in the block.
    #[prost(message, repeated, tag="1")]
    pub txs: ::prost::alloc::vec::Vec<Tx>,
    #[prost(message, optional, tag="2")]
    pub block_id: ::core::option::Option<::tendermint_proto::types::BlockId>,
    #[prost(message, optional, tag="3")]
    pub block: ::core::option::Option<::tendermint_proto::types::Block>,
    /// pagination defines a pagination for the response.
    #[prost(message, optional, tag="4")]
    pub pagination: ::core::option::Option<super::super::base::query::v1beta1::PageResponse>,
}
/// OrderBy defines the sorting order
#[derive(Clone, Copy, Debug, PartialEq, Eq, Hash, PartialOrd, Ord, ::prost::Enumeration)]
#[repr(i32)]
pub enum OrderBy {
    /// ORDER_BY_UNSPECIFIED specifies an unknown sorting order. OrderBy defaults to ASC in this case.
    Unspecified = 0,
    /// ORDER_BY_ASC defines ascending order
    Asc = 1,
    /// ORDER_BY_DESC defines descending order
    Desc = 2,
}
/// BroadcastMode specifies the broadcast mode for the TxService.Broadcast RPC method.
#[derive(Clone, Copy, Debug, PartialEq, Eq, Hash, PartialOrd, Ord, ::prost::Enumeration)]
#[repr(i32)]
pub enum BroadcastMode {
    /// zero-value for mode ordering
    Unspecified = 0,
    /// BROADCAST_MODE_BLOCK defines a tx broadcasting mode where the client waits for
    /// the tx to be committed in a block.
    Block = 1,
    /// BROADCAST_MODE_SYNC defines a tx broadcasting mode where the client waits for
    /// a CheckTx execution response only.
    Sync = 2,
    /// BROADCAST_MODE_ASYNC defines a tx broadcasting mode where the client returns
    /// immediately.
    Async = 3,
}
/// Generated client implementations.
#[cfg(feature = "client")]
pub mod service_client {
    #![allow(unused_variables, dead_code, missing_docs, clippy::let_unit_value)]
    use tonic::codegen::*;
    /// Service defines a gRPC service for interacting with transactions.
    #[derive(Debug, Clone)]
    pub struct ServiceClient<T> {
        inner: tonic::client::Grpc<T>,
    }
    impl ServiceClient<tonic::transport::Channel> {
        /// Attempt to create a new client by connecting to a given endpoint.
        pub async fn connect<D>(dst: D) -> Result<Self, tonic::transport::Error>
            where
                D: std::convert::TryInto<tonic::transport::Endpoint>,
                D::Error: Into<StdError>,
        {
            let conn = tonic::transport::Endpoint::new(dst)?.connect().await?;
            Ok(Self::new(conn))
        }
    }
    impl<T> ServiceClient<T>
<<<<<<< HEAD
        where
            T: tonic::client::GrpcService<tonic::body::BoxBody>,
            T::ResponseBody: Body + Send + 'static,
            T::Error: Into<StdError>,
            <T::ResponseBody as Body>::Error: Into<StdError> + Send,
=======
    where
        T: tonic::client::GrpcService<tonic::body::BoxBody>,
        T::Error: Into<StdError>,
        T::ResponseBody: Body<Data = Bytes> + Send + 'static,
        <T::ResponseBody as Body>::Error: Into<StdError> + Send,
>>>>>>> beb4642d
    {
        pub fn new(inner: T) -> Self {
            let inner = tonic::client::Grpc::new(inner);
            Self { inner }
        }
        pub fn with_interceptor<F>(
            inner: T,
            interceptor: F,
        ) -> ServiceClient<InterceptedService<T, F>>
<<<<<<< HEAD
            where
                F: tonic::service::Interceptor,
                T: tonic::codegen::Service<
                    http::Request<tonic::body::BoxBody>,
                    Response = http::Response<
                        <T as tonic::client::GrpcService<tonic::body::BoxBody>>::ResponseBody,
                    >,
                >,
                <T as tonic::codegen::Service<http::Request<tonic::body::BoxBody>>>::Error:
                Into<StdError> + Send + Sync,
=======
        where
            F: tonic::service::Interceptor,
            T::ResponseBody: Default,
            T: tonic::codegen::Service<
                http::Request<tonic::body::BoxBody>,
                Response = http::Response<
                    <T as tonic::client::GrpcService<tonic::body::BoxBody>>::ResponseBody,
                >,
            >,
            <T as tonic::codegen::Service<
                http::Request<tonic::body::BoxBody>,
            >>::Error: Into<StdError> + Send + Sync,
>>>>>>> beb4642d
        {
            ServiceClient::new(InterceptedService::new(inner, interceptor))
        }
        /// Compress requests with `gzip`.
        ///
        /// This requires the server to support it otherwise it might respond with an
        /// error.
        #[must_use]
        pub fn send_gzip(mut self) -> Self {
            self.inner = self.inner.send_gzip();
            self
        }
        /// Enable decompressing responses with `gzip`.
        #[must_use]
        pub fn accept_gzip(mut self) -> Self {
            self.inner = self.inner.accept_gzip();
            self
        }
        /// Simulate simulates executing a transaction for estimating gas usage.
        pub async fn simulate(
            &mut self,
            request: impl tonic::IntoRequest<super::SimulateRequest>,
        ) -> Result<tonic::Response<super::SimulateResponse>, tonic::Status> {
            self.inner
                .ready()
                .await
                .map_err(|e| {
                    tonic::Status::new(
                        tonic::Code::Unknown,
                        format!("Service was not ready: {}", e.into()),
                    )
                })?;
            let codec = tonic::codec::ProstCodec::default();
            let path = http::uri::PathAndQuery::from_static(
                "/cosmos.tx.v1beta1.Service/Simulate",
            );
            self.inner.unary(request.into_request(), path, codec).await
        }
        /// GetTx fetches a tx by hash.
        pub async fn get_tx(
            &mut self,
            request: impl tonic::IntoRequest<super::GetTxRequest>,
        ) -> Result<tonic::Response<super::GetTxResponse>, tonic::Status> {
            self.inner
                .ready()
                .await
                .map_err(|e| {
                    tonic::Status::new(
                        tonic::Code::Unknown,
                        format!("Service was not ready: {}", e.into()),
                    )
                })?;
            let codec = tonic::codec::ProstCodec::default();
            let path = http::uri::PathAndQuery::from_static(
                "/cosmos.tx.v1beta1.Service/GetTx",
            );
            self.inner.unary(request.into_request(), path, codec).await
        }
        /// BroadcastTx broadcast transaction.
        pub async fn broadcast_tx(
            &mut self,
            request: impl tonic::IntoRequest<super::BroadcastTxRequest>,
        ) -> Result<tonic::Response<super::BroadcastTxResponse>, tonic::Status> {
            self.inner
                .ready()
                .await
                .map_err(|e| {
                    tonic::Status::new(
                        tonic::Code::Unknown,
                        format!("Service was not ready: {}", e.into()),
                    )
                })?;
            let codec = tonic::codec::ProstCodec::default();
            let path = http::uri::PathAndQuery::from_static(
                "/cosmos.tx.v1beta1.Service/BroadcastTx",
            );
            self.inner.unary(request.into_request(), path, codec).await
        }
        /// GetTxsEvent fetches txs by event.
        pub async fn get_txs_event(
            &mut self,
            request: impl tonic::IntoRequest<super::GetTxsEventRequest>,
        ) -> Result<tonic::Response<super::GetTxsEventResponse>, tonic::Status> {
            self.inner
                .ready()
                .await
                .map_err(|e| {
                    tonic::Status::new(
                        tonic::Code::Unknown,
                        format!("Service was not ready: {}", e.into()),
                    )
                })?;
            let codec = tonic::codec::ProstCodec::default();
            let path = http::uri::PathAndQuery::from_static(
                "/cosmos.tx.v1beta1.Service/GetTxsEvent",
            );
            self.inner.unary(request.into_request(), path, codec).await
        }
        /// GetBlockWithTxs fetches a block with decoded txs.
        ///
        /// Since: cosmos-sdk 0.45.2
        pub async fn get_block_with_txs(
            &mut self,
            request: impl tonic::IntoRequest<super::GetBlockWithTxsRequest>,
        ) -> Result<tonic::Response<super::GetBlockWithTxsResponse>, tonic::Status> {
            self.inner
                .ready()
                .await
                .map_err(|e| {
                    tonic::Status::new(
                        tonic::Code::Unknown,
                        format!("Service was not ready: {}", e.into()),
                    )
                })?;
            let codec = tonic::codec::ProstCodec::default();
            let path = http::uri::PathAndQuery::from_static(
                "/cosmos.tx.v1beta1.Service/GetBlockWithTxs",
            );
            self.inner.unary(request.into_request(), path, codec).await
        }
    }
}
/// Generated server implementations.
#[cfg(feature = "server")]
pub mod service_server {
    #![allow(unused_variables, dead_code, missing_docs, clippy::let_unit_value)]
    use tonic::codegen::*;
    ///Generated trait containing gRPC methods that should be implemented for use with ServiceServer.
    #[async_trait]
    pub trait Service: Send + Sync + 'static {
        /// Simulate simulates executing a transaction for estimating gas usage.
        async fn simulate(
            &self,
            request: tonic::Request<super::SimulateRequest>,
        ) -> Result<tonic::Response<super::SimulateResponse>, tonic::Status>;
        /// GetTx fetches a tx by hash.
        async fn get_tx(
            &self,
            request: tonic::Request<super::GetTxRequest>,
        ) -> Result<tonic::Response<super::GetTxResponse>, tonic::Status>;
        /// BroadcastTx broadcast transaction.
        async fn broadcast_tx(
            &self,
            request: tonic::Request<super::BroadcastTxRequest>,
        ) -> Result<tonic::Response<super::BroadcastTxResponse>, tonic::Status>;
        /// GetTxsEvent fetches txs by event.
        async fn get_txs_event(
            &self,
            request: tonic::Request<super::GetTxsEventRequest>,
        ) -> Result<tonic::Response<super::GetTxsEventResponse>, tonic::Status>;
        /// GetBlockWithTxs fetches a block with decoded txs.
        ///
        /// Since: cosmos-sdk 0.45.2
        async fn get_block_with_txs(
            &self,
            request: tonic::Request<super::GetBlockWithTxsRequest>,
        ) -> Result<tonic::Response<super::GetBlockWithTxsResponse>, tonic::Status>;
    }
    /// Service defines a gRPC service for interacting with transactions.
    #[derive(Debug)]
    pub struct ServiceServer<T: Service> {
        inner: _Inner<T>,
        accept_compression_encodings: (),
        send_compression_encodings: (),
    }
    struct _Inner<T>(Arc<T>);
    impl<T: Service> ServiceServer<T> {
        pub fn new(inner: T) -> Self {
            Self::from_arc(Arc::new(inner))
        }
        pub fn from_arc(inner: Arc<T>) -> Self {
            let inner = _Inner(inner);
            Self {
                inner,
                accept_compression_encodings: Default::default(),
                send_compression_encodings: Default::default(),
            }
        }
        pub fn with_interceptor<F>(
            inner: T,
            interceptor: F,
        ) -> InterceptedService<Self, F>
        where
            F: tonic::service::Interceptor,
        {
            InterceptedService::new(Self::new(inner), interceptor)
        }
    }
    impl<T, B> tonic::codegen::Service<http::Request<B>> for ServiceServer<T>
    where
        T: Service,
        B: Body + Send + 'static,
        B::Error: Into<StdError> + Send + 'static,
    {
        type Response = http::Response<tonic::body::BoxBody>;
        type Error = std::convert::Infallible;
        type Future = BoxFuture<Self::Response, Self::Error>;
        fn poll_ready(
            &mut self,
            _cx: &mut Context<'_>,
        ) -> Poll<Result<(), Self::Error>> {
            Poll::Ready(Ok(()))
        }
        fn call(&mut self, req: http::Request<B>) -> Self::Future {
            let inner = self.inner.clone();
            match req.uri().path() {
                "/cosmos.tx.v1beta1.Service/Simulate" => {
                    #[allow(non_camel_case_types)]
                    struct SimulateSvc<T: Service>(pub Arc<T>);
                    impl<T: Service> tonic::server::UnaryService<super::SimulateRequest>
                    for SimulateSvc<T> {
                        type Response = super::SimulateResponse;
                        type Future = BoxFuture<
                            tonic::Response<Self::Response>,
                            tonic::Status,
                        >;
                        fn call(
                            &mut self,
                            request: tonic::Request<super::SimulateRequest>,
                        ) -> Self::Future {
                            let inner = self.0.clone();
                            let fut = async move { (*inner).simulate(request).await };
                            Box::pin(fut)
                        }
                    }
                    let accept_compression_encodings = self.accept_compression_encodings;
                    let send_compression_encodings = self.send_compression_encodings;
                    let inner = self.inner.clone();
                    let fut = async move {
                        let inner = inner.0;
                        let method = SimulateSvc(inner);
                        let codec = tonic::codec::ProstCodec::default();
                        let mut grpc = tonic::server::Grpc::new(codec)
                            .apply_compression_config(
                                accept_compression_encodings,
                                send_compression_encodings,
                            );
                        let res = grpc.unary(method, req).await;
                        Ok(res)
                    };
                    Box::pin(fut)
                }
                "/cosmos.tx.v1beta1.Service/GetTx" => {
                    #[allow(non_camel_case_types)]
                    struct GetTxSvc<T: Service>(pub Arc<T>);
                    impl<T: Service> tonic::server::UnaryService<super::GetTxRequest>
                    for GetTxSvc<T> {
                        type Response = super::GetTxResponse;
                        type Future = BoxFuture<
                            tonic::Response<Self::Response>,
                            tonic::Status,
                        >;
                        fn call(
                            &mut self,
                            request: tonic::Request<super::GetTxRequest>,
                        ) -> Self::Future {
                            let inner = self.0.clone();
                            let fut = async move { (*inner).get_tx(request).await };
                            Box::pin(fut)
                        }
                    }
                    let accept_compression_encodings = self.accept_compression_encodings;
                    let send_compression_encodings = self.send_compression_encodings;
                    let inner = self.inner.clone();
                    let fut = async move {
                        let inner = inner.0;
                        let method = GetTxSvc(inner);
                        let codec = tonic::codec::ProstCodec::default();
                        let mut grpc = tonic::server::Grpc::new(codec)
                            .apply_compression_config(
                                accept_compression_encodings,
                                send_compression_encodings,
                            );
                        let res = grpc.unary(method, req).await;
                        Ok(res)
                    };
                    Box::pin(fut)
                }
                "/cosmos.tx.v1beta1.Service/BroadcastTx" => {
                    #[allow(non_camel_case_types)]
                    struct BroadcastTxSvc<T: Service>(pub Arc<T>);
                    impl<
                        T: Service,
                    > tonic::server::UnaryService<super::BroadcastTxRequest>
                    for BroadcastTxSvc<T> {
                        type Response = super::BroadcastTxResponse;
                        type Future = BoxFuture<
                            tonic::Response<Self::Response>,
                            tonic::Status,
                        >;
                        fn call(
                            &mut self,
                            request: tonic::Request<super::BroadcastTxRequest>,
                        ) -> Self::Future {
                            let inner = self.0.clone();
                            let fut = async move {
                                (*inner).broadcast_tx(request).await
                            };
                            Box::pin(fut)
                        }
                    }
                    let accept_compression_encodings = self.accept_compression_encodings;
                    let send_compression_encodings = self.send_compression_encodings;
                    let inner = self.inner.clone();
                    let fut = async move {
                        let inner = inner.0;
                        let method = BroadcastTxSvc(inner);
                        let codec = tonic::codec::ProstCodec::default();
                        let mut grpc = tonic::server::Grpc::new(codec)
                            .apply_compression_config(
                                accept_compression_encodings,
                                send_compression_encodings,
                            );
                        let res = grpc.unary(method, req).await;
                        Ok(res)
                    };
                    Box::pin(fut)
                }
                "/cosmos.tx.v1beta1.Service/GetTxsEvent" => {
                    #[allow(non_camel_case_types)]
                    struct GetTxsEventSvc<T: Service>(pub Arc<T>);
                    impl<
                        T: Service,
                    > tonic::server::UnaryService<super::GetTxsEventRequest>
                    for GetTxsEventSvc<T> {
                        type Response = super::GetTxsEventResponse;
                        type Future = BoxFuture<
                            tonic::Response<Self::Response>,
                            tonic::Status,
                        >;
                        fn call(
                            &mut self,
                            request: tonic::Request<super::GetTxsEventRequest>,
                        ) -> Self::Future {
                            let inner = self.0.clone();
                            let fut = async move {
                                (*inner).get_txs_event(request).await
                            };
                            Box::pin(fut)
                        }
                    }
                    let accept_compression_encodings = self.accept_compression_encodings;
                    let send_compression_encodings = self.send_compression_encodings;
                    let inner = self.inner.clone();
                    let fut = async move {
                        let inner = inner.0;
                        let method = GetTxsEventSvc(inner);
                        let codec = tonic::codec::ProstCodec::default();
                        let mut grpc = tonic::server::Grpc::new(codec)
                            .apply_compression_config(
                                accept_compression_encodings,
                                send_compression_encodings,
                            );
                        let res = grpc.unary(method, req).await;
                        Ok(res)
                    };
                    Box::pin(fut)
                }
                "/cosmos.tx.v1beta1.Service/GetBlockWithTxs" => {
                    #[allow(non_camel_case_types)]
                    struct GetBlockWithTxsSvc<T: Service>(pub Arc<T>);
                    impl<
                        T: Service,
                    > tonic::server::UnaryService<super::GetBlockWithTxsRequest>
                    for GetBlockWithTxsSvc<T> {
                        type Response = super::GetBlockWithTxsResponse;
                        type Future = BoxFuture<
                            tonic::Response<Self::Response>,
                            tonic::Status,
                        >;
                        fn call(
                            &mut self,
                            request: tonic::Request<super::GetBlockWithTxsRequest>,
                        ) -> Self::Future {
                            let inner = self.0.clone();
                            let fut = async move {
                                (*inner).get_block_with_txs(request).await
                            };
                            Box::pin(fut)
                        }
                    }
                    let accept_compression_encodings = self.accept_compression_encodings;
                    let send_compression_encodings = self.send_compression_encodings;
                    let inner = self.inner.clone();
                    let fut = async move {
                        let inner = inner.0;
                        let method = GetBlockWithTxsSvc(inner);
                        let codec = tonic::codec::ProstCodec::default();
                        let mut grpc = tonic::server::Grpc::new(codec)
                            .apply_compression_config(
                                accept_compression_encodings,
                                send_compression_encodings,
                            );
                        let res = grpc.unary(method, req).await;
                        Ok(res)
                    };
                    Box::pin(fut)
                }
                _ => {
                    Box::pin(async move {
                        Ok(
                            http::Response::builder()
                                .status(200)
                                .header("grpc-status", "12")
                                .header("content-type", "application/grpc")
                                .body(empty_body())
                                .unwrap(),
                        )
                    })
                }
            }
        }
    }
    impl<T: Service> Clone for ServiceServer<T> {
        fn clone(&self) -> Self {
            let inner = self.inner.clone();
            Self {
                inner,
                accept_compression_encodings: self.accept_compression_encodings,
                send_compression_encodings: self.send_compression_encodings,
            }
        }
    }
    impl<T: Service> Clone for _Inner<T> {
        fn clone(&self) -> Self {
            Self(self.0.clone())
        }
    }
    impl<T: std::fmt::Debug> std::fmt::Debug for _Inner<T> {
        fn fmt(&self, f: &mut std::fmt::Formatter<'_>) -> std::fmt::Result {
            write!(f, "{:?}", self.0)
        }
    }
    impl<T: Service> tonic::transport::NamedService for ServiceServer<T> {
        const NAME: &'static str = "cosmos.tx.v1beta1.Service";
    }
}<|MERGE_RESOLUTION|>--- conflicted
+++ resolved
@@ -146,14 +146,8 @@
     #[derive(Clone, PartialEq, ::prost::Message)]
     pub struct Multi {
         /// bitarray specifies which keys within the multisig are signing
-<<<<<<< HEAD
-        #[prost(message, optional, tag = "1")]
-        pub bitarray:
-        ::core::option::Option<super::super::super::crypto::multisig::v1beta1::CompactBitArray>,
-=======
         #[prost(message, optional, tag="1")]
         pub bitarray: ::core::option::Option<super::super::super::crypto::multisig::v1beta1::CompactBitArray>,
->>>>>>> beb4642d
         /// mode_infos is the corresponding modes of the signers of the multisig
         /// which could include nested multisig public keys
         #[prost(message, repeated, tag="2")]
@@ -361,19 +355,11 @@
         }
     }
     impl<T> ServiceClient<T>
-<<<<<<< HEAD
-        where
-            T: tonic::client::GrpcService<tonic::body::BoxBody>,
-            T::ResponseBody: Body + Send + 'static,
-            T::Error: Into<StdError>,
-            <T::ResponseBody as Body>::Error: Into<StdError> + Send,
-=======
     where
         T: tonic::client::GrpcService<tonic::body::BoxBody>,
         T::Error: Into<StdError>,
         T::ResponseBody: Body<Data = Bytes> + Send + 'static,
         <T::ResponseBody as Body>::Error: Into<StdError> + Send,
->>>>>>> beb4642d
     {
         pub fn new(inner: T) -> Self {
             let inner = tonic::client::Grpc::new(inner);
@@ -383,18 +369,6 @@
             inner: T,
             interceptor: F,
         ) -> ServiceClient<InterceptedService<T, F>>
-<<<<<<< HEAD
-            where
-                F: tonic::service::Interceptor,
-                T: tonic::codegen::Service<
-                    http::Request<tonic::body::BoxBody>,
-                    Response = http::Response<
-                        <T as tonic::client::GrpcService<tonic::body::BoxBody>>::ResponseBody,
-                    >,
-                >,
-                <T as tonic::codegen::Service<http::Request<tonic::body::BoxBody>>>::Error:
-                Into<StdError> + Send + Sync,
-=======
         where
             F: tonic::service::Interceptor,
             T::ResponseBody: Default,
@@ -407,7 +381,6 @@
             <T as tonic::codegen::Service<
                 http::Request<tonic::body::BoxBody>,
             >>::Error: Into<StdError> + Send + Sync,
->>>>>>> beb4642d
         {
             ServiceClient::new(InterceptedService::new(inner, interceptor))
         }
