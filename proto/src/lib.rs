--- conflicted
+++ resolved
@@ -168,14 +168,11 @@
         pub mod types {
             pub mod v1 {
                 include_proto!("ibc.core.types.v1.rs");
-<<<<<<< HEAD
-=======
             }
         }
         pub mod port {
             pub mod v1 {
                 include_proto!("ibc.core.port.v1.rs");
->>>>>>> 1448a2bb
             }
         }
     }
@@ -193,14 +190,11 @@
         pub mod tendermint {
             pub mod v1 {
                 include_proto!("ibc.lightclients.tendermint.v1.rs");
-<<<<<<< HEAD
             }
         }
         pub mod grandpa {
             pub mod v1 {
                 include_proto!("ibc.lightclients.grandpa.v1.rs");
-=======
->>>>>>> 1448a2bb
             }
         }
     }
