--- conflicted
+++ resolved
@@ -115,7 +115,6 @@
             ));
         }
 
-<<<<<<< HEAD
         // Step1: verfiy mmr root
         let new_mmr_root_height = commitment.clone().unwrap().block_number;
         tracing::trace!(
@@ -123,13 +122,6 @@
             "[ics10_grandpa::client_def] check_header_and_update_state new_mmr_root_height={:?},client_state.latest_commitment.block_number={:?}",
             new_mmr_root_height,client_state.latest_commitment.block_number
         );
-=======
-        if client_state.latest_commitment.payload.0.is_empty() {
-            return Err(Error::empty_mmr_root());
-        }
-
-        let mut mmr_root = [0u8; 32];
->>>>>>> 3f065b4a
 
         if new_mmr_root_height > client_state.latest_commitment.block_number {
             // use new mmr root in header to verify mmr proof
@@ -192,7 +184,6 @@
                 }
             }
         } else {
-<<<<<<< HEAD
             // just reuse existing mmr root to verify mmr proof
             if client_state.latest_commitment.payload.is_empty() {
                 return Err(Error::empty_mmr_root());
@@ -239,27 +230,8 @@
             Decode::decode(&mut &*mmr_leaf).map_err(|_| Error::cant_decode_mmr_leaf())?;
         tracing::trace!(target:"ibc-rs","[ics10_grandpa::client_def] check_header_and_update_state mmr_leaf to data struct: {:?}",mmr_leaf);
 
+
         // check mmr leaf
-=======
-            mmr_root.copy_from_slice(
-                &client_state
-                    .latest_commitment
-                    .payload
-                    .get_raw(&MMR_ROOT_ID)
-                    .unwrap(),
-            );
-        }
-
-        let mmr_proof = header.clone().mmr_leaf_proof;
-        let mmr_proof = mmr::MmrLeafProof::from(mmr_proof);
-
-        let mmr_leaf_encode = mmr::MmrLeaf::try_from(header.clone().mmr_leaf)
-            .map_err(Error::grandpa)?
-            .encode();
-        let mmr_leaf_hash = beefy_merkle_tree::Keccak256::hash(&mmr_leaf_encode[..]);
-        let mmr_leaf = mmr::MmrLeaf::try_from(header.clone().mmr_leaf).map_err(Error::grandpa)?;
-
->>>>>>> 3f065b4a
         if mmr_leaf.parent_number_and_hash.1.is_empty() {
             return Err(Error::empty_mmr_leaf_parent_hash_mmr_root());
         }
@@ -276,11 +248,6 @@
         if block_header.parent_hash != mmr_leaf.parent_number_and_hash.1.to_vec() {
             return Err(Error::header_hash_not_match());
         }
-<<<<<<< HEAD
-=======
-        let result = mmr::verify_leaf_proof(mmr_root, mmr_leaf_hash, mmr_proof)
-            .map_err(|_| Error::invalid_mmr_leaf_proof())?;
->>>>>>> 3f065b4a
 
         // if header_hash != mmr_leaf.parent_number_and_hash.1 {
         //     return Err(Error::header_hash_not_match());
