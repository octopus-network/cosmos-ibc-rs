--- conflicted
+++ resolved
@@ -1,12 +1,7 @@
-<<<<<<< HEAD
-use std::convert::{TryFrom, TryInto};
-use std::str::FromStr;
-use std::time::Duration;
-=======
 use core::convert::{TryFrom, TryInto};
 use core::str::FromStr;
 use crate::alloc::string::ToString;
->>>>>>> f8525fe6
+use core::time::Duration;
 
 // mock grandpa as tendermint
 use ibc_proto::ibc::lightclients::grandpa::v1::ClientState as RawClientState;
@@ -40,7 +35,6 @@
         })
     }
 
-<<<<<<< HEAD
     pub fn with_header(self, h: Header) -> Self {
         // TODO: Clarify which fields should update.
         ClientState {
@@ -55,10 +49,6 @@
     pub fn refresh_time(&self) -> Option<Duration> {
         //TODO
         Some(Duration::new(3,0))
-=======
-    pub fn latest_height(&self) -> Height {
-        self.latest_height
->>>>>>> f8525fe6
     }
 
     /// Check if the state is expired when `elapsed` time has passed since the latest consensus
