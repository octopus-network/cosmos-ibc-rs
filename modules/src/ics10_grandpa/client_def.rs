use alloc::string::String;
use alloc::vec;
use alloc::vec::Vec;
use codec::{Decode, Encode};
use core::convert::From;
use core::convert::TryInto;
use tendermint_proto::Protobuf;

use ibc_proto::ibc::core::commitment::v1::MerkleProof;

use crate::ics02_client::client_consensus::AnyConsensusState;
use crate::ics02_client::client_def::ClientDef;
use crate::ics02_client::client_state::AnyClientState;
use crate::ics02_client::error::Error;
use crate::ics03_connection::connection::ConnectionEnd;
use crate::ics03_connection::context::ConnectionReader;
use crate::ics04_channel::channel::ChannelEnd;
use crate::ics04_channel::packet::Sequence;
use crate::ics10_grandpa::client_state::ClientState;
use crate::ics10_grandpa::consensus_state::ConsensusState;
use crate::ics10_grandpa::header::Header;
use crate::ics23_commitment::commitment::{CommitmentPrefix, CommitmentProofBytes, CommitmentRoot};
use crate::ics24_host::identifier::ConnectionId;
use crate::ics24_host::identifier::{ChannelId, ClientId, PortId};
use crate::Height;

#[derive(Clone, Debug, PartialEq, Eq)]
pub struct GrandpaClient;

impl ClientDef for GrandpaClient {
    type Header = Header;
    type ClientState = ClientState;
    type ConsensusState = ConsensusState;

    fn check_header_and_update_state(
        &self,
        client_state: Self::ClientState,
        header: Self::Header,
    ) -> Result<(Self::ClientState, Self::ConsensusState), Error> {
        tracing::info!("in ics10 client_def[check_header_and_update_state]");

        // if client_state.latest_height() >= header.height() {
        //     return Err(Error::low_header_height(
        //         header.height(),
        //         client_state.latest_height(),
        //     ));
        // }

        if client_state.latest_commitment.payload.is_empty() {
            return Err(Error::empty_mmr_root());
        }

        let mut mmr_root = [0u8; 32];
        mmr_root.copy_from_slice(&client_state.latest_commitment.payload);

        let mmr_proof = header.clone().mmr_leaf_proof;

        let mut items = vec![];
        for item in mmr_proof.items {
            let mut temp = [0u8; 32];
            if item.is_empty() {
                return Err(Error::empry_mmr_leaf_proof_items());
            }
            temp.copy_from_slice(item.as_slice());
            items.push(temp);
        }

        // convert beefy_light_client MmrLeafProof
        let mmr_proof = beefy_light_client::mmr::MmrLeafProof {
            leaf_index: mmr_proof.leaf_index,
            leaf_count: mmr_proof.leaf_count,
            items,
        };

        let mmt_lead_encode = header.clone().mmr_leaf.encode();
        let mmr_leaf_hash = beefy_merkle_tree::Keccak256::hash(&mmt_lead_encode[..]);
        let mmr_leaf = header.clone().mmr_leaf;

        let header_hash = header.hash();
        let mut parent_mmr_root = [0u8; 32];
        if mmr_leaf.parent_number_and_hash.mmr_root.is_empty() {
            return Err(Error::empty_mmr_leaf_parent_hash_mmr_root());
        }

        parent_mmr_root.copy_from_slice(mmr_leaf.parent_number_and_hash.mmr_root.as_slice());

        // TODO fix header hash not match
        // if header_hash != parent_mmr_root {
        //     tracing::info!("ics1 client_def :[check_header_and_update_state] >> header_hash = {:?}", header_hash);
        //     tracing::info!("ics1 client_def :[check_header_and_update_state] >> parent_mmr_root = {:?}", parent_mmr_root);
        //     return Err(Error::header_hash_not_match());
        // }

        // let result = beefy_light_client::mmr::verify_leaf_proof(mmr_root, mmr_leaf_hash, mmr_proof)
        //     .map_err(|_| Error::invalid_mmr_leaf_proof())?;
        //
        // if !result {
        //     return Err(Error::invalid_mmr_leaf_proof());
        // }

        let client_state = ClientState {
            block_header: header.clone().block_header,
            block_number: header.clone().block_header.block_number,
            ..client_state
        };

        tracing::info!(
            "in client_def: [check_header_and_update_state] >> client_state = {:?}",
            client_state
        );
        tracing::info!(
            "in client_def: [check_header_and_update_state] >> consensus_state = {:?}",
            ConsensusState::from(header.clone())
        );

        Ok((client_state, ConsensusState::from(header.clone())))
    }

    fn verify_client_consensus_state(
        &self,
        _client_state: &Self::ClientState,
        _height: Height,
        _prefix: &CommitmentPrefix,
        _proof: &CommitmentProofBytes,
        _client_id: &ClientId,
        _consensus_height: Height,
        _expected_consensus_state: &AnyConsensusState,
    ) -> Result<(), Error> {
        Ok(())
    }

    fn verify_connection_state(
        &self,
        _client_state: &Self::ClientState,
        _height: Height,
        _prefix: &CommitmentPrefix,
        _proof: &CommitmentProofBytes,
        _connection_id: Option<&ConnectionId>,
        _expected_connection_end: &ConnectionEnd,
    ) -> Result<(), Error> {
<<<<<<< HEAD
        let key_encoded: &[u8] = &_connection_id.unwrap().as_bytes().encode();
        let storage_result = Self::get_storage_via_proof(_client_state, _height, _proof, key_encoded).unwrap();
=======
        let storage_keys = _ctx
            .unwrap()
            .connection_storage_key(_connection_id.unwrap())
            .unwrap();
        let storage_result =
            Self::get_storage_via_proof(_client_state, _height, _proof, storage_keys).unwrap();
>>>>>>> ec36bcc2
        let connection_end = ConnectionEnd::decode(&mut &*storage_result).unwrap();
        tracing::info!(
            "In ics10-client_def.rs: [verify_connection_state] >> connection_end: {:?}",
            connection_end
        );

        if !(connection_end.encode_vec().unwrap() == _expected_connection_end.encode_vec().unwrap())
        {
            return Err(Error::invalid_connection_state());
        }
        Ok(())
    }

    fn verify_channel_state(
        &self,
        _client_state: &Self::ClientState,
        _height: Height,
        _prefix: &CommitmentPrefix,
        _proof: &CommitmentProofBytes,
        _port_id: &PortId,
        _channel_id: &ChannelId,
        _expected_channel_end: &ChannelEnd,
    ) -> Result<(), Error> {
        Ok(())
    }

    fn verify_client_full_state(
        &self,
        _client_state: &Self::ClientState,
        _height: Height,
        _root: &CommitmentRoot,
        _prefix: &CommitmentPrefix,
        _client_id: &ClientId,
        _proof: &CommitmentProofBytes,
        _expected_client_state: &AnyClientState,
    ) -> Result<(), Error> {
        Ok(())
    }

    fn verify_packet_data(
        &self,
        _client_state: &Self::ClientState,
        _height: Height,
        _proof: &CommitmentProofBytes,
        _port_id: &PortId,
        _channel_id: &ChannelId,
        _seq: &Sequence,
        _data: String,
    ) -> Result<(), Error> {
        Ok(()) // Todo:
    }

    fn verify_packet_acknowledgement(
        &self,
        _client_state: &Self::ClientState,
        _height: Height,
        _proof: &CommitmentProofBytes,
        _port_id: &PortId,
        _channel_id: &ChannelId,
        _seq: &Sequence,
        _data: Vec<u8>,
    ) -> Result<(), Error> {
        Ok(()) // todo!()
    }

    fn verify_next_sequence_recv(
        &self,
        _client_state: &Self::ClientState,
        _height: Height,
        _proof: &CommitmentProofBytes,
        _port_id: &PortId,
        _channel_id: &ChannelId,
        _seq: &Sequence,
    ) -> Result<(), Error> {
        Ok(()) // todo!()
    }

    fn verify_packet_receipt_absence(
        &self,
        _client_state: &Self::ClientState,
        _height: Height,
        _proof: &CommitmentProofBytes,
        _port_id: &PortId,
        _channel_id: &ChannelId,
        _seq: &Sequence,
    ) -> Result<(), Error> {
        Ok(()) // todo:
    }

    fn verify_upgrade_and_update_state(
        &self,
        client_state: &Self::ClientState,
        consensus_state: &Self::ConsensusState,
        _proof_upgrade_client: MerkleProof,
        _proof_upgrade_consensus_state: MerkleProof,
    ) -> Result<(Self::ClientState, Self::ConsensusState), Error> {
        // TODO
        Ok((client_state.clone(), consensus_state.clone()))
    }
}

impl GrandpaClient {
    /// Extract on-chain storage value by proof, path, and state root
<<<<<<< HEAD
    fn get_storage_via_proof(_client_state: &ClientState, _height: Height, _proof: &CommitmentProofBytes, _key_encoded: &[u8])
                             -> Result<Vec<u8>, Error>
    {
        tracing::info!("In ics10-client_def.rs: [extract_verify_beefy_proof] >> _client_state: {:?}, _height: {:?}, _key_encoded: {:?}", _client_state, _height, _key_encoded);
        use sp_runtime::traits::BlakeTwo256;
        use sp_trie::StorageProof;
=======
    fn get_storage_via_proof(
        _client_state: &ClientState,
        _height: Height,
        _proof: &CommitmentProofBytes,
        storage_keys: Vec<u8>,
    ) -> Result<Vec<u8>, Error> {
>>>>>>> ec36bcc2
        use crate::ics10_grandpa::state_machine::read_proof_check;
        use core::convert::TryFrom;
        use ibc_proto::ibc::core::commitment::v1::MerkleProof as RawMerkleProof;
        use ibc_proto::ics23::commitment_proof::Proof::Exist;
        use sp_runtime::traits::BlakeTwo256;
        use sp_trie::StorageProof;

        let _storage_keys = Self::storagge_map_final_key(_key_encoded);
        /*        while _client_state.block_number < (_height.revision_height as u32) {
            let sleep_duration = Duration::from_micros(500);
            // wasm_timer::sleep(sleep_duration);
        }*/
        use serde::{Deserialize, Serialize};
        #[derive(Debug, PartialEq, Serialize, Deserialize)]
        #[serde(rename_all = "camelCase")]
        pub struct ReadProofU8 {
            pub at: String,
            pub proof: Vec<Vec<u8>>,
        }

        let merkel_proof = RawMerkleProof::try_from(_proof.clone()).unwrap();
        let _merkel_proof = merkel_proof.proofs[0].proof.clone().unwrap();
        let storage_proof = match _merkel_proof {
            Exist(_exist_proof) => {
                let _proof_str = String::from_utf8(_exist_proof.value).unwrap();
                tracing::info!(
                    "In ics10-client_def.rs: [extract_verify_beefy_proof] >> _proof_str: {:?}",
                    _proof_str
                );
                let _storage_proof: ReadProofU8 = serde_json::from_str(&_proof_str).unwrap();
<<<<<<< HEAD
                tracing::info!("In ics10-client_def.rs: [extract_verify_beefy_proof] >> _storage_proof: {:?}", _storage_proof);
=======
                tracing::info!(
                    "In ics10-client_def.rs: [extract_verify_beefy_proof] >> leaf_proof: {:?}",
                    _storage_proof
                );
>>>>>>> ec36bcc2
                _storage_proof
            }
            _ => unimplemented!(),
        };

<<<<<<< HEAD
        tracing::info!("In ics10-client_def.rs: [extract_verify_beefy_proof] >> storage_keys: {:?}", _storage_keys);
=======
        tracing::info!(
            "In ics10-client_def.rs: [extract_verify_beefy_proof] >> storage_keys: {:?}",
            storage_keys
        );
>>>>>>> ec36bcc2
        let state_root = _client_state.clone().block_header.state_root;
        tracing::info!(
            "In ics10-client_def.rs: [extract_verify_beefy_proof] >> storage_root: {:?}",
            state_root
        );
        let state_root_ = vector_to_array::<u8, 32>(state_root);
<<<<<<< HEAD
        tracing::info!("In ics10-client_def.rs: [extract_verify_beefy_proof] >> storage_root_: {:?}", state_root_);
=======
        tracing::info!(
            "In ics10-client_def.rs: [extract_verify_beefy_proof] >> storage_root: {:?}",
            state_root_
        );
>>>>>>> ec36bcc2

        let storage_result = read_proof_check::<BlakeTwo256>(
            sp_core::H256::from(state_root_),
            StorageProof::new(storage_proof.proof),
<<<<<<< HEAD
            &_storage_keys,
        ).unwrap().unwrap();

        tracing::info!("In ics10-client_def.rs: [verify_storage_proof] >> storage_result: {:?}", storage_result);
=======
            &storage_keys,
        )
        .unwrap()
        .unwrap();

        tracing::info!(
            "In ics10-client_def.rs: [verify_storage_proof] >> storage_result: {:?}",
            storage_result
        );
>>>>>>> ec36bcc2
        let connection_end = ConnectionEnd::decode(&mut &*storage_result).unwrap();
        tracing::info!(
            "In ics10-client_def.rs: [verify_storage_proof] >> connection_end: {:?}",
            connection_end
        );

        Ok(connection_end.encode_vec().unwrap())
    }

    /// Migrate from substrate: https://github.com/paritytech/substrate/blob/32b71896df8a832e7c139a842e46710e4d3f70cd/frame/support/src/storage/generator/map.rs?_pjax=%23js-repo-pjax-container%2C%20div%5Bitemtype%3D%22http%3A%2F%2Fschema.org%2FSoftwareSourceCode%22%5D%20main%2C%20%5Bdata-pjax-container%5D#L66
    fn storagge_map_final_key(_key_encoded: &[u8]) -> Vec<u8> {
        use frame_support::{Blake2_128Concat, StorageHasher};
        use frame_support::storage::storage_prefix;

        let key_hashed: &[u8] = &Blake2_128Concat::hash(_key_encoded);
        let storage_prefix = storage_prefix("Babe".as_bytes(), "NextEpochConfig".as_bytes());
        let mut final_key = Vec::with_capacity(storage_prefix.len() + key_hashed.as_ref().len());
        final_key.extend_from_slice(&storage_prefix);
        final_key.extend_from_slice(key_hashed.as_ref());
        final_key
    }
}

fn vector_to_array<T, const N: usize>(v: Vec<T>) -> [T; N] {
    v.try_into()
        .unwrap_or_else(|v: Vec<T>| panic!("Expected a Vec of length {} but it was {}", N, v.len()))
}<|MERGE_RESOLUTION|>--- conflicted
+++ resolved
@@ -138,17 +138,8 @@
         _connection_id: Option<&ConnectionId>,
         _expected_connection_end: &ConnectionEnd,
     ) -> Result<(), Error> {
-<<<<<<< HEAD
         let key_encoded: &[u8] = &_connection_id.unwrap().as_bytes().encode();
         let storage_result = Self::get_storage_via_proof(_client_state, _height, _proof, key_encoded).unwrap();
-=======
-        let storage_keys = _ctx
-            .unwrap()
-            .connection_storage_key(_connection_id.unwrap())
-            .unwrap();
-        let storage_result =
-            Self::get_storage_via_proof(_client_state, _height, _proof, storage_keys).unwrap();
->>>>>>> ec36bcc2
         let connection_end = ConnectionEnd::decode(&mut &*storage_result).unwrap();
         tracing::info!(
             "In ics10-client_def.rs: [verify_connection_state] >> connection_end: {:?}",
@@ -252,21 +243,13 @@
 
 impl GrandpaClient {
     /// Extract on-chain storage value by proof, path, and state root
-<<<<<<< HEAD
     fn get_storage_via_proof(_client_state: &ClientState, _height: Height, _proof: &CommitmentProofBytes, _key_encoded: &[u8])
                              -> Result<Vec<u8>, Error>
     {
         tracing::info!("In ics10-client_def.rs: [extract_verify_beefy_proof] >> _client_state: {:?}, _height: {:?}, _key_encoded: {:?}", _client_state, _height, _key_encoded);
         use sp_runtime::traits::BlakeTwo256;
         use sp_trie::StorageProof;
-=======
-    fn get_storage_via_proof(
-        _client_state: &ClientState,
-        _height: Height,
-        _proof: &CommitmentProofBytes,
-        storage_keys: Vec<u8>,
-    ) -> Result<Vec<u8>, Error> {
->>>>>>> ec36bcc2
+
         use crate::ics10_grandpa::state_machine::read_proof_check;
         use core::convert::TryFrom;
         use ibc_proto::ibc::core::commitment::v1::MerkleProof as RawMerkleProof;
@@ -297,61 +280,30 @@
                     _proof_str
                 );
                 let _storage_proof: ReadProofU8 = serde_json::from_str(&_proof_str).unwrap();
-<<<<<<< HEAD
                 tracing::info!("In ics10-client_def.rs: [extract_verify_beefy_proof] >> _storage_proof: {:?}", _storage_proof);
-=======
-                tracing::info!(
-                    "In ics10-client_def.rs: [extract_verify_beefy_proof] >> leaf_proof: {:?}",
-                    _storage_proof
-                );
->>>>>>> ec36bcc2
                 _storage_proof
             }
             _ => unimplemented!(),
         };
 
-<<<<<<< HEAD
         tracing::info!("In ics10-client_def.rs: [extract_verify_beefy_proof] >> storage_keys: {:?}", _storage_keys);
-=======
-        tracing::info!(
-            "In ics10-client_def.rs: [extract_verify_beefy_proof] >> storage_keys: {:?}",
-            storage_keys
-        );
->>>>>>> ec36bcc2
         let state_root = _client_state.clone().block_header.state_root;
         tracing::info!(
             "In ics10-client_def.rs: [extract_verify_beefy_proof] >> storage_root: {:?}",
             state_root
         );
         let state_root_ = vector_to_array::<u8, 32>(state_root);
-<<<<<<< HEAD
+
         tracing::info!("In ics10-client_def.rs: [extract_verify_beefy_proof] >> storage_root_: {:?}", state_root_);
-=======
-        tracing::info!(
-            "In ics10-client_def.rs: [extract_verify_beefy_proof] >> storage_root: {:?}",
-            state_root_
-        );
->>>>>>> ec36bcc2
 
         let storage_result = read_proof_check::<BlakeTwo256>(
             sp_core::H256::from(state_root_),
             StorageProof::new(storage_proof.proof),
-<<<<<<< HEAD
             &_storage_keys,
         ).unwrap().unwrap();
 
         tracing::info!("In ics10-client_def.rs: [verify_storage_proof] >> storage_result: {:?}", storage_result);
-=======
-            &storage_keys,
-        )
-        .unwrap()
-        .unwrap();
-
-        tracing::info!(
-            "In ics10-client_def.rs: [verify_storage_proof] >> storage_result: {:?}",
-            storage_result
-        );
->>>>>>> ec36bcc2
+
         let connection_end = ConnectionEnd::decode(&mut &*storage_result).unwrap();
         tracing::info!(
             "In ics10-client_def.rs: [verify_storage_proof] >> connection_end: {:?}",
