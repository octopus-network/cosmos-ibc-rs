//! Protocol logic specific to processing ICS3 messages of type `MsgConnectionOpenAck`.

use crate::events::IbcEvent;
use crate::handler::{HandlerOutput, HandlerResult};
use crate::ics03_connection::connection::{ConnectionEnd, Counterparty, State};
use crate::ics03_connection::context::ConnectionReader;
use crate::ics03_connection::error::Error;
use crate::ics03_connection::events::Attributes;
use crate::ics03_connection::handler::verify::{check_client_consensus_height, verify_proofs};
use crate::ics03_connection::handler::{ConnectionIdState, ConnectionResult};
use crate::ics03_connection::msgs::conn_open_ack::MsgConnectionOpenAck;
use crate::prelude::*;

pub(crate) fn process(
    ctx: &dyn ConnectionReader,
    msg: MsgConnectionOpenAck,
) -> HandlerResult<ConnectionResult, Error> {
    let mut output = HandlerOutput::builder();

    // Check the client's (consensus state) proof height.
    // TODO! future must to be handle
    // check_client_consensus_height(ctx, msg.consensus_height())?;

    // Validate the connection end.
    let mut conn_end = ctx.connection_end(msg.connection_id())?;
    // A connection end must be Init or TryOpen; otherwise we return an error.
    let state_is_consistent = conn_end.state_matches(&State::Init)
        && conn_end.versions().contains(msg.version())
        || conn_end.state_matches(&State::TryOpen)
            && conn_end.versions().get(0).eq(&Some(msg.version()));
    // Check that, if we have a counterparty connection id, then it matches the one in the message.
    let counterparty_matches =
        if let Some(counterparty_connection_id) = conn_end.counterparty().connection_id() {
            &msg.counterparty_connection_id == counterparty_connection_id
        } else {
            true
        };

<<<<<<< HEAD
            // Check that, if we have a counterparty connection id, then it
            // matches the one in the message.
            let counterparty_matches = if let Some(counterparty_connection_id) =
                old_conn_end.counterparty().connection_id()
            {
                tracing::info!("in [conn_open_ack] >> Some(old_conn_end) : {:?}", old_conn_end);
                &msg.counterparty_connection_id == counterparty_connection_id
            } else {
                tracing::info!("in [conn_open_ack] >> Some() TRUE");
                true
            };

            if state_is_consistent && counterparty_matches {
                tracing::info!("in [conn_open_ack] >> state_is_consistent && counterparty_matches");
                Ok(old_conn_end)
            } else {
                // Old connection end is in incorrect state, propagate the error.
                Err(Error::connection_mismatch(msg.connection_id().clone()))
            }
        }
        None => {
            // No connection end exists for this conn. identifier. Impossible to continue handshake.
            Err(Error::uninitialized_connection(msg.connection_id().clone()))
        }
    }?;
=======
    if !state_is_consistent || !counterparty_matches {
        // Old connection end is in incorrect state, propagate the error.
        return Err(Error::connection_mismatch(msg.connection_id().clone()));
    }
>>>>>>> f8525fe6

    // Proof verification.
    let expected_conn = ConnectionEnd::new(
        State::TryOpen,
        conn_end.counterparty().client_id().clone(),
        Counterparty::new(
            // The counterparty is the local chain.
            conn_end.client_id().clone(), // The local client identifier.
            Some(msg.counterparty_connection_id().clone()), // This chain's connection id as known on counterparty.
            ctx.commitment_prefix(),                        // Local commitment prefix.
        ),
        vec![msg.version().clone()],
        conn_end.delay_period(),
    );

    // 2. Pass the details to the verification function.
    verify_proofs(
        ctx,
        msg.client_state(),
        &conn_end,
        &expected_conn,
        msg.proofs(),
    )?;

    output.log("success: connection verification passed");

    conn_end.set_state(State::Open);
    conn_end.set_version(msg.version().clone());

    // TODO! after need to remove
    let counterparty = Counterparty::new(new_conn_end.client_id().clone(), Some(msg.counterparty_connection_id().clone()), ctx.commitment_prefix());
    new_conn_end.set_counterparty(counterparty);

    let result = ConnectionResult {
        connection_id: msg.connection_id().clone(),
        connection_id_state: ConnectionIdState::Reused,
<<<<<<< HEAD
        connection_end: new_conn_end.clone(),
=======
        connection_end: conn_end,
>>>>>>> f8525fe6
    };
    tracing::info!("in ics03_connection: [conn_open_ack] >> result: {:?}", result);

    let event_attributes = Attributes {
        height: ctx.host_current_height().clone(),
        connection_id: Some(msg.connection_id().clone()),
        client_id: new_conn_end.client_id().clone(),
        counterparty_client_id: new_conn_end.counterparty().client_id.clone(),
        counterparty_connection_id: new_conn_end.counterparty().connection_id.clone(),
    };
    output.emit(IbcEvent::OpenAckConnection(event_attributes.into()));

    Ok(output.with_result(result))
}

#[cfg(test)]
mod tests {
    use crate::prelude::*;
    use core::convert::TryFrom;
    use core::str::FromStr;
    use test_env_log::test;

    use crate::events::IbcEvent;
    use crate::ics03_connection::connection::{ConnectionEnd, Counterparty, State};
    use crate::ics03_connection::error;
    use crate::ics03_connection::handler::{dispatch, ConnectionResult};
    use crate::ics03_connection::msgs::conn_open_ack::test_util::get_dummy_raw_msg_conn_open_ack;
    use crate::ics03_connection::msgs::conn_open_ack::MsgConnectionOpenAck;
    use crate::ics03_connection::msgs::ConnectionMsg;
    use crate::ics23_commitment::commitment::CommitmentPrefix;
    use crate::ics24_host::identifier::{ChainId, ClientId};
    use crate::mock::context::MockContext;
    use crate::mock::host::HostType;
    use crate::timestamp::ZERO_DURATION;

    #[test]
    fn conn_open_ack_msg_processing() {
        struct Test {
            name: String,
            ctx: MockContext,
            msg: ConnectionMsg,
            want_pass: bool,
            match_error: Box<dyn FnOnce(error::Error)>,
        }

        let msg_ack =
            MsgConnectionOpenAck::try_from(get_dummy_raw_msg_conn_open_ack(10, 10)).unwrap();
        let conn_id = msg_ack.connection_id.clone();

        // Client parameters -- identifier and correct height (matching the proof height)
        let client_id = ClientId::from_str("mock_clientid").unwrap();
        let proof_height = msg_ack.proofs.height();

        // Parametrize the host chain to have a height at least as recent as the
        // the height of the proofs in the Ack msg.
        let latest_height = proof_height.increment();
        let max_history_size = 5;
        let default_context = MockContext::new(
            ChainId::new("mockgaia".to_string(), latest_height.revision_number),
            HostType::Mock,
            max_history_size,
            latest_height,
        );

        // A connection end that will exercise the successful path.
        let default_conn_end = ConnectionEnd::new(
            State::Init,
            client_id.clone(),
            Counterparty::new(
                client_id.clone(),
                Some(msg_ack.counterparty_connection_id().clone()),
                CommitmentPrefix::from(b"ibc".to_vec()),
            ),
            vec![msg_ack.version().clone()],
            ZERO_DURATION,
        );

        // A connection end with incorrect state `Open`; will be part of the context.
        let mut conn_end_open = default_conn_end.clone();
        conn_end_open.set_state(State::Open); // incorrect field

        // A connection end with correct state, but incorrect prefix for the
        // counterparty; will be part of the context to exercise unsuccessful path.
        let mut conn_end_prefix = conn_end_open.clone();
        conn_end_prefix.set_state(State::Init);
        conn_end_prefix.set_counterparty(Counterparty::new(
            client_id.clone(),
            Some(msg_ack.counterparty_connection_id().clone()),
            CommitmentPrefix::from(Vec::new()), // incorrect field
        ));

        let tests: Vec<Test> = vec![
            Test {
                name: "Successful processing of an Ack message".to_string(),
                ctx: default_context
                    .clone()
                    .with_client(&client_id, proof_height)
                    .with_connection(conn_id.clone(), default_conn_end),
                msg: ConnectionMsg::ConnectionOpenAck(Box::new(msg_ack.clone())),
                want_pass: true,
                match_error: Box::new(|_| {
                    panic!("should not have error")
                }),
            },
            Test {
                name: "Processing fails because the connection does not exist in the context".to_string(),
                ctx: default_context.clone(),
                msg: ConnectionMsg::ConnectionOpenAck(Box::new(msg_ack.clone())),
                want_pass: false,
                match_error: {
                    let connection_id = conn_id.clone();
                    Box::new(move |e| {
                        match e.detail() {
                            error::ErrorDetail::ConnectionNotFound(e) => {
                                assert_eq!(e.connection_id, connection_id)
                            }
                            _ => {
                                panic!("Expected ConnectionNotFound error");
                            }
                        }
                    })
                },
            },
            Test {
                name: "Processing fails due to connections mismatch (incorrect 'open' state)".to_string(),
                ctx: default_context
                    .clone()
                    .with_client(&client_id, proof_height)
                    .with_connection(conn_id.clone(), conn_end_open),
                msg: ConnectionMsg::ConnectionOpenAck(Box::new(msg_ack.clone())),
                want_pass: false,
                match_error: {
                    let connection_id = conn_id.clone();
                    Box::new(move |e| {
                        match e.detail() {
                            error::ErrorDetail::ConnectionMismatch(e) => {
                                assert_eq!(e.connection_id, connection_id);
                            }
                            _ => {
                                panic!("Expected ConnectionMismatch error");
                            }
                        }
                    })
                },
            },
            Test {
                name: "Processing fails: ConsensusStateVerificationFailure due to empty counterparty prefix".to_string(),
                ctx: default_context
                    .with_client(&client_id, proof_height)
                    .with_connection(conn_id, conn_end_prefix),
                msg: ConnectionMsg::ConnectionOpenAck(Box::new(msg_ack)),
                want_pass: false,
                match_error:
                    Box::new(move |e| {
                        match e.detail() {
                            error::ErrorDetail::ConsensusStateVerificationFailure(e) => {
                                assert_eq!(e.height, proof_height)
                            }
                            _ => {
                                panic!("Expected ConsensusStateVerificationFailure error");
                            }
                        }
                    }),
            },
            /*
            Test {
                name: "Processing fails due to MissingLocalConsensusState".to_string(),
                ctx: MockContext::default()
                    .with_client(&client_id, proof_height)
                    .with_connection(conn_id, default_conn_end),
                msg: ConnectionMsg::ConnectionOpenAck(Box::new(msg_ack)),
                want_pass: false,
                error_kind: Some(Kind::MissingLocalConsensusState)
            },
            */
        ];

        for test in tests {
            let res = dispatch(&test.ctx, test.msg.clone());
            // Additionally check the events and the output objects in the result.
            match res {
                Ok(proto_output) => {
                    assert!(
                        test.want_pass,
                        "conn_open_ack: test passed but was supposed to fail for test: {}, \nparams {:?} {:?}",
                        test.name,
                        test.msg.clone(),
                        test.ctx.clone()
                    );

                    assert!(!proto_output.events.is_empty()); // Some events must exist.

                    // The object in the output is a ConnectionEnd, should have OPEN state.
                    let res: ConnectionResult = proto_output.result;
                    assert_eq!(res.connection_end.state().clone(), State::Open);

                    for e in proto_output.events.iter() {
                        assert!(matches!(e, &IbcEvent::OpenAckConnection(_)));
                    }
                }
                Err(e) => {
                    assert!(
                        !test.want_pass,
                        "conn_open_ack: failed for test: {}, \nparams {:?} {:?} error: {:?}",
                        test.name,
                        test.msg,
                        test.ctx.clone(),
                        e,
                    );

                    // Verify that the error kind matches
                    (test.match_error)(e);
                }
            }
        }
    }
}<|MERGE_RESOLUTION|>--- conflicted
+++ resolved
@@ -36,38 +36,11 @@
             true
         };
 
-<<<<<<< HEAD
-            // Check that, if we have a counterparty connection id, then it
-            // matches the one in the message.
-            let counterparty_matches = if let Some(counterparty_connection_id) =
-                old_conn_end.counterparty().connection_id()
-            {
-                tracing::info!("in [conn_open_ack] >> Some(old_conn_end) : {:?}", old_conn_end);
-                &msg.counterparty_connection_id == counterparty_connection_id
-            } else {
-                tracing::info!("in [conn_open_ack] >> Some() TRUE");
-                true
-            };
-
-            if state_is_consistent && counterparty_matches {
-                tracing::info!("in [conn_open_ack] >> state_is_consistent && counterparty_matches");
-                Ok(old_conn_end)
-            } else {
-                // Old connection end is in incorrect state, propagate the error.
-                Err(Error::connection_mismatch(msg.connection_id().clone()))
-            }
-        }
-        None => {
-            // No connection end exists for this conn. identifier. Impossible to continue handshake.
-            Err(Error::uninitialized_connection(msg.connection_id().clone()))
-        }
-    }?;
-=======
+
     if !state_is_consistent || !counterparty_matches {
         // Old connection end is in incorrect state, propagate the error.
         return Err(Error::connection_mismatch(msg.connection_id().clone()));
     }
->>>>>>> f8525fe6
 
     // Proof verification.
     let expected_conn = ConnectionEnd::new(
@@ -98,26 +71,22 @@
     conn_end.set_version(msg.version().clone());
 
     // TODO! after need to remove
-    let counterparty = Counterparty::new(new_conn_end.client_id().clone(), Some(msg.counterparty_connection_id().clone()), ctx.commitment_prefix());
-    new_conn_end.set_counterparty(counterparty);
+    let counterparty = Counterparty::new(conn_end.client_id().clone(), Some(msg.counterparty_connection_id().clone()), ctx.commitment_prefix());
+    conn_end.set_counterparty(counterparty);
 
     let result = ConnectionResult {
         connection_id: msg.connection_id().clone(),
         connection_id_state: ConnectionIdState::Reused,
-<<<<<<< HEAD
-        connection_end: new_conn_end.clone(),
-=======
-        connection_end: conn_end,
->>>>>>> f8525fe6
+        connection_end: conn_end.clone(),
     };
     tracing::info!("in ics03_connection: [conn_open_ack] >> result: {:?}", result);
 
     let event_attributes = Attributes {
         height: ctx.host_current_height().clone(),
         connection_id: Some(msg.connection_id().clone()),
-        client_id: new_conn_end.client_id().clone(),
-        counterparty_client_id: new_conn_end.counterparty().client_id.clone(),
-        counterparty_connection_id: new_conn_end.counterparty().connection_id.clone(),
+        client_id: conn_end.client_id().clone(),
+        counterparty_client_id: conn_end.counterparty().client_id.clone(),
+        counterparty_connection_id: conn_end.counterparty().connection_id.clone(),
     };
     output.emit(IbcEvent::OpenAckConnection(event_attributes.into()));
 
