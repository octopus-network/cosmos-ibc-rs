//! Protocol logic specific to processing ICS3 messages of type `MsgConnectionOpenConfirm`.

use crate::events::IbcEvent;
use crate::handler::{HandlerOutput, HandlerResult};
use crate::ics03_connection::connection::{ConnectionEnd, Counterparty, State};
use crate::ics03_connection::context::ConnectionReader;
use crate::ics03_connection::error::Error;
use crate::ics03_connection::events::Attributes;
use crate::ics03_connection::handler::verify::verify_proofs;
use crate::ics03_connection::handler::{ConnectionIdState, ConnectionResult};
use crate::ics03_connection::msgs::conn_open_confirm::MsgConnectionOpenConfirm;
use crate::prelude::*;

pub(crate) fn process(
    ctx: &dyn ConnectionReader,
    msg: MsgConnectionOpenConfirm,
) -> HandlerResult<ConnectionResult, Error> {
    let mut output = HandlerOutput::builder();

    // Validate the connection end.
    let mut conn_end = ctx.connection_end(msg.connection_id())?;
    // A connection end must be in TryOpen state; otherwise return error.
    if !conn_end.state_matches(&State::TryOpen) {
        // Old connection end is in incorrect state, propagate the error.
        return Err(Error::connection_mismatch(msg.connection_id().clone()));
    }

    // Verify proofs. Assemble the connection end as we expect to find it on the counterparty.
    let expected_conn = ConnectionEnd::new(
        State::Open,
        conn_end.counterparty().client_id().clone(),
        Counterparty::new(
            // The counterparty is the local chain.
            conn_end.client_id().clone(), // The local client identifier.
            Some(msg.connection_id().clone()), // Local connection id.
            ctx.commitment_prefix(),      // Local commitment prefix.
        ),
        conn_end.versions(),
        conn_end.delay_period(),
    );

    // 2. Pass the details to the verification function.
    verify_proofs(ctx, None, &conn_end, &expected_conn, msg.proofs())?;

    output.log("success: connection verification passed");

    // Transition our own end of the connection to state OPEN.
    conn_end.set_state(State::Open);

    let result = ConnectionResult {
        connection_id: msg.connection_id().clone(),
        connection_id_state: ConnectionIdState::Reused,
<<<<<<< HEAD
        connection_end: new_conn_end.clone(),
=======
        connection_end: conn_end,
>>>>>>> f8525fe6
    };
    tracing::info!("in ics03_connection: [conn_open_confirm] >> result: {:?}", result);

    let event_attributes = Attributes {
        height: ctx.host_current_height().clone(),
        connection_id: Some(msg.connection_id().clone()),
        client_id: new_conn_end.client_id().clone(),
        counterparty_client_id: new_conn_end.counterparty().client_id.clone(),
        counterparty_connection_id: new_conn_end.counterparty().connection_id.clone(),
    };
    output.emit(IbcEvent::OpenConfirmConnection(event_attributes.into()));

    Ok(output.with_result(result))
}

#[cfg(test)]
mod tests {
    use crate::prelude::*;
    use core::convert::TryFrom;
    use core::str::FromStr;
    use test_env_log::test;

    use crate::events::IbcEvent;
    use crate::ics03_connection::connection::{ConnectionEnd, Counterparty, State};
    use crate::ics03_connection::context::ConnectionReader;
    use crate::ics03_connection::handler::{dispatch, ConnectionResult};
    use crate::ics03_connection::msgs::conn_open_confirm::test_util::get_dummy_raw_msg_conn_open_confirm;
    use crate::ics03_connection::msgs::conn_open_confirm::MsgConnectionOpenConfirm;
    use crate::ics03_connection::msgs::ConnectionMsg;
    use crate::ics23_commitment::commitment::CommitmentPrefix;
    use crate::ics24_host::identifier::ClientId;
    use crate::mock::context::MockContext;
    use crate::timestamp::ZERO_DURATION;
    use crate::Height;

    #[test]
    fn conn_open_confirm_msg_processing() {
        struct Test {
            name: String,
            ctx: MockContext,
            msg: ConnectionMsg,
            want_pass: bool,
        }

        let client_id = ClientId::from_str("mock_clientid").unwrap();
        let msg_confirm =
            MsgConnectionOpenConfirm::try_from(get_dummy_raw_msg_conn_open_confirm()).unwrap();
        let counterparty = Counterparty::new(
            client_id.clone(),
            Some(msg_confirm.connection_id().clone()),
            CommitmentPrefix::from(Vec::new()),
        );

        let context = MockContext::default();

        let incorrect_conn_end_state = ConnectionEnd::new(
            State::Init,
            client_id.clone(),
            counterparty,
            context.get_compatible_versions(),
            ZERO_DURATION,
        );

        let mut correct_conn_end = incorrect_conn_end_state.clone();
        correct_conn_end.set_state(State::TryOpen);

        let tests: Vec<Test> = vec![
            Test {
                name: "Processing fails due to missing connection in context".to_string(),
                ctx: context.clone(),
                msg: ConnectionMsg::ConnectionOpenConfirm(msg_confirm.clone()),
                want_pass: false,
            },
            Test {
                name: "Processing fails due to connections mismatch (incorrect state)".to_string(),
                ctx: context
                    .clone()
                    .with_client(&client_id, Height::new(0, 10))
                    .with_connection(
                        msg_confirm.connection_id().clone(),
                        incorrect_conn_end_state,
                    ),
                msg: ConnectionMsg::ConnectionOpenConfirm(msg_confirm.clone()),
                want_pass: false,
            },
            Test {
                name: "Processing successful".to_string(),
                ctx: context
                    .with_client(&client_id, Height::new(0, 10))
                    .with_connection(msg_confirm.connection_id().clone(), correct_conn_end),
                msg: ConnectionMsg::ConnectionOpenConfirm(msg_confirm.clone()),
                want_pass: true,
            },
        ]
        .into_iter()
        .collect();

        for test in tests {
            let res = dispatch(&test.ctx, test.msg.clone());
            // Additionally check the events and the output objects in the result.
            match res {
                Ok(proto_output) => {
                    assert!(
                        test.want_pass,
                        "conn_open_confirm: test passed but was supposed to fail for: {}, \nparams {:?} {:?}",
                        test.name,
                        test.msg.clone(),
                        test.ctx.clone()
                    );

                    assert!(!proto_output.events.is_empty()); // Some events must exist.

                    // The object in the output is a ConnectionEnd, should have OPEN state.
                    let res: ConnectionResult = proto_output.result;
                    assert_eq!(res.connection_end.state().clone(), State::Open);

                    for e in proto_output.events.iter() {
                        assert!(matches!(e, &IbcEvent::OpenConfirmConnection(_)));
                    }
                }
                Err(e) => {
                    assert!(
                        !test.want_pass,
                        "conn_open_confirm: failed for test: {}, \nparams {:?} {:?} error: {:?}",
                        test.name,
                        test.msg,
                        test.ctx.clone(),
                        e,
                    );
                }
            }
        }
    }
}<|MERGE_RESOLUTION|>--- conflicted
+++ resolved
@@ -50,20 +50,16 @@
     let result = ConnectionResult {
         connection_id: msg.connection_id().clone(),
         connection_id_state: ConnectionIdState::Reused,
-<<<<<<< HEAD
-        connection_end: new_conn_end.clone(),
-=======
-        connection_end: conn_end,
->>>>>>> f8525fe6
+        connection_end: conn_end.clone(),
     };
     tracing::info!("in ics03_connection: [conn_open_confirm] >> result: {:?}", result);
 
     let event_attributes = Attributes {
         height: ctx.host_current_height().clone(),
         connection_id: Some(msg.connection_id().clone()),
-        client_id: new_conn_end.client_id().clone(),
-        counterparty_client_id: new_conn_end.counterparty().client_id.clone(),
-        counterparty_connection_id: new_conn_end.counterparty().connection_id.clone(),
+        client_id: conn_end.client_id().clone(),
+        counterparty_client_id: conn_end.counterparty().client_id.clone(),
+        counterparty_connection_id: conn_end.counterparty().connection_id.clone(),
     };
     output.emit(IbcEvent::OpenConfirmConnection(event_attributes.into()));
 
