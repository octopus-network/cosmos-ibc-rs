// TODO: disable unwraps:
// https://github.com/informalsystems/ibc-rs/issues/987
// #![cfg_attr(not(test), deny(clippy::unwrap_used))]

#![no_std]
#![allow(clippy::large_enum_variant)]
#![deny(
    // warnings,
    // missing_docs,
    trivial_casts,
    trivial_numeric_casts,
    unused_import_braces,
    unused_qualifications,
    rust_2018_idioms
)]
<<<<<<< HEAD
#![allow(unused_imports)]
#![allow(unused_variables)]
// TODO: disable unwraps:
//  https://github.com/informalsystems/ibc-rs/issues/987
// #![cfg_attr(not(test), deny(clippy::unwrap_used))]
=======
>>>>>>> 8d4d73bf
#![forbid(unsafe_code)]

//! Implementation of the following ICS modules:
//!
//! - ICS 02: Client
//! - ICS 03: Connection
//! - ICS 04: Channel
//! - ICS 05: Port
//! - ICS 07: Tendermint Client
//! - ICS 18: Basic relayer functions
//! - ICS 23: Vector Commitment Scheme
//! - ICS 24: Host Requirements
//! - ICS 26: Routing
//! - Applications:
//!    - ICS 20: Fungible Token Transfer

extern crate alloc;
extern crate std;

mod prelude;

pub mod application;
pub mod events;
pub mod handler;
pub mod keys;
pub mod macros;
pub mod proofs;
pub mod query;
pub mod signer;
pub mod timestamp;
pub mod tx_msg;

pub mod ics02_client;
pub mod ics03_connection;
pub mod ics04_channel;
pub mod ics05_port;
pub mod ics07_tendermint;
pub mod ics10_grandpa;
pub mod ics18_relayer;
pub mod ics23_commitment;
pub mod ics24_host;
pub mod ics26_routing;

mod serializers;

/// Re-export of ICS 002 Height domain type
pub type Height = crate::ics02_client::height::Height;

#[cfg(test)]
mod test;

#[cfg(any(test, feature = "mocks"))]
pub mod test_utils;

#[cfg(any(test, feature = "mocks"))]
pub mod mock; // Context mock, the underlying host chain, and client types: for testing all handlers.<|MERGE_RESOLUTION|>--- conflicted
+++ resolved
@@ -13,14 +13,11 @@
     unused_qualifications,
     rust_2018_idioms
 )]
-<<<<<<< HEAD
 #![allow(unused_imports)]
 #![allow(unused_variables)]
 // TODO: disable unwraps:
 //  https://github.com/informalsystems/ibc-rs/issues/987
 // #![cfg_attr(not(test), deny(clippy::unwrap_used))]
-=======
->>>>>>> 8d4d73bf
 #![forbid(unsafe_code)]
 
 //! Implementation of the following ICS modules:
