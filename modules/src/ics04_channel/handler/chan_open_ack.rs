--- conflicted
+++ resolved
@@ -18,15 +18,8 @@
     let mut output = HandlerOutput::builder();
 
     // Unwrap the old channel end and validate it against the message.
-<<<<<<< HEAD
-    let mut channel_end = ctx
-        .channel_end(&(msg.port_id().clone(), msg.channel_id().clone()))
-        .ok_or_else(|| Error::channel_not_found(msg.port_id.clone(), msg.channel_id().clone()))?;
-    tracing::info!("in ics04_channel: [channel_open_ack] >> port_id: {:?}, channel_id: {:?}, channel_end: {:?}",
-        msg.port_id().clone(), msg.channel_id().clone(), channel_end.clone());
-=======
+
     let mut channel_end = ctx.channel_end(&(msg.port_id().clone(), msg.channel_id().clone()))?;
->>>>>>> f8525fe6
 
     // Validate that the channel end is in a state where it can be ack.
     if !channel_end.state_matches(&State::Init) && !channel_end.state_matches(&State::TryOpen) {
@@ -49,14 +42,8 @@
         ));
     }
 
-<<<<<<< HEAD
-    let conn = ctx
-        .connection_end(&channel_end.connection_hops()[0])
-        .ok_or_else(|| Error::missing_connection(channel_end.connection_hops()[0].clone()))?;
-    tracing::info!("in ics04_channel: [channel_open_ack] >> connectionEnd: {:?}", conn.clone());
-=======
+
     let conn = ctx.connection_end(&channel_end.connection_hops()[0])?;
->>>>>>> f8525fe6
 
     if !conn.state_matches(&ConnectionState::Open) {
         return Err(Error::connection_not_open(
