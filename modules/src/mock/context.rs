--- conflicted
+++ resolved
@@ -652,50 +652,6 @@
     }
 }
 
-<<<<<<< HEAD
-impl Ics20Context for MockContext {
-    fn get_denom_trace(
-        &self,
-        denom_trace_hash: &[u8],
-    ) -> Result<
-        crate::applications::ics20_fungible_token_transfer::msgs::denom_trace::DenomTrace,
-        crate::applications::ics20_fungible_token_transfer::error::Error,
-    > {
-        todo!()
-    }
-
-    fn has_denom_trace(&self, denom_trace_hash: &[u8]) -> bool {
-        todo!()
-    }
-
-    fn set_denom_trace(
-        &self,
-        denom_trace: &crate::applications::ics20_fungible_token_transfer::msgs::denom_trace::DenomTrace,
-    ) -> Result<(), crate::applications::ics20_fungible_token_transfer::error::Error> {
-        todo!()
-    }
-
-    fn get_port(&self) -> Result<PortId, Ics20Error> {
-        todo!()
-    }
-}
-
-impl CapabilityReader for MockContext {
-    fn get_capability(&self, _name: &CapabilityName) -> Result<Capability, Ics05Error> {
-        todo!()
-    }
-
-    fn authenticate_capability(
-        &self,
-        _name: &CapabilityName,
-        _capability: &Capability,
-    ) -> Result<(), Ics05Error> {
-        Ok(())
-    }
-}
-
-=======
->>>>>>> beb4642d
 impl PortReader for MockContext {
     fn lookup_module_by_port(&self, port_id: &PortId) -> Result<ModuleId, Error> {
         match self.ibc_store.lock().unwrap().port_to_module.get(port_id) {
