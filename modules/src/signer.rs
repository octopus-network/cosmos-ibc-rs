<<<<<<< HEAD
use std::{convert::Infallible, fmt::Display, str::FromStr};
use std::fmt;

=======
use crate::prelude::*;
use core::{convert::Infallible, fmt::Display, str::FromStr};
>>>>>>> 8d4d73bf
use serde::{Deserialize, Serialize};

#[derive(Clone, Debug, PartialEq, Eq, PartialOrd, Ord, Hash, Serialize, Deserialize)]
pub struct Signer(String);

impl Signer {
    pub fn new(s: impl ToString) -> Self {
        Self(s.to_string())
    }

    pub fn as_str(&self) -> &str {
        &self.0
    }
}

impl Display for Signer {
<<<<<<< HEAD
    fn fmt(&self, f: &mut std::fmt::Formatter<'_>) -> fmt::Result {
=======
    fn fmt(&self, f: &mut core::fmt::Formatter<'_>) -> core::fmt::Result {
>>>>>>> 8d4d73bf
        write!(f, "{}", self.0)
    }
}

impl From<String> for Signer {
    fn from(s: String) -> Self {
        Self(s)
    }
}

impl FromStr for Signer {
    type Err = Infallible;

    fn from_str(s: &str) -> Result<Self, Self::Err> {
        Ok(Self(s.to_string()))
    }
}<|MERGE_RESOLUTION|>--- conflicted
+++ resolved
@@ -1,11 +1,6 @@
-<<<<<<< HEAD
-use std::{convert::Infallible, fmt::Display, str::FromStr};
-use std::fmt;
-
-=======
 use crate::prelude::*;
 use core::{convert::Infallible, fmt::Display, str::FromStr};
->>>>>>> 8d4d73bf
+
 use serde::{Deserialize, Serialize};
 
 #[derive(Clone, Debug, PartialEq, Eq, PartialOrd, Ord, Hash, Serialize, Deserialize)]
@@ -22,11 +17,7 @@
 }
 
 impl Display for Signer {
-<<<<<<< HEAD
-    fn fmt(&self, f: &mut std::fmt::Formatter<'_>) -> fmt::Result {
-=======
     fn fmt(&self, f: &mut core::fmt::Formatter<'_>) -> core::fmt::Result {
->>>>>>> 8d4d73bf
         write!(f, "{}", self.0)
     }
 }
