--- conflicted
+++ resolved
@@ -60,11 +60,7 @@
     let event_attributes = Attributes {
         height: msg.client_state.latest_height(),
         client_id,
-<<<<<<< HEAD
-        client_type: msg.client_state.client_type(),
-=======
         height: ctx.host_height(),
->>>>>>> efbf7d18
         ..Default::default()
     };
     output.emit(IbcEvent::CreateClient(event_attributes.into()));
