--- conflicted
+++ resolved
@@ -199,9 +199,7 @@
     }
 }
 
-<<<<<<< HEAD
-impl Protobuf<RawPacket> for Packet {}
-=======
+
 /// Parse a string into a timeout height expected to be stored in
 /// `Packet.timeout_height`. We need to parse the timeout height differently
 /// because of a quirk introduced in ibc-go. See comment in
@@ -215,7 +213,6 @@
         },
     }
 }
->>>>>>> beb4642d
 
 impl TryFrom<RawPacket> for Packet {
     type Error = Error;
