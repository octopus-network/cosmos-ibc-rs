//! This module implements the processing logic for ICS4 (channel) messages.

use crate::core::ics04_channel::channel::ChannelEnd;
use crate::core::ics04_channel::context::ChannelReader;
use crate::core::ics04_channel::error::Error;
use crate::core::ics04_channel::msgs::ChannelMsg;
use crate::core::ics04_channel::{msgs::PacketMsg, packet::PacketResult};
use crate::core::ics05_port::capabilities::ChannelCapability;
use crate::core::ics24_host::identifier::{ChannelId, PortId};
<<<<<<< HEAD
use crate::core::ics26_routing::context::Ics26Context;
use crate::handler::HandlerOutput;
=======
use crate::core::ics26_routing::context::{
    Ics26Context, ModuleId, ModuleOutput, OnRecvPacketAck, Router,
};
use crate::handler::{HandlerOutput, HandlerOutputBuilder};
>>>>>>> efbf7d18

pub mod acknowledgement;
pub mod chan_close_confirm;
pub mod chan_close_init;
pub mod chan_open_ack;
pub mod chan_open_confirm;
pub mod chan_open_init;
pub mod chan_open_try;
pub mod recv_packet;
pub mod send_packet;
pub mod timeout;
pub mod timeout_on_close;
pub mod verify;
pub mod write_acknowledgement;

/// Defines the possible states of a channel identifier in a `ChannelResult`.
#[derive(Clone, Debug)]
pub enum ChannelIdState {
    /// Specifies that the channel handshake handler allocated a new channel identifier. This
    /// happens during the processing of either the `MsgChannelOpenInit` or `MsgChannelOpenTry`.
    Generated,

    /// Specifies that the handler reused a previously-allocated channel identifier.
    Reused,
}

#[derive(Clone, Debug)]
pub struct ChannelResult {
    pub port_id: PortId,
    pub channel_id: ChannelId,
    pub channel_id_state: ChannelIdState,
    pub channel_cap: ChannelCapability,
    pub channel_end: ChannelEnd,
}

pub fn channel_validate<Ctx>(ctx: &Ctx, msg: &ChannelMsg) -> Result<ModuleId, Error>
where
    Ctx: Ics26Context,
{
    let module_id = msg.lookup_module(ctx)?;
    if ctx.router().has_route(&module_id) {
        Ok(module_id)
    } else {
        Err(Error::route_not_found())
    }
}

/// General entry point for processing any type of message related to the ICS4 channel open and
/// channel close handshake protocols.
pub fn channel_dispatch<Ctx>(
    ctx: &Ctx,
    msg: &ChannelMsg,
) -> Result<(HandlerOutputBuilder<()>, ChannelResult), Error>
where
    Ctx: ChannelReader,
{
    let output = match msg {
        ChannelMsg::ChannelOpenInit(msg) => chan_open_init::process(ctx, msg),
        ChannelMsg::ChannelOpenTry(msg) => chan_open_try::process(ctx, msg),
        ChannelMsg::ChannelOpenAck(msg) => chan_open_ack::process(ctx, msg),
        ChannelMsg::ChannelOpenConfirm(msg) => chan_open_confirm::process(ctx, msg),
        ChannelMsg::ChannelCloseInit(msg) => chan_close_init::process(ctx, msg),
        ChannelMsg::ChannelCloseConfirm(msg) => chan_close_confirm::process(ctx, msg),
    }?;
    let HandlerOutput {
        result,
        log,
        events,
    } = output;
    let builder = HandlerOutput::builder().with_log(log).with_events(events);
    Ok((builder, result))
}

pub fn channel_callback<Ctx>(
    ctx: &mut Ctx,
    module_id: &ModuleId,
    msg: &ChannelMsg,
    mut result: ChannelResult,
    module_output: &mut ModuleOutput,
) -> Result<ChannelResult, Error>
where
    Ctx: Ics26Context,
{
    let cb = ctx
        .router_mut()
        .get_route_mut(module_id)
        .ok_or_else(Error::route_not_found)?;

    match msg {
        ChannelMsg::ChannelOpenInit(msg) => cb.on_chan_open_init(
            module_output,
            msg.channel.ordering,
            &msg.channel.connection_hops,
            &msg.port_id,
            &result.channel_id,
            &result.channel_cap,
            msg.channel.counterparty(),
            &msg.channel.version,
        )?,
        ChannelMsg::ChannelOpenTry(msg) => {
            let version = cb.on_chan_open_try(
                module_output,
                msg.channel.ordering,
                &msg.channel.connection_hops,
                &msg.port_id,
                &result.channel_id,
                &result.channel_cap,
                msg.channel.counterparty(),
                &msg.counterparty_version,
            )?;
            result.channel_end.version = version;
        }
        ChannelMsg::ChannelOpenAck(msg) => cb.on_chan_open_ack(
            module_output,
            &msg.port_id,
            &result.channel_id,
            &msg.counterparty_version,
        )?,
        ChannelMsg::ChannelOpenConfirm(msg) => {
            cb.on_chan_open_confirm(module_output, &msg.port_id, &result.channel_id)?
        }
        ChannelMsg::ChannelCloseInit(msg) => {
            cb.on_chan_close_init(module_output, &msg.port_id, &result.channel_id)?
        }
        ChannelMsg::ChannelCloseConfirm(msg) => {
            cb.on_chan_close_confirm(module_output, &msg.port_id, &result.channel_id)?
        }
    }
    Ok(result)
}

pub fn packet_validate<Ctx>(ctx: &Ctx, msg: &PacketMsg) -> Result<ModuleId, Error>
where
    Ctx: Ics26Context,
{
    let module_id = match msg {
        PacketMsg::RecvPacket(msg) => {
            ctx.lookup_module_by_channel(
                &msg.packet.destination_channel,
                &msg.packet.destination_port,
            )?
            .0
        }
        PacketMsg::AckPacket(msg) => {
            ctx.lookup_module_by_channel(&msg.packet.source_channel, &msg.packet.source_port)?
                .0
        }
        PacketMsg::ToPacket(msg) => {
            ctx.lookup_module_by_channel(&msg.packet.source_channel, &msg.packet.source_port)?
                .0
        }
        PacketMsg::ToClosePacket(msg) => {
            ctx.lookup_module_by_channel(&msg.packet.source_channel, &msg.packet.source_port)?
                .0
        }
    };

    if ctx.router().has_route(&module_id) {
        Ok(module_id)
    } else {
        Err(Error::route_not_found())
    }
}

/// Dispatcher for processing any type of message related to the ICS4 packet protocols.
pub fn packet_dispatch<Ctx>(
<<<<<<< HEAD
    ctx: &mut Ctx,
    msg: PacketMsg,
) -> Result<HandlerOutput<PacketResult>, Error>
=======
    ctx: &Ctx,
    msg: &PacketMsg,
) -> Result<(HandlerOutputBuilder<()>, PacketResult), Error>
>>>>>>> efbf7d18
where
    Ctx: Ics26Context,
{
    let output = match msg {
        PacketMsg::RecvPacket(msg) => recv_packet::process(ctx, msg),
        PacketMsg::AckPacket(msg) => acknowledgement::process(ctx, msg),
        PacketMsg::ToPacket(msg) => timeout::process(ctx, msg),
        PacketMsg::ToClosePacket(msg) => timeout_on_close::process(ctx, msg),
    }?;
    let HandlerOutput {
        result,
        log,
        events,
    } = output;
    let builder = HandlerOutput::builder().with_log(log).with_events(events);
    Ok((builder, result))
}

pub fn packet_callback<Ctx>(
    ctx: &mut Ctx,
    module_id: &ModuleId,
    msg: &PacketMsg,
    module_output: &mut ModuleOutput,
) -> Result<(), Error>
where
    Ctx: Ics26Context,
{
    let cb = ctx
        .router_mut()
        .get_route_mut(module_id)
        .ok_or_else(Error::route_not_found)?;

    match msg {
        PacketMsg::RecvPacket(msg) => {
            let result = cb.on_recv_packet(module_output, &msg.packet, &msg.signer);
            match result {
                OnRecvPacketAck::Nil(write_fn) | OnRecvPacketAck::Successful(_, write_fn) => {
                    write_fn(cb.as_any_mut());
                }
                OnRecvPacketAck::Failed(_) => {}
            }
        }
        PacketMsg::AckPacket(msg) => cb.on_acknowledgement_packet(
            module_output,
            &msg.packet,
            &msg.acknowledgement,
            &msg.signer,
        )?,
        PacketMsg::ToPacket(msg) => {
            cb.on_timeout_packet(module_output, &msg.packet, &msg.signer)?
        }
        PacketMsg::ToClosePacket(msg) => {
            cb.on_timeout_packet(module_output, &msg.packet, &msg.signer)?
        }
    };
    Ok(())
}<|MERGE_RESOLUTION|>--- conflicted
+++ resolved
@@ -7,15 +7,10 @@
 use crate::core::ics04_channel::{msgs::PacketMsg, packet::PacketResult};
 use crate::core::ics05_port::capabilities::ChannelCapability;
 use crate::core::ics24_host::identifier::{ChannelId, PortId};
-<<<<<<< HEAD
-use crate::core::ics26_routing::context::Ics26Context;
-use crate::handler::HandlerOutput;
-=======
 use crate::core::ics26_routing::context::{
     Ics26Context, ModuleId, ModuleOutput, OnRecvPacketAck, Router,
 };
 use crate::handler::{HandlerOutput, HandlerOutputBuilder};
->>>>>>> efbf7d18
 
 pub mod acknowledgement;
 pub mod chan_close_confirm;
@@ -182,15 +177,9 @@
 
 /// Dispatcher for processing any type of message related to the ICS4 packet protocols.
 pub fn packet_dispatch<Ctx>(
-<<<<<<< HEAD
-    ctx: &mut Ctx,
-    msg: PacketMsg,
-) -> Result<HandlerOutput<PacketResult>, Error>
-=======
     ctx: &Ctx,
     msg: &PacketMsg,
 ) -> Result<(HandlerOutputBuilder<()>, PacketResult), Error>
->>>>>>> efbf7d18
 where
     Ctx: Ics26Context,
 {
