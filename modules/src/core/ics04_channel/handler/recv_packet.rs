use crate::core::ics03_connection::connection::State as ConnectionState;
use crate::core::ics04_channel::channel::{Counterparty, Order, State};
use crate::core::ics04_channel::context::ChannelReader;
use crate::core::ics04_channel::error::Error;
use crate::core::ics04_channel::events::ReceivePacket;
use crate::core::ics04_channel::handler::verify::verify_packet_recv_proofs;
use crate::core::ics04_channel::msgs::recv_packet::MsgRecvPacket;
use crate::core::ics04_channel::packet::{PacketResult, Receipt, Sequence};
use crate::core::ics24_host::identifier::{ChannelId, PortId};
use crate::events::IbcEvent;
use crate::handler::{HandlerOutput, HandlerResult};
use crate::timestamp::Expiry;
use crate::Height;

#[derive(Clone, Debug)]
pub struct RecvPacketSuccess {
    pub port_id: PortId,
    pub channel_id: ChannelId,
    pub seq: Sequence,
    pub seq_number: Sequence,
    pub receipt: Option<Receipt>,
}

#[derive(Clone, Debug)]
pub enum RecvPacketResult {
    Success(RecvPacketSuccess),
    NoOp,
}

pub fn process(ctx: &dyn ChannelReader, msg: &MsgRecvPacket) -> HandlerResult<PacketResult, Error> {
    let mut output = HandlerOutput::builder();

    let packet = &msg.packet;

    let dest_channel_end = ctx.channel_end(&(
        packet.destination_port.clone(),
        packet.destination_channel.clone(),
    ))?;

    if !dest_channel_end.state_matches(&State::Open) {
        return Err(Error::invalid_channel_state(
            packet.source_channel.clone(),
            dest_channel_end.state,
        ));
    }

    let _channel_cap = ctx.authenticated_capability(&packet.destination_port)?;

    let counterparty = Counterparty::new(
        packet.source_port.clone(),
        Some(packet.source_channel.clone()),
    );

    if !dest_channel_end.counterparty_matches(&counterparty) {
        return Err(Error::invalid_packet_counterparty(
            packet.source_port.clone(),
            packet.source_channel.clone(),
        ));
    }

    let connection_end = ctx.connection_end(&dest_channel_end.connection_hops()[0])?;

    if !connection_end.state_matches(&ConnectionState::Open) {
        return Err(Error::connection_not_open(
            dest_channel_end.connection_hops()[0].clone(),
        ));
    }

    let latest_height = ctx.host_height();
    if (!packet.timeout_height.is_zero()) && (packet.timeout_height <= latest_height) {
        return Err(Error::low_packet_height(
            latest_height,
            packet.timeout_height,
        ));
    }

    let latest_timestamp = ctx.host_timestamp();
    if let Expiry::Expired = latest_timestamp.check_expiry(&packet.timeout_timestamp) {
        return Err(Error::low_packet_timestamp());
    }

    verify_packet_recv_proofs(
        ctx,
        msg.proofs.height(),
        packet,
        &connection_end,
        &msg.proofs,
    )?;

    let result = if dest_channel_end.order_matches(&Order::Ordered) {
        let next_seq_recv = ctx
            .get_next_sequence_recv(&(packet.source_port.clone(), packet.source_channel.clone()))?;

        if packet.sequence < next_seq_recv {
            output.emit(IbcEvent::ReceivePacket(ReceivePacket {
                height: Height::zero(),
                packet: msg.packet.clone(),
            }));
            return Ok(output.with_result(PacketResult::Recv(RecvPacketResult::NoOp)));
        } else if packet.sequence != next_seq_recv {
            return Err(Error::invalid_packet_sequence(
                packet.sequence,
                next_seq_recv,
            ));
        }

        PacketResult::Recv(RecvPacketResult::Success(RecvPacketSuccess {
            port_id: packet.source_port.clone(),
            channel_id: packet.source_channel.clone(),
            seq: packet.sequence,
            seq_number: next_seq_recv.increment(),
            receipt: None,
        }))
    } else {
        let packet_rec = ctx.get_packet_receipt(&(
            packet.source_port.clone(),
            packet.source_channel.clone(),
            packet.sequence,
        ));

        match packet_rec {
            Ok(_receipt) => {
                output.emit(IbcEvent::ReceivePacket(ReceivePacket {
                    height: Height::zero(),
                    packet: msg.packet.clone(),
                }));
                return Ok(output.with_result(PacketResult::Recv(RecvPacketResult::NoOp)));
            }
            Err(e) if e.detail() == Error::packet_receipt_not_found(packet.sequence).detail() => {
                // store a receipt that does not contain any data
                PacketResult::Recv(RecvPacketResult::Success(RecvPacketSuccess {
                    port_id: packet.source_port.clone(),
                    channel_id: packet.source_channel.clone(),
                    seq: packet.sequence,
                    seq_number: 1.into(),
                    receipt: Some(Receipt::Ok),
                }))
            }
            Err(_) => return Err(Error::implementation_specific()),
        }
    };

    output.log("success: packet receive");

    output.emit(IbcEvent::ReceivePacket(ReceivePacket {
        height: ctx.host_height(),
<<<<<<< HEAD
        packet: msg.packet,
=======
        packet: msg.packet.clone(),
>>>>>>> efbf7d18
    }));

    Ok(output.with_result(result))
}

#[cfg(test)]
mod tests {
    use crate::core::ics04_channel::context::ChannelReader;
    use crate::prelude::*;

    use test_log::test;

    use crate::core::ics03_connection::connection::ConnectionEnd;
    use crate::core::ics03_connection::connection::Counterparty as ConnectionCounterparty;
    use crate::core::ics03_connection::connection::State as ConnectionState;
    use crate::core::ics03_connection::version::get_compatible_versions;
    use crate::core::ics04_channel::channel::{ChannelEnd, Counterparty, Order, State};
    use crate::core::ics04_channel::handler::recv_packet::process;
    use crate::core::ics04_channel::msgs::recv_packet::test_util::get_dummy_raw_msg_recv_packet;
    use crate::core::ics04_channel::msgs::recv_packet::MsgRecvPacket;
    use crate::core::ics04_channel::Version;
    use crate::core::ics24_host::identifier::{ChannelId, ClientId, ConnectionId, PortId};
    use crate::mock::context::MockContext;
    use crate::relayer::ics18_relayer::context::Ics18Context;
    use crate::test_utils::get_dummy_account_id;
    use crate::timestamp::Timestamp;
    use crate::timestamp::ZERO_DURATION;
    use crate::{core::ics04_channel::packet::Packet, events::IbcEvent};

    #[test]
    fn recv_packet_processing() {
        struct Test {
            name: String,
            ctx: MockContext,
            msg: MsgRecvPacket,
            want_pass: bool,
        }

        let context = MockContext::default();

        let host_height = context.query_latest_height().increment();

        let client_height = host_height.increment();

        let msg =
            MsgRecvPacket::try_from(get_dummy_raw_msg_recv_packet(client_height.revision_height))
                .unwrap();

        let packet = msg.packet.clone();

        let packet_old = Packet {
            sequence: 1.into(),
            source_port: PortId::default(),
            source_channel: ChannelId::default(),
            destination_port: PortId::default(),
            destination_channel: ChannelId::default(),
            data: Vec::new(),
            timeout_height: client_height,
            timeout_timestamp: Timestamp::from_nanoseconds(1).unwrap(),
        };

        let msg_packet_old =
            MsgRecvPacket::new(packet_old, msg.proofs.clone(), get_dummy_account_id());

        let dest_channel_end = ChannelEnd::new(
            State::Open,
            Order::default(),
            Counterparty::new(
                packet.source_port.clone(),
                Some(packet.source_channel.clone()),
            ),
            vec![ConnectionId::default()],
            Version::ics20(),
        );

        let connection_end = ConnectionEnd::new(
            ConnectionState::Open,
            ClientId::default(),
            ConnectionCounterparty::new(
                ClientId::default(),
                Some(ConnectionId::default()),
                Default::default(),
            ),
            get_compatible_versions(),
            ZERO_DURATION,
        );

        let tests: Vec<Test> = vec![
            Test {
                name: "Processing fails because no channel exists in the context".to_string(),
                ctx: context.clone(),
                msg: msg.clone(),
                want_pass: false,
            },
            Test {
                name: "Processing fails because the port does not have a capability associated"
                    .to_string(),
                ctx: context.clone().with_channel(
                    PortId::default(),
                    ChannelId::default(),
                    dest_channel_end.clone(),
                ),
                msg: msg.clone(),
                want_pass: false,
            },
            Test {
                name: "Good parameters".to_string(),
                ctx: context
                    .clone()
                    .with_client(&ClientId::default(), client_height)
                    .with_connection(ConnectionId::default(), connection_end.clone())
                    .with_port_capability(packet.destination_port.clone())
                    .with_channel(
                        packet.destination_port.clone(),
                        packet.destination_channel.clone(),
                        dest_channel_end.clone(),
                    )
                    .with_send_sequence(
                        packet.destination_port.clone(),
                        packet.destination_channel.clone(),
                        1.into(),
                    )
                    .with_height(host_height)
                    // This `with_recv_sequence` is required for ordered channels
                    .with_recv_sequence(
                        packet.destination_port.clone(),
                        packet.destination_channel,
                        packet.sequence,
                    ),
                msg,
                want_pass: true,
            },
            Test {
                name: "Packet timeout expired".to_string(),
                ctx: context
                    .with_client(&ClientId::default(), client_height)
                    .with_connection(ConnectionId::default(), connection_end)
                    .with_port_capability(PortId::default())
                    .with_channel(PortId::default(), ChannelId::default(), dest_channel_end)
                    .with_send_sequence(PortId::default(), ChannelId::default(), 1.into())
                    .with_height(host_height),
                msg: msg_packet_old,
                want_pass: false,
            },
        ]
        .into_iter()
        .collect();

        for test in tests {
            let res = process(&test.ctx, &test.msg);
            // Additionally check the events and the output objects in the result.
            match res {
                Ok(proto_output) => {
                    assert!(
                            test.want_pass,
                            "recv_packet: test passed but was supposed to fail for test: {}, \nparams \n msg={:?}\nctx:{:?}",
                            test.name,
                            test.msg.clone(),
                            test.ctx.clone()
                        );

                    assert!(!proto_output.events.is_empty()); // Some events must exist.

                    for e in proto_output.events.iter() {
                        assert!(matches!(e, &IbcEvent::ReceivePacket(_)));
                        assert_eq!(e.height(), test.ctx.host_height());
                    }
                }
                Err(e) => {
                    assert!(
                            !test.want_pass,
                            "recv_packet: did not pass test: {}, \nparams \nmsg={:?}\nctx={:?}\nerror={:?}",
                            test.name,
                            test.msg.clone(),
                            test.ctx.clone(),
                            e,
                        );
                }
            }
        }
    }
}<|MERGE_RESOLUTION|>--- conflicted
+++ resolved
@@ -144,11 +144,7 @@
 
     output.emit(IbcEvent::ReceivePacket(ReceivePacket {
         height: ctx.host_height(),
-<<<<<<< HEAD
         packet: msg.packet,
-=======
-        packet: msg.packet.clone(),
->>>>>>> efbf7d18
     }));
 
     Ok(output.with_result(result))
