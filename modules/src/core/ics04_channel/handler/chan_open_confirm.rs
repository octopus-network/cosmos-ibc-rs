//! Protocol logic specific to ICS4 messages of type `MsgChannelOpenConfirm`.
use crate::core::ics03_connection::connection::State as ConnectionState;
use crate::core::ics04_channel::channel::{ChannelEnd, Counterparty, State};
use crate::core::ics04_channel::context::ChannelReader;
use crate::core::ics04_channel::error::Error;
use crate::core::ics04_channel::events::Attributes;
use crate::core::ics04_channel::handler::verify::verify_channel_proofs;
use crate::core::ics04_channel::handler::{ChannelIdState, ChannelResult};
use crate::core::ics04_channel::msgs::chan_open_confirm::MsgChannelOpenConfirm;
use crate::events::IbcEvent;
use crate::handler::{HandlerOutput, HandlerResult};
use crate::prelude::*;

pub(crate) fn process(
    ctx: &dyn ChannelReader,
    msg: &MsgChannelOpenConfirm,
) -> HandlerResult<ChannelResult, Error> {
    let mut output = HandlerOutput::builder();

    // Unwrap the old channel end and validate it against the message.
    let mut channel_end = ctx.channel_end(&(msg.port_id.clone(), msg.channel_id))?;

    // Validate that the channel end is in a state where it can be confirmed.
    if !channel_end.state_matches(&State::TryOpen) {
        return Err(Error::invalid_channel_state(
            msg.channel_id,
            channel_end.state,
        ));
    }

    // Channel capabilities
    let channel_cap = ctx.authenticated_capability(&msg.port_id)?;

    // An OPEN IBC connection running on the local (host) chain should exist.
    if channel_end.connection_hops().len() != 1 {
        return Err(Error::invalid_connection_hops_length(
            1,
            channel_end.connection_hops().len(),
        ));
    }

    let conn = ctx.connection_end(&channel_end.connection_hops()[0])?;

    if !conn.state_matches(&ConnectionState::Open) {
        return Err(Error::connection_not_open(
            channel_end.connection_hops()[0].clone(),
        ));
    }

    // Proof verification in two steps:
    // 1. Setup: build the Channel as we expect to find it on the other party.

    let expected_counterparty = Counterparty::new(msg.port_id.clone(), Some(msg.channel_id));

    let connection_counterparty = conn.counterparty();
    let ccid = connection_counterparty.connection_id().ok_or_else(|| {
        Error::undefined_connection_counterparty(channel_end.connection_hops()[0].clone())
    })?;

    let expected_connection_hops = vec![ccid.clone()];

    let expected_channel_end = ChannelEnd::new(
        State::Open,
        *channel_end.ordering(),
        expected_counterparty,
        expected_connection_hops,
        channel_end.version().clone(),
    );
    //2. Verify proofs
    verify_channel_proofs(
        ctx,
        msg.proofs.height(),
        &channel_end,
        &conn,
        &expected_channel_end,
        &msg.proofs,
    )
    .map_err(Error::chan_open_confirm_proof_verification)?;

    output.log("success: channel open confirm ");

    // Transition the channel end to the new state.
    channel_end.set_state(State::Open);

    let result = ChannelResult {
        port_id: msg.port_id.clone(),
        channel_id: msg.channel_id,
        channel_id_state: ChannelIdState::Reused,
        channel_cap,
        channel_end: channel_end.clone(),
    };

    let event_attributes = Attributes {
<<<<<<< HEAD
=======
        channel_id: Some(msg.channel_id),
>>>>>>> 817aaa36
        height: ctx.host_height(),
        port_id: msg.port_id.clone(),
        channel_id: Some(msg.channel_id.clone()),
        ..Default::default()
    };
    output.emit(IbcEvent::OpenConfirmChannel(
        event_attributes
            .try_into()
            .map_err(|_| Error::missing_channel_id())?,
    ));

    Ok(output.with_result(result))
}

#[cfg(test)]
mod tests {
    use crate::prelude::*;

    use test_log::test;

    use crate::core::ics02_client::client_type::ClientType;
    use crate::core::ics03_connection::connection::ConnectionEnd;
    use crate::core::ics03_connection::connection::Counterparty as ConnectionCounterparty;
    use crate::core::ics03_connection::connection::State as ConnectionState;
    use crate::core::ics03_connection::context::ConnectionReader;
    use crate::core::ics03_connection::msgs::test_util::get_dummy_raw_counterparty;
    use crate::core::ics03_connection::version::get_compatible_versions;
    use crate::core::ics04_channel::channel::{ChannelEnd, Counterparty, Order, State};
    use crate::core::ics04_channel::context::ChannelReader;
    use crate::core::ics04_channel::handler::channel_dispatch;
    use crate::core::ics04_channel::msgs::chan_open_confirm::test_util::get_dummy_raw_msg_chan_open_confirm;
    use crate::core::ics04_channel::msgs::chan_open_confirm::MsgChannelOpenConfirm;
    use crate::core::ics04_channel::msgs::ChannelMsg;
    use crate::core::ics04_channel::Version;
    use crate::core::ics24_host::identifier::{ClientId, ConnectionId};
    use crate::events::IbcEvent;
    use crate::mock::context::MockContext;
    use crate::timestamp::ZERO_DURATION;
    use crate::Height;

    // TODO: The tests here should use the same structure as `handler::chan_open_try::tests`.
    #[test]
    fn chan_open_confirm_msg_processing() {
        struct Test {
            name: String,
            ctx: MockContext,
            msg: ChannelMsg,
            want_pass: bool,
        }
        let client_id = ClientId::new(ClientType::Mock, 24).unwrap();
        let conn_id = ConnectionId::new(2);
        let context = MockContext::default();
        let client_consensus_state_height = context.host_current_height().revision_height;

        // The connection underlying the channel we're trying to open.
        let conn_end = ConnectionEnd::new(
            ConnectionState::Open,
            client_id.clone(),
            ConnectionCounterparty::try_from(get_dummy_raw_counterparty()).unwrap(),
            get_compatible_versions(),
            ZERO_DURATION,
        );

        let msg_chan_confirm = MsgChannelOpenConfirm::try_from(
            get_dummy_raw_msg_chan_open_confirm(client_consensus_state_height),
        )
        .unwrap();

        let chan_end = ChannelEnd::new(
            State::TryOpen,
            Order::default(),
            Counterparty::new(
                msg_chan_confirm.port_id.clone(),
                Some(msg_chan_confirm.channel_id),
            ),
            vec![conn_id.clone()],
            Version::default(),
        );

        let tests: Vec<Test> = vec![Test {
            name: "Good parameters".to_string(),
            ctx: context
                .with_client(&client_id, Height::new(0, client_consensus_state_height))
                .with_connection(conn_id, conn_end)
                .with_port_capability(msg_chan_confirm.port_id.clone())
                .with_channel(
                    msg_chan_confirm.port_id.clone(),
                    msg_chan_confirm.channel_id,
                    chan_end,
                ),
            msg: ChannelMsg::ChannelOpenConfirm(msg_chan_confirm),
            want_pass: true,
        }]
        .into_iter()
        .collect();

        for test in tests {
            let res = channel_dispatch(&test.ctx, &test.msg);
            // Additionally check the events and the output objects in the result.
            match res {
                Ok((proto_output, res)) => {
                    assert!(
                            test.want_pass,
                            "chan_open_confirm: test passed but was supposed to fail for test: {}, \nparams {:?} {:?}",
                            test.name,
                            test.msg,
                            test.ctx.clone()
                        );

                    let proto_output = proto_output.with_result(());
                    assert!(!proto_output.events.is_empty()); // Some events must exist.

                    // The object in the output is a ConnectionEnd, should have init state.
                    //assert_eq!(res.channel_id, msg_chan_init.channel_id().clone());
                    assert_eq!(res.channel_end.state().clone(), State::Open);

                    for e in proto_output.events.iter() {
                        assert!(matches!(e, &IbcEvent::OpenConfirmChannel(_)));
                        assert_eq!(e.height(), test.ctx.host_height());
                    }
                }
                Err(e) => {
                    assert!(
                        !test.want_pass,
                        "chan_open_ack: did not pass test: {}, \nparams {:?} {:?}\nerror: {:?}",
                        test.name,
                        test.msg,
                        test.ctx.clone(),
                        e,
                    );
                }
            }
        }
    }
}<|MERGE_RESOLUTION|>--- conflicted
+++ resolved
@@ -91,10 +91,7 @@
     };
 
     let event_attributes = Attributes {
-<<<<<<< HEAD
-=======
         channel_id: Some(msg.channel_id),
->>>>>>> 817aaa36
         height: ctx.host_height(),
         port_id: msg.port_id.clone(),
         channel_id: Some(msg.channel_id.clone()),
