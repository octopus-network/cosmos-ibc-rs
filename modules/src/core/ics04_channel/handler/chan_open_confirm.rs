//! Protocol logic specific to ICS4 messages of type `MsgChannelOpenConfirm`.
use crate::core::ics03_connection::connection::State as ConnectionState;
use crate::core::ics04_channel::channel::{ChannelEnd, Counterparty, State};
use crate::core::ics04_channel::context::ChannelReader;
use crate::core::ics04_channel::error::Error;
use crate::core::ics04_channel::events::Attributes;
use crate::core::ics04_channel::handler::verify::verify_channel_proofs;
use crate::core::ics04_channel::handler::{ChannelIdState, ChannelResult};
use crate::core::ics04_channel::msgs::chan_open_confirm::MsgChannelOpenConfirm;
use crate::events::IbcEvent;
use crate::handler::{HandlerOutput, HandlerResult};
use crate::prelude::*;

pub(crate) fn process(
    ctx: &dyn ChannelReader,
    msg: &MsgChannelOpenConfirm,
) -> HandlerResult<ChannelResult, Error> {
    let mut output = HandlerOutput::builder();

    // Unwrap the old channel end and validate it against the message.
    let mut channel_end = ctx.channel_end(&(msg.port_id.clone(), msg.channel_id.clone()))?;

    // Validate that the channel end is in a state where it can be confirmed.
    if !channel_end.state_matches(&State::TryOpen) {
        return Err(Error::invalid_channel_state(
            msg.channel_id.clone(),
            channel_end.state,
        ));
    }

    // An OPEN IBC connection running on the local (host) chain should exist.
    if channel_end.connection_hops().len() != 1 {
        return Err(Error::invalid_connection_hops_length(
            1,
            channel_end.connection_hops().len(),
        ));
    }

    let conn = ctx.connection_end(&channel_end.connection_hops()[0])?;

    if !conn.state_matches(&ConnectionState::Open) {
        return Err(Error::connection_not_open(
            channel_end.connection_hops()[0].clone(),
        ));
    }

    // Proof verification in two steps:
    // 1. Setup: build the Channel as we expect to find it on the other party.

    let expected_counterparty =
        Counterparty::new(msg.port_id.clone(), Some(msg.channel_id.clone()));

    let connection_counterparty = conn.counterparty();
    let ccid = connection_counterparty.connection_id().ok_or_else(|| {
        Error::undefined_connection_counterparty(channel_end.connection_hops()[0].clone())
    })?;

    let expected_connection_hops = vec![ccid.clone()];

    let expected_channel_end = ChannelEnd::new(
        State::Open,
        *channel_end.ordering(),
        expected_counterparty,
        expected_connection_hops,
        channel_end.version().clone(),
    );
    //2. Verify proofs
    verify_channel_proofs(
        ctx,
        msg.proofs.height(),
        &channel_end,
        &conn,
        &expected_channel_end,
        &msg.proofs,
    )
    .map_err(Error::chan_open_confirm_proof_verification)?;

    output.log("success: channel open confirm ");

    // Transition the channel end to the new state.
    channel_end.set_state(State::Open);

    let result = ChannelResult {
        port_id: msg.port_id.clone(),
        channel_id: msg.channel_id.clone(),
        channel_id_state: ChannelIdState::Reused,
<<<<<<< HEAD
        channel_cap,
        channel_end: channel_end.clone(),
=======
        channel_end,
>>>>>>> beb4642d
    };

    let event_attributes = Attributes {
        channel_id: Some(msg.channel_id.clone()),
        height: ctx.host_height(),
        port_id: msg.port_id.clone(),
        ..Default::default()
    };
    output.emit(IbcEvent::OpenConfirmChannel(
        event_attributes
            .try_into()
            .map_err(|_| Error::missing_channel_id())?,
    ));

    Ok(output.with_result(result))
}

#[cfg(test)]
mod tests {
    use crate::prelude::*;

    use test_log::test;

    use crate::core::ics02_client::client_type::ClientType;
    use crate::core::ics03_connection::connection::ConnectionEnd;
    use crate::core::ics03_connection::connection::Counterparty as ConnectionCounterparty;
    use crate::core::ics03_connection::connection::State as ConnectionState;
    use crate::core::ics03_connection::context::ConnectionReader;
    use crate::core::ics03_connection::msgs::test_util::get_dummy_raw_counterparty;
    use crate::core::ics03_connection::version::get_compatible_versions;
    use crate::core::ics04_channel::channel::{ChannelEnd, Counterparty, Order, State};
    use crate::core::ics04_channel::context::ChannelReader;
    use crate::core::ics04_channel::handler::channel_dispatch;
    use crate::core::ics04_channel::msgs::chan_open_confirm::test_util::get_dummy_raw_msg_chan_open_confirm;
    use crate::core::ics04_channel::msgs::chan_open_confirm::MsgChannelOpenConfirm;
    use crate::core::ics04_channel::msgs::ChannelMsg;
    use crate::core::ics04_channel::Version;
    use crate::core::ics24_host::identifier::{ClientId, ConnectionId};
    use crate::events::IbcEvent;
    use crate::mock::context::MockContext;
    use crate::timestamp::ZERO_DURATION;
    use crate::Height;

    // TODO: The tests here should use the same structure as `handler::chan_open_try::tests`.
    #[test]
    fn chan_open_confirm_msg_processing() {
        struct Test {
            name: String,
            ctx: MockContext,
            msg: ChannelMsg,
            want_pass: bool,
        }
        let client_id = ClientId::new(ClientType::Mock, 24).unwrap();
        let conn_id = ConnectionId::new(2);
        let context = MockContext::default();
        let client_consensus_state_height = context.host_current_height().revision_height();

        // The connection underlying the channel we're trying to open.
        let conn_end = ConnectionEnd::new(
            ConnectionState::Open,
            client_id.clone(),
            ConnectionCounterparty::try_from(get_dummy_raw_counterparty()).unwrap(),
            get_compatible_versions(),
            ZERO_DURATION,
        );

        let msg_chan_confirm = MsgChannelOpenConfirm::try_from(
            get_dummy_raw_msg_chan_open_confirm(client_consensus_state_height),
        )
        .unwrap();

        let chan_end = ChannelEnd::new(
            State::TryOpen,
            Order::default(),
            Counterparty::new(
                msg_chan_confirm.port_id.clone(),
                Some(msg_chan_confirm.channel_id.clone()),
            ),
            vec![conn_id.clone()],
            Version::default(),
        );

        let tests: Vec<Test> = vec![Test {
            name: "Good parameters".to_string(),
            ctx: context
                .with_client(
                    &client_id,
                    Height::new(0, client_consensus_state_height).unwrap(),
                )
                .with_connection(conn_id, conn_end)
                .with_channel(
                    msg_chan_confirm.port_id.clone(),
                    msg_chan_confirm.channel_id.clone(),
                    chan_end,
                ),
            msg: ChannelMsg::ChannelOpenConfirm(msg_chan_confirm),
            want_pass: true,
        }]
        .into_iter()
        .collect();

        for test in tests {
            let res = channel_dispatch(&test.ctx, &test.msg);
            // Additionally check the events and the output objects in the result.
            match res {
                Ok((proto_output, res)) => {
                    assert!(
                            test.want_pass,
                            "chan_open_confirm: test passed but was supposed to fail for test: {}, \nparams {:?} {:?}",
                            test.name,
                            test.msg,
                            test.ctx.clone()
                        );

                    let proto_output = proto_output.with_result(());
                    assert!(!proto_output.events.is_empty()); // Some events must exist.

                    // The object in the output is a ConnectionEnd, should have init state.
                    //assert_eq!(res.channel_id, msg_chan_init.channel_id().clone());
                    assert_eq!(res.channel_end.state().clone(), State::Open);

                    for e in proto_output.events.iter() {
                        assert!(matches!(e, &IbcEvent::OpenConfirmChannel(_)));
                        assert_eq!(e.height(), test.ctx.host_height());
                    }
                }
                Err(e) => {
                    assert!(
                        !test.want_pass,
                        "chan_open_ack: did not pass test: {}, \nparams {:?} {:?}\nerror: {:?}",
                        test.name,
                        test.msg,
                        test.ctx.clone(),
                        e,
                    );
                }
            }
        }
    }
}<|MERGE_RESOLUTION|>--- conflicted
+++ resolved
@@ -84,12 +84,7 @@
         port_id: msg.port_id.clone(),
         channel_id: msg.channel_id.clone(),
         channel_id_state: ChannelIdState::Reused,
-<<<<<<< HEAD
-        channel_cap,
         channel_end: channel_end.clone(),
-=======
-        channel_end,
->>>>>>> beb4642d
     };
 
     let event_attributes = Attributes {
