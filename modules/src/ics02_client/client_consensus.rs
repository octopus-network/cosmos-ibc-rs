<<<<<<< HEAD
use core::marker::{Send, Sync};
use std::convert::TryFrom;
use std::convert::Infallible;
use std::fmt;

=======
use crate::prelude::*;
>>>>>>> 8d4d73bf
use chrono::{DateTime, Utc};
use core::convert::Infallible;
use core::convert::TryFrom;
use core::marker::{Send, Sync};
use ibc_proto::ibc::core::client::v1::ConsensusStateWithHeight;
use prost_types::Any;
use serde::Serialize;
use tendermint_proto::Protobuf;

use crate::events::IbcEventType;
use crate::ics02_client::client_type::ClientType;
use crate::ics02_client::error::Error;
use crate::ics02_client::height::Height;
use crate::ics07_tendermint::consensus_state;
use crate::ics10_grandpa;
use crate::ics23_commitment::commitment::CommitmentRoot;
use crate::ics24_host::identifier::ClientId;
use crate::timestamp::Timestamp;

#[cfg(any(test, feature = "mocks"))]
use crate::mock::client_state::MockConsensusState;

pub const TENDERMINT_CONSENSUS_STATE_TYPE_URL: &str = "/ibc.lightclients.tendermint.v1.ConsensusState";

pub const GRANDPA_CONSENSUS_STATE_TYPE_URL: &str = "/ibc.lightclients.grandpa.v1.ConsensusState";

pub const MOCK_CONSENSUS_STATE_TYPE_URL: &str = "/ibc.mock.ConsensusState";

<<<<<<< HEAD
pub trait ConsensusState: Clone + fmt::Debug + Send + Sync {
=======
pub trait ConsensusState: Clone + core::fmt::Debug + Send + Sync {
>>>>>>> 8d4d73bf
    type Error;

    /// Type of client associated with this consensus state (eg. Tendermint)
    fn client_type(&self) -> ClientType;

    /// Commitment root of the consensus state, which is used for key-value pair verification.
    fn root(&self) -> &CommitmentRoot;

    /// Performs basic validation of the consensus state
    fn validate_basic(&self) -> Result<(), Self::Error>;

    /// Wrap into an `AnyConsensusState`
    fn wrap_any(self) -> AnyConsensusState;
}

#[derive(Clone, Debug, PartialEq, Eq, Serialize)]
#[serde(tag = "type")]
pub enum AnyConsensusState {
    Tendermint(consensus_state::ConsensusState),
    Grandpa(ics10_grandpa::consensus_state::ConsensusState),

    #[cfg(any(test, feature = "mocks"))]
    Mock(MockConsensusState),
}

impl AnyConsensusState {
    pub fn timestamp(&self) -> Timestamp {
        match self {
            Self::Tendermint(cs_state) => {
                let date: DateTime<Utc> = cs_state.timestamp.into();
                Timestamp::from_datetime(date)
            }

            Self::Grandpa(cs_state) => {
                todo!()
            }

            #[cfg(any(test, feature = "mocks"))]
            Self::Mock(mock_state) => mock_state.timestamp(),
        }
    }

    pub fn client_type(&self) -> ClientType {
        match self {
            AnyConsensusState::Tendermint(_cs) => ClientType::Tendermint,
            AnyConsensusState::Grandpa(_cs) => ClientType::Grandpa,

            #[cfg(any(test, feature = "mocks"))]
            AnyConsensusState::Mock(_cs) => ClientType::Mock,
        }
    }
}

impl Protobuf<Any> for AnyConsensusState {}

impl TryFrom<Any> for AnyConsensusState {
    type Error = Error;

    fn try_from(value: Any) -> Result<Self, Self::Error> {
        match value.type_url.as_str() {
            "" => Err(Error::empty_consensus_state_response()),

            TENDERMINT_CONSENSUS_STATE_TYPE_URL => Ok(AnyConsensusState::Tendermint(
                consensus_state::ConsensusState::decode_vec(&value.value)
                    .map_err(Error::decode_raw_client_state)?,
            )),

            GRANDPA_CONSENSUS_STATE_TYPE_URL => Ok(AnyConsensusState::Grandpa(
                crate::ics10_grandpa::consensus_state::ConsensusState::decode_vec(&value.value)
                    .map_err(Error::decode_raw_client_state)?,
            )),

            #[cfg(any(test, feature = "mocks"))]
            MOCK_CONSENSUS_STATE_TYPE_URL => Ok(AnyConsensusState::Mock(
                MockConsensusState::decode_vec(&value.value)
                    .map_err(Error::decode_raw_client_state)?,
            )),

            _ => Err(Error::unknown_consensus_state_type(value.type_url)),
        }
    }
}

impl From<AnyConsensusState> for Any {
    fn from(value: AnyConsensusState) -> Self {
        match value {
            AnyConsensusState::Tendermint(value) => Any {
                type_url: TENDERMINT_CONSENSUS_STATE_TYPE_URL.to_string(),
                value: value
                    .encode_vec()
                    .expect("encoding to `Any` from `AnyConsensusState::Tendermint`"),
            },
            AnyConsensusState::Grandpa(value) => Any {
                type_url: GRANDPA_CONSENSUS_STATE_TYPE_URL.to_string(),
                value: value
                    .encode_vec()
                    .expect("encoding to `Any` from `AnyConsensusState::Grandpa`"),
            },

            #[cfg(any(test, feature = "mocks"))]
            AnyConsensusState::Mock(value) => Any {
                type_url: MOCK_CONSENSUS_STATE_TYPE_URL.to_string(),
                value: value
                    .encode_vec()
                    .expect("encoding to `Any` from `AnyConsensusState::Mock`"),
            },
        }
    }
}

#[derive(Clone, Debug, PartialEq, Eq, Serialize)]
pub struct AnyConsensusStateWithHeight {
    pub height: Height,
    pub consensus_state: AnyConsensusState,
}

impl Protobuf<ConsensusStateWithHeight> for AnyConsensusStateWithHeight {}

impl TryFrom<ConsensusStateWithHeight> for AnyConsensusStateWithHeight {
    type Error = Error;

    fn try_from(value: ConsensusStateWithHeight) -> Result<Self, Self::Error> {
        let state = value
            .consensus_state
            .map(AnyConsensusState::try_from)
            .transpose()?
            .ok_or_else(Error::empty_consensus_state_response)?;

        Ok(AnyConsensusStateWithHeight {
            height: value.height.ok_or_else(Error::missing_height)?.into(),
            consensus_state: state,
        })
    }
}

impl From<AnyConsensusStateWithHeight> for ConsensusStateWithHeight {
    fn from(value: AnyConsensusStateWithHeight) -> Self {
        ConsensusStateWithHeight {
            height: Some(value.height.into()),
            consensus_state: Some(value.consensus_state.into()),
        }
    }
}

impl ConsensusState for AnyConsensusState {
    type Error = Infallible;

    fn client_type(&self) -> ClientType {
        self.client_type()
    }

    fn root(&self) -> &CommitmentRoot {
        match self {
<<<<<<< HEAD
            AnyConsensusState::Tendermint(val) => {
                val.root()
            },
            AnyConsensusState::Grandpa(val) => {
               val.root()
            },
            _ => unreachable!()
        }
    }

    fn validate_basic(&self) -> Result<(), Self::Error> {
        todo!()
=======
            Self::Tendermint(cs_state) => cs_state.root(),

            #[cfg(any(test, feature = "mocks"))]
            Self::Mock(mock_state) => mock_state.root(),
        }
    }

    fn validate_basic(&self) -> Result<(), Infallible> {
        match self {
            Self::Tendermint(cs_state) => cs_state.validate_basic(),

            #[cfg(any(test, feature = "mocks"))]
            Self::Mock(mock_state) => mock_state.validate_basic(),
        }
>>>>>>> 8d4d73bf
    }

    fn wrap_any(self) -> AnyConsensusState {
        self
    }
}

/// Query request for a single client event, identified by `event_id`, for `client_id`.
#[derive(Clone, Debug)]
pub struct QueryClientEventRequest {
    pub height: crate::Height,
    pub event_id: IbcEventType,
    pub client_id: ClientId,
    pub consensus_height: crate::Height,
}<|MERGE_RESOLUTION|>--- conflicted
+++ resolved
@@ -1,12 +1,4 @@
-<<<<<<< HEAD
-use core::marker::{Send, Sync};
-use std::convert::TryFrom;
-use std::convert::Infallible;
-use std::fmt;
-
-=======
 use crate::prelude::*;
->>>>>>> 8d4d73bf
 use chrono::{DateTime, Utc};
 use core::convert::Infallible;
 use core::convert::TryFrom;
@@ -35,11 +27,7 @@
 
 pub const MOCK_CONSENSUS_STATE_TYPE_URL: &str = "/ibc.mock.ConsensusState";
 
-<<<<<<< HEAD
-pub trait ConsensusState: Clone + fmt::Debug + Send + Sync {
-=======
 pub trait ConsensusState: Clone + core::fmt::Debug + Send + Sync {
->>>>>>> 8d4d73bf
     type Error;
 
     /// Type of client associated with this consensus state (eg. Tendermint)
@@ -193,21 +181,8 @@
 
     fn root(&self) -> &CommitmentRoot {
         match self {
-<<<<<<< HEAD
-            AnyConsensusState::Tendermint(val) => {
-                val.root()
-            },
-            AnyConsensusState::Grandpa(val) => {
-               val.root()
-            },
-            _ => unreachable!()
-        }
-    }
-
-    fn validate_basic(&self) -> Result<(), Self::Error> {
-        todo!()
-=======
             Self::Tendermint(cs_state) => cs_state.root(),
+            Self::Grandpa(cs_state) => cs_state.root(),
 
             #[cfg(any(test, feature = "mocks"))]
             Self::Mock(mock_state) => mock_state.root(),
@@ -217,11 +192,11 @@
     fn validate_basic(&self) -> Result<(), Infallible> {
         match self {
             Self::Tendermint(cs_state) => cs_state.validate_basic(),
+            Self::Grandpa(cs_state) => cs_state.validate_basic(),
 
             #[cfg(any(test, feature = "mocks"))]
             Self::Mock(mock_state) => mock_state.validate_basic(),
         }
->>>>>>> 8d4d73bf
     }
 
     fn wrap_any(self) -> AnyConsensusState {
