[package]
name         = "ibc"
version      = "0.16.0"
edition      = "2021"
license      = "Apache-2.0"
readme       = "README.md"
keywords     = ["blockchain", "consensus", "cosmos", "ibc", "tendermint"]
repository   = "https://github.com/informalsystems/ibc-rs"
authors      = ["Informal Systems <hello@informal.systems>"]
rust-version = "1.60"
description  = """
    Implementation of the Inter-Blockchain Communication Protocol (IBC).
    This crate comprises the main data structures and on-chain logic.
"""

[package.metadata.docs.rs]
all-features = true

[features]
default = ["std"]
std = [
    "flex-error/std",
    "flex-error/eyre_tracer",
    "ibc-proto/std",
    "clock",
    "ibc-proto/std",
    "ics23/std",
    # "serde_derive/std",
    "serde/std",
    "serde_json/std",
    "tracing/std",
    "prost/std",
    "prost-types/std",
    "bytes/std",
    # "safe-regex/std",
    "subtle-encoding/std",
    "sha2/std",
    "num-traits/std",
    # "derive_more/std",
    "codec/std",
    "hash-db/std",
    "blake2-rfc/std",
    "beefy-merkle-tree/std",
    "sp-core/std",
    "sp-runtime/std",
    "sp-trie/std",
    "sp-std/std",
    "frame-support/std",
    "frame-system/std",
    "sp-io/std",
    "beefy-light-client/std",
    "tendermint/std",
    # "tendermint-proto/std",
    # "tendermint-light-client-verifier/std",
    # "tendermint-testgen/std",
]
clock = [
    "tendermint/clock",
    "time/std"
]

# This feature grants access to development-time mocking libraries, such as `MockContext` or `MockHeader`.
# Depends on the `testgen` suite for generating Tendermint light blocks.
mocks = ["tendermint-testgen", "clock", "std"]

[dependencies]
# Proto definitions for all IBC-related interfaces, e.g., connections or channels.
ibc-proto = { version = "0.19.0", path = "../proto", default-features = false }
ics23 = { version = "=0.8.0-alpha", default-features = false }
time = { version = "=0.3.11", default-features = false }
serde_derive = { version = "1.0.104", default-features = false }
serde = { version = "1.0", default-features = false }
serde_json = { version = "1", default-features = false }
tracing = { version = "0.1.35", default-features = false }
prost = { version = "0.10", default-features = false }
prost-types = { version = "0.10", default-features = false }
bytes = { version = "1.1.0", default-features = false }
safe-regex = { version = "0.2.5", default-features = false }
subtle-encoding = { version = "0.5", default-features = false }
sha2 = { version = "0.10.2", default-features = false }
flex-error = { version = "0.4.4", default-features = false }
num-traits = { version = "0.2.15", default-features = false }
derive_more = { version = "0.99.17", default-features = false, features = ["from", "into", "display"] }
uint = { version = "0.9", default-features = false }
primitive-types = { version = "0.11.1", default-features = false, features = ["serde_no_std"] }
# substrate dep
codec = { package = "parity-scale-codec", version = "3.0.0", default-features = false, features = ["derive"] }
hash-db = { version = "0.15.2", default-features = false }
blake2-rfc = { version = "0.2.18", default-features = false }
beefy-merkle-tree = { git = "https://github.com/paritytech/substrate.git", branch = "polkadot-v0.9.18", features = ["keccak"], default-features = false }
sp-core = { git = "https://github.com/paritytech/substrate.git", branch = "polkadot-v0.9.18", default-features = false }
sp-runtime = { git = "https://github.com/paritytech/substrate.git", branch = "polkadot-v0.9.18", default-features = false }
sp-trie = { git = "https://github.com/paritytech/substrate.git", branch = "polkadot-v0.9.18", default-features = false }
sp-std = { git = "https://github.com/paritytech/substrate.git", branch = "polkadot-v0.9.18", default-features = false }
frame-support = { git = "https://github.com/paritytech/substrate.git", branch = "polkadot-v0.9.18", default-features = false }
frame-system = { git = "https://github.com/paritytech/substrate.git", branch = "polkadot-v0.9.18", default-features = false }
sp-io = { git = "https://github.com/paritytech/substrate.git", branch = "polkadot-v0.9.18", default-features = false }

# beefy light client
beefy-light-client = { git = "https://github.com/octopus-network/beefy-light-client.git", branch = "main", default-features = false }
# beefy-light-client = { path = "../../beefy-light-client", default-features = false }

[dependencies.tendermint]
version = "=0.23.7"
default-features = false

[dependencies.tendermint-proto]
version = "=0.23.7"
default-features = false

[dependencies.tendermint-light-client-verifier]
version = "=0.23.7"
default-features = false

[dependencies.tendermint-testgen]
version = "=0.23.7"
optional = true
default-features = false

[dev-dependencies]
env_logger = "0.9.0"
tracing-subscriber = { version = "0.3.14", features = ["fmt", "env-filter", "json"]}
test-log = { version = "0.2.10", features = ["trace"] }
modelator = "0.4.2"
sha2 = { version = "0.10.2" }
codec = { package = "parity-scale-codec", version = "3.0.0", features = ["derive"] }
hex-literal = "0.3.1"
<<<<<<< HEAD
octopusxt = { git = "https://github.com/octopus-network/octopusxt.git", branch = "feature/ics20-davirian-base-0.9.18"}
#octopusxt = { path = "../../octopusxt/module" }
=======
octopusxt = { git = "https://github.com/octopus-network/octopusxt.git", branch = "feature/integrate_mmr_srv"}
# octopusxt = { path = "../../octopusxt/module" }
>>>>>>> a04e670e
tokio = { version = "1.0", features = ["rt-multi-thread", "time", "sync"] }
subxt = { git = "https://github.com/octopus-network/substrate-subxt.git", branch = 'master' }
tendermint-rpc = { version = "=0.23.7", features = ["http-client", "websocket-client"] }
tendermint-testgen = { version = "=0.23.7" } # Needed for generating (synthetic) light blocks.

[[test]]
name = "mbt"
path = "tests/mbt.rs"
required-features = ["mocks"]<|MERGE_RESOLUTION|>--- conflicted
+++ resolved
@@ -125,13 +125,9 @@
 sha2 = { version = "0.10.2" }
 codec = { package = "parity-scale-codec", version = "3.0.0", features = ["derive"] }
 hex-literal = "0.3.1"
-<<<<<<< HEAD
-octopusxt = { git = "https://github.com/octopus-network/octopusxt.git", branch = "feature/ics20-davirian-base-0.9.18"}
+octopusxt = { git = "https://github.com/octopus-network/octopusxt.git", branch = "dev"}
 #octopusxt = { path = "../../octopusxt/module" }
-=======
-octopusxt = { git = "https://github.com/octopus-network/octopusxt.git", branch = "feature/integrate_mmr_srv"}
-# octopusxt = { path = "../../octopusxt/module" }
->>>>>>> a04e670e
+
 tokio = { version = "1.0", features = ["rt-multi-thread", "time", "sync"] }
 subxt = { git = "https://github.com/octopus-network/substrate-subxt.git", branch = 'master' }
 tendermint-rpc = { version = "=0.23.7", features = ["http-client", "websocket-client"] }
