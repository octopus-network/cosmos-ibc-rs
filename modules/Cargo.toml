[package]
name         = "ibc"
version      = "0.13.0"
edition      = "2021"
license      = "Apache-2.0"
readme       = "README.md"
keywords     = ["blockchain", "consensus", "cosmos", "ibc", "tendermint"]
repository   = "https://github.com/informalsystems/ibc-rs"
authors      = ["Informal Systems <hello@informal.systems>"]
rust-version = "1.58"
description  = """
    Implementation of the Inter-Blockchain Communication Protocol (IBC).
    This crate comprises the main data structures and on-chain logic.
"""

[package.metadata.docs.rs]
all-features = true

[features]
default = ["std"]
std = [
    "flex-error/std",
    "flex-error/eyre_tracer",
    "ibc-proto/std",
    "clock",
    "ibc-proto/std",
    "ics23/std",
    # "serde_derive/std",
    "serde/std",
    "serde_json/std",
    "tracing/std",
    "prost/std",
    "prost-types/std",
    "bytes/std",
    # "safe-regex/std",
    "subtle-encoding/std",
    "sha2/std",
    "num-traits/std",
    # "derive_more/std",
    "codec/std",
    "hash-db/std",
    "blake2-rfc/std",
    "beefy-merkle-tree/std",
    "sp-core/std",
    "sp-runtime/std",
    "sp-trie/std",
    "sp-std/std",
    "frame-support/std",
    "frame-system/std",
    "sp-io/std",
    "beefy-light-client/std",
    "tendermint/std",
    # "tendermint-proto/std",
    # "tendermint-light-client-verifier/std",
    # "tendermint-testgen/std",
]
clock = [
    "tendermint/clock",
    "time/std"
]

# This feature grants access to development-time mocking libraries, such as `MockContext` or `MockHeader`.
# Depends on the `testgen` suite for generating Tendermint light blocks.
mocks = ["tendermint-testgen", "clock", "std"]

[dependencies]
# Proto definitions for all IBC-related interfaces, e.g., connections or channels.
ibc-proto = { version = "0.17.0", path = "../proto", default-features = false }
ics23 = { version = "0.7.0", default-features = false }
time = { version = "0.3", default-features = false }
serde_derive = { version = "1.0.104", default-features = false }
serde = { version = "1.0", default-features = false }
serde_json = { version = "1", default-features = false }
tracing = { version = "0.1.32", default-features = false }
prost = { version = "0.9", default-features = false }
prost-types = { version = "0.9", default-features = false }
bytes = { version = "1.1.0", default-features = false }
safe-regex = { version = "0.2.5", default-features = false }
subtle-encoding = { version = "0.5", default-features = false }
sha2 = { version = "0.10.2", default-features = false }
flex-error = { version = "0.4.4", default-features = false }
num-traits = { version = "0.2.14", default-features = false }
derive_more = { version = "0.99.17", default-features = false, features = ["from", "display"] }


# substrate dep
codec = { package = "parity-scale-codec", version = "2.0.0", default-features = false, features = ["derive"] }
hash-db = { version = "0.15.2", default-features = false }
blake2-rfc = { version = "0.2.18", default-features = false }
beefy-merkle-tree = { git = "https://github.com/paritytech/substrate.git", branch = "polkadot-v0.9.13", features = ["keccak"], default-features = false }
sp-core = { git = "https://github.com/paritytech/substrate.git", branch = "polkadot-v0.9.13", default-features = false }
sp-runtime = { git = "https://github.com/paritytech/substrate", branch = "polkadot-v0.9.13", default-features = false }
sp-trie = { git = "https://github.com/paritytech/substrate", branch = "polkadot-v0.9.13", default-features = false }
sp-std = { git = "https://github.com/paritytech/substrate", branch = "polkadot-v0.9.13", default-features = false }
frame-support = { git = "https://github.com/paritytech/substrate", branch = "polkadot-v0.9.13", default-features = false }
frame-system = { git = "https://github.com/paritytech/substrate", branch = "polkadot-v0.9.13", default-features = false }
sp-io = { git = "https://github.com/paritytech/substrate.git", branch = "polkadot-v0.9.13", default-features = false }

# beefy light client
beefy-light-client = { git = "https://github.com/octopus-network/beefy-light-client.git", branch = "feature/v0.9.13", default-features = false }

[dependencies.tendermint]
version = "=0.23.6"
default-features = false

[dependencies.tendermint-proto]
version = "=0.23.6"
default-features = false

[dependencies.tendermint-light-client-verifier]
version = "=0.23.6"
default-features = false

[dependencies.tendermint-testgen]
version = "=0.23.6"
optional = true
default-features = false

[dev-dependencies]
env_logger = "0.9.0"
tracing-subscriber = { version = "0.3.10", features = ["fmt", "env-filter", "json"]}
test-log = { version = "0.2.10", features = ["trace"] }
modelator = "0.4.2"
sha2 = { version = "0.10.2" }
tendermint-rpc = { version = "=0.23.6", features = ["http-client", "websocket-client"] }
tendermint-testgen = { version = "=0.23.6" } # Needed for generating (synthetic) light blocks.
<<<<<<< HEAD
codec = { package = "parity-scale-codec", version = "2.0.0", features = ["derive"] }
hex-literal = "0.3.1"
octopusxt = { git = "https://github.com/octopus-network/octopusxt.git", branch = "feature/v0.9.13"}
# octopusxt = { path = "../../octopusxt" }
tokio = { version = "1.0", features = ["rt-multi-thread", "time", "sync"] }
subxt = { version = "0.15.0", git = "https://github.com/octopus-network/substrate-subxt.git", branch = 'octopus-v0.9.13' }
=======
>>>>>>> efbf7d18

[[test]]
name = "mbt"
path = "tests/mbt.rs"
required-features = ["mocks"]<|MERGE_RESOLUTION|>--- conflicted
+++ resolved
@@ -124,15 +124,13 @@
 sha2 = { version = "0.10.2" }
 tendermint-rpc = { version = "=0.23.6", features = ["http-client", "websocket-client"] }
 tendermint-testgen = { version = "=0.23.6" } # Needed for generating (synthetic) light blocks.
-<<<<<<< HEAD
 codec = { package = "parity-scale-codec", version = "2.0.0", features = ["derive"] }
 hex-literal = "0.3.1"
 octopusxt = { git = "https://github.com/octopus-network/octopusxt.git", branch = "feature/v0.9.13"}
 # octopusxt = { path = "../../octopusxt" }
 tokio = { version = "1.0", features = ["rt-multi-thread", "time", "sync"] }
 subxt = { version = "0.15.0", git = "https://github.com/octopus-network/substrate-subxt.git", branch = 'octopus-v0.9.13' }
-=======
->>>>>>> efbf7d18
+
 
 [[test]]
 name = "mbt"
