--- conflicted
+++ resolved
@@ -6,15 +6,11 @@
 use ibc::ics24_host::identifier::{ChainId, ChannelId, PortId};
 use ibc_relayer::chain::counterparty::channel_connection_client;
 use ibc_relayer::{
-<<<<<<< HEAD
-    chain::{handle::ChainHandle, runtime::ChainRuntime, CosmosSdkChain, SubstrateChain},
-=======
     chain::{
         handle::{ChainHandle, ProdChainHandle},
         runtime::ChainRuntime,
-        CosmosSdkChain,
+        CosmosSdkChain, SubstrateChain,
     },
->>>>>>> 8d4d73bf
     config::Config,
 };
 
@@ -37,16 +33,12 @@
         src_chain_id: &ChainId,
         dst_chain_id: &ChainId,
     ) -> Result<Self, Error> {
-<<<<<<< HEAD
         tracing::info!("In cli_util: [spawn]");
 
-        let src = spawn_chain_runtime(config, src_chain_id)?;
-        let dst = spawn_chain_runtime(config, dst_chain_id)?;
-        tracing::info!("In cli_util: [spawn] >> src: {:?}, dst: {:?}", src, dst);
-=======
         let src = spawn_chain_runtime_generic(config, src_chain_id)?;
         let dst = spawn_chain_runtime_generic(config, dst_chain_id)?;
->>>>>>> 8d4d73bf
+        tracing::info!("In cli_util: [spawn] >> src: {:?}, dst: {:?}", src, dst);
+
 
         Ok(ChainHandlePair { src, dst })
     }
@@ -71,13 +63,8 @@
 pub fn spawn_chain_runtime_generic<Chain: ChainHandle>(
     config: &Config,
     chain_id: &ChainId,
-<<<<<<< HEAD
-) -> Result<Box<dyn ChainHandle>, Error> {
-    tracing::info!("In cli_util: [spawn_chain_runtime]");
-
-=======
 ) -> Result<Chain, Error> {
->>>>>>> 8d4d73bf
+        tracing::info!("In cli_util: [spawn_chain_runtime]");
     let chain_config = config
         .find_chain(chain_id)
         .cloned()
@@ -85,12 +72,8 @@
     // tracing::info!("chain config: {:?}", chain_config);
 
     let rt = Arc::new(TokioRuntime::new().unwrap());
-<<<<<<< HEAD
     let handle = ChainRuntime::<SubstrateChain>::spawn(chain_config, rt).map_err(Error::relayer)?;
-=======
-    let handle =
-        ChainRuntime::<CosmosSdkChain>::spawn::<Chain>(chain_config, rt).map_err(Error::relayer)?;
->>>>>>> 8d4d73bf
+
 
     Ok(handle)
 }
