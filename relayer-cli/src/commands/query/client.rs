--- conflicted
+++ resolved
@@ -120,7 +120,7 @@
         debug!("Options: {:?}", self);
 
         let rt = Arc::new(TokioRuntime::new().unwrap());
-<<<<<<< HEAD
+
         let chain_type = chain_config.account_prefix.clone();
         match chain_type.as_str() {
             "cosmos" => {
@@ -174,31 +174,6 @@
                             Err(e) => Output::error(format!("{}", e)).exit(),
                         }
                     }
-=======
-        let chain = CosmosSdkChain::bootstrap(chain_config.clone(), rt)
-            .unwrap_or_else(exit_with_unrecoverable_error);
-
-        let counterparty_chain = match chain.query_client_state(&self.client_id, Height::zero()) {
-            Ok(cs) => cs.chain_id(),
-            Err(e) => Output::error(format!(
-                "failed while querying client '{}' on chain '{}' with error: {}",
-                self.client_id, self.chain_id, e
-            ))
-            .exit(),
-        };
-
-        match self.consensus_height {
-            Some(cs_height) => {
-                let height = ibc::Height::new(chain.id().version(), self.height.unwrap_or(0_u64));
-                let consensus_height = ibc::Height::new(counterparty_chain.version(), cs_height);
-
-                let res =
-                    chain.query_consensus_state(self.client_id.clone(), consensus_height, height);
-
-                match res {
-                    Ok(cs) => Output::success(cs).exit(),
-                    Err(e) => Output::error(format!("{}", e)).exit(),
->>>>>>> ffb2c522
                 }
             }
             "substrate" => {
@@ -292,7 +267,6 @@
         debug!("Options: {:?}", self);
 
         let rt = Arc::new(TokioRuntime::new().unwrap());
-<<<<<<< HEAD
         let chain_type = chain_config.account_prefix.clone();
         match chain_type.as_str() {
             "cosmos" => {
@@ -344,19 +318,6 @@
                 let consensus_height =
                     ibc::Height::new(counterparty_chain.version(), self.consensus_height);
                 let height = ibc::Height::new(chain.id().version(), self.height.unwrap_or(0_u64));
-=======
-        let chain = CosmosSdkChain::bootstrap(chain_config.clone(), rt)
-            .unwrap_or_else(exit_with_unrecoverable_error);
-
-        let counterparty_chain = match chain.query_client_state(&self.client_id, Height::zero()) {
-            Ok(cs) => cs.chain_id(),
-            Err(e) => Output::error(format!(
-                "failed while querying client '{}' on chain '{}' with error: {}",
-                self.client_id, self.chain_id, e
-            ))
-            .exit(),
-        };
->>>>>>> ffb2c522
 
 
                 let res = chain.query_txs(QueryTxRequest::Client(QueryClientEventRequest {
