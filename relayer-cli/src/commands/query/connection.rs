use abscissa_core::clap::Parser;
use abscissa_core::{Command, Runnable};
use ibc_relayer::chain::handle::ChainHandle;
use ibc_relayer::chain::requests::{
    IncludeProof, PageRequest, QueryConnectionChannelsRequest, QueryConnectionRequest, QueryHeight,
};

use ibc::core::{
    ics03_connection::connection::State,
    ics24_host::identifier::ConnectionId,
    ics24_host::identifier::{ChainId, PortChannelId},
};
<<<<<<< HEAD
use ibc_proto::ibc::core::channel::v1::QueryConnectionChannelsRequest;
use ibc_relayer::chain::{ChainEndpoint, CosmosSdkChain, SubstrateChain};
=======
>>>>>>> beb4642d

use crate::cli_utils::spawn_chain_runtime;
use crate::conclude::{exit_with_unrecoverable_error, Output};
use crate::error::Error;
use crate::prelude::*;

#[derive(Clone, Command, Debug, Parser, PartialEq)]
pub struct QueryConnectionEndCmd {
    #[clap(
        long = "chain",
        required = true,
        value_name = "CHAIN_ID",
        help_heading = "REQUIRED",
        help = "Identifier of the chain to query"
    )]
    chain_id: ChainId,

    #[clap(
        long = "connection",
        visible_alias = "conn",
        required = true,
        value_name = "CONNECTION_ID",
        help_heading = "REQUIRED",
        help = "Identifier of the connection to query"
    )]
    connection_id: ConnectionId,

    #[clap(
        long = "height",
        value_name = "HEIGHT",
        help = "Height of the state to query. Leave unspecified for latest height."
    )]
    height: Option<u64>,
}

// cargo run --bin hermes -- query connection end --chain ibc-test --connection connectionidone --height 3
impl Runnable for QueryConnectionEndCmd {
    fn run(&self) {
        let config = app_config();

        debug!("Options: {:?}", self);

<<<<<<< HEAD
        let rt = Arc::new(TokioRuntime::new().unwrap()); //TODO
        let chain_type = chain_config.account_prefix.clone();
        match chain_type.as_str() {
            "cosmos" => {
                let chain = CosmosSdkChain::bootstrap(chain_config.clone(), rt)
                    .unwrap_or_else(exit_with_unrecoverable_error);

                let height = ibc::Height::new(chain.id().version(), self.height.unwrap_or(0_u64));
                let res = chain.query_connection(&self.connection_id, height);
                match res {
                    Ok(connection_end) => {
                        if connection_end.state_matches(&State::Uninitialized) {
                            Output::error(format!(
                                "connection '{}' does not exist",
                                self.connection_id
                            ))
                            .exit()
                        } else {
                            Output::success(connection_end).exit()
                        }
                    }
                    Err(e) => Output::error(format!("{}", e)).exit(),
=======
        let chain = spawn_chain_runtime(&config, &self.chain_id)
            .unwrap_or_else(exit_with_unrecoverable_error);

        let res = chain.query_connection(
            QueryConnectionRequest {
                connection_id: self.connection_id.clone(),
                height: self.height.map_or(QueryHeight::Latest, |revision_height| {
                    QueryHeight::Specific(
                        ibc::Height::new(chain.id().version(), revision_height)
                            .unwrap_or_else(exit_with_unrecoverable_error),
                    )
                }),
            },
            IncludeProof::No,
        );
        match res {
            Ok((connection_end, _)) => {
                if connection_end.state_matches(&State::Uninitialized) {
                    Output::error(format!(
                        "connection '{}' does not exist",
                        self.connection_id
                    ))
                    .exit()
                } else {
                    Output::success(connection_end).exit()
>>>>>>> beb4642d
                }
            }
            "substrate" => {
                let chain = SubstrateChain::bootstrap(chain_config.clone(), rt).unwrap(); // todo unwrap

                let height = ibc::Height::new(chain.id().version(), self.height.unwrap_or(0_u64));
                let res = chain.query_connection(&self.connection_id, height);
                match res {
                    Ok(connection_end) => {
                        if connection_end.state_matches(&State::Uninitialized) {
                            Output::error(format!(
                                "connection '{}' does not exist",
                                self.connection_id
                            ))
                            .exit()
                        } else {
                            Output::success(connection_end).exit()
                        }
                    }
                    Err(e) => Output::error(format!("{}", e)).exit(),
                }
            }
            _ => panic!("Unknown chain type"),
        }
    }
}

/// Command for querying the channel identifiers associated with a connection.
/// Sample invocation:
/// `cargo run --bin hermes -- query connection channels ibc-0 connection-0`
#[derive(Clone, Command, Debug, Parser, PartialEq)]
pub struct QueryConnectionChannelsCmd {
    #[clap(
        long = "chain",
        required = true,
        value_name = "CHAIN_ID",
        help_heading = "REQUIRED",
        help = "Identifier of the chain to query"
    )]
    chain_id: ChainId,

    #[clap(
        long = "connection",
        visible_alias = "conn",
        required = true,
        value_name = "CONNECTION_ID",
        help_heading = "REQUIRED",
        help = "Identifier of the connection to query"
    )]
    connection_id: ConnectionId,
}

impl Runnable for QueryConnectionChannelsCmd {
    fn run(&self) {
        let config = app_config();

        debug!("Options: {:?}", self);

<<<<<<< HEAD
        let rt = Arc::new(TokioRuntime::new().unwrap()); // todo unwrap
        let chain_type = chain_config.account_prefix.clone();
        match chain_type.as_str() {
            "cosmos" => {
                let chain = CosmosSdkChain::bootstrap(chain_config.clone(), rt)
                    .unwrap_or_else(exit_with_unrecoverable_error);

                let req = QueryConnectionChannelsRequest {
                    connection: self.connection_id.to_string(),
                    pagination: ibc_proto::cosmos::base::query::pagination::all(),
                };

                let res: Result<_, Error> =
                    chain.query_connection_channels(req).map_err(Error::relayer);

                match res {
                    Ok(channels) => {
                        let ids: Vec<PortChannelId> = channels
                            .into_iter()
                            .map(|identified_channel| PortChannelId {
                                port_id: identified_channel.port_id,
                                channel_id: identified_channel.channel_id,
                            })
                            .collect();
                        Output::success(ids).exit()
                    }
                    Err(e) => Output::error(format!("{}", e)).exit(),
                }
            }
            "substrate" => {
                let chain = SubstrateChain::bootstrap(chain_config.clone(), rt).unwrap(); // todo unwrap

                let req = QueryConnectionChannelsRequest {
                    connection: self.connection_id.to_string(),
                    pagination: ibc_proto::cosmos::base::query::pagination::all(),
                };

                let res: Result<_, Error> =
                    chain.query_connection_channels(req).map_err(Error::relayer);

                match res {
                    Ok(channels) => {
                        let ids: Vec<PortChannelId> = channels
                            .into_iter()
                            .map(|identified_channel| PortChannelId {
                                port_id: identified_channel.port_id,
                                channel_id: identified_channel.channel_id,
                            })
                            .collect();
                        Output::success(ids).exit()
                    }
                    Err(e) => Output::error(format!("{}", e)).exit(),
                }
=======
        let chain = spawn_chain_runtime(&config, &self.chain_id)
            .unwrap_or_else(exit_with_unrecoverable_error);

        let res: Result<_, Error> = chain
            .query_connection_channels(QueryConnectionChannelsRequest {
                connection_id: self.connection_id.clone(),
                pagination: Some(PageRequest::all()),
            })
            .map_err(Error::relayer);

        match res {
            Ok(channels) => {
                let ids: Vec<PortChannelId> = channels
                    .into_iter()
                    .map(|identified_channel| PortChannelId {
                        port_id: identified_channel.port_id,
                        channel_id: identified_channel.channel_id,
                    })
                    .collect();
                Output::success(ids).exit()
>>>>>>> beb4642d
            }
            _ => panic!("Unknown chain type"),
        }
    }
}

#[cfg(test)]
mod tests {
    use super::{QueryConnectionChannelsCmd, QueryConnectionEndCmd};

    use std::str::FromStr;

    use abscissa_core::clap::Parser;
    use ibc::core::ics24_host::identifier::{ChainId, ConnectionId};

    #[test]
    fn test_query_connection_channels() {
        assert_eq!(
            QueryConnectionChannelsCmd {
                chain_id: ChainId::from_string("chain_id"),
                connection_id: ConnectionId::from_str("connection_id").unwrap()
            },
            QueryConnectionChannelsCmd::parse_from(&[
                "test",
                "--chain",
                "chain_id",
                "--connection",
                "connection_id"
            ])
        )
    }

    #[test]
    fn test_query_connection_channels_conn_alias() {
        assert_eq!(
            QueryConnectionChannelsCmd {
                chain_id: ChainId::from_string("chain_id"),
                connection_id: ConnectionId::from_str("connection_id").unwrap()
            },
            QueryConnectionChannelsCmd::parse_from(&[
                "test",
                "--chain",
                "chain_id",
                "--conn",
                "connection_id"
            ])
        )
    }

    #[test]
    fn test_query_connection_channels_no_conn() {
        assert!(
            QueryConnectionChannelsCmd::try_parse_from(&["test", "--chain", "chain_id"]).is_err()
        )
    }

    #[test]
    fn test_query_connection_channels_no_chain() {
        assert!(QueryConnectionChannelsCmd::try_parse_from(&[
            "test",
            "--connection",
            "connection_id"
        ])
        .is_err())
    }

    #[test]
    fn test_query_connection_end_required_only() {
        assert_eq!(
            QueryConnectionEndCmd {
                chain_id: ChainId::from_string("chain_id"),
                connection_id: ConnectionId::from_str("connection_id").unwrap(),
                height: None
            },
            QueryConnectionEndCmd::parse_from(&[
                "test",
                "--chain",
                "chain_id",
                "--connection",
                "connection_id"
            ])
        )
    }

    #[test]
    fn test_query_connection_end_conn_alias() {
        assert_eq!(
            QueryConnectionEndCmd {
                chain_id: ChainId::from_string("chain_id"),
                connection_id: ConnectionId::from_str("connection_id").unwrap(),
                height: None
            },
            QueryConnectionEndCmd::parse_from(&[
                "test",
                "--chain",
                "chain_id",
                "--conn",
                "connection_id"
            ])
        )
    }

    #[test]
    fn test_query_connection_end_height() {
        assert_eq!(
            QueryConnectionEndCmd {
                chain_id: ChainId::from_string("chain_id"),
                connection_id: ConnectionId::from_str("connection_id").unwrap(),
                height: Some(42)
            },
            QueryConnectionEndCmd::parse_from(&[
                "test",
                "--chain",
                "chain_id",
                "--connection",
                "connection_id",
                "--height",
                "42"
            ])
        )
    }

    #[test]
    fn test_query_connection_end_no_conn() {
        assert!(QueryConnectionEndCmd::try_parse_from(&["test", "--chain", "chain_id"]).is_err())
    }

    #[test]
    fn test_query_connection_end_no_chain() {
        assert!(
            QueryConnectionEndCmd::try_parse_from(&["test", "--connection", "connection_id"])
                .is_err()
        )
    }
}<|MERGE_RESOLUTION|>--- conflicted
+++ resolved
@@ -10,11 +10,6 @@
     ics24_host::identifier::ConnectionId,
     ics24_host::identifier::{ChainId, PortChannelId},
 };
-<<<<<<< HEAD
-use ibc_proto::ibc::core::channel::v1::QueryConnectionChannelsRequest;
-use ibc_relayer::chain::{ChainEndpoint, CosmosSdkChain, SubstrateChain};
-=======
->>>>>>> beb4642d
 
 use crate::cli_utils::spawn_chain_runtime;
 use crate::conclude::{exit_with_unrecoverable_error, Output};
@@ -57,30 +52,6 @@
 
         debug!("Options: {:?}", self);
 
-<<<<<<< HEAD
-        let rt = Arc::new(TokioRuntime::new().unwrap()); //TODO
-        let chain_type = chain_config.account_prefix.clone();
-        match chain_type.as_str() {
-            "cosmos" => {
-                let chain = CosmosSdkChain::bootstrap(chain_config.clone(), rt)
-                    .unwrap_or_else(exit_with_unrecoverable_error);
-
-                let height = ibc::Height::new(chain.id().version(), self.height.unwrap_or(0_u64));
-                let res = chain.query_connection(&self.connection_id, height);
-                match res {
-                    Ok(connection_end) => {
-                        if connection_end.state_matches(&State::Uninitialized) {
-                            Output::error(format!(
-                                "connection '{}' does not exist",
-                                self.connection_id
-                            ))
-                            .exit()
-                        } else {
-                            Output::success(connection_end).exit()
-                        }
-                    }
-                    Err(e) => Output::error(format!("{}", e)).exit(),
-=======
         let chain = spawn_chain_runtime(&config, &self.chain_id)
             .unwrap_or_else(exit_with_unrecoverable_error);
 
@@ -106,30 +77,9 @@
                     .exit()
                 } else {
                     Output::success(connection_end).exit()
->>>>>>> beb4642d
                 }
             }
-            "substrate" => {
-                let chain = SubstrateChain::bootstrap(chain_config.clone(), rt).unwrap(); // todo unwrap
-
-                let height = ibc::Height::new(chain.id().version(), self.height.unwrap_or(0_u64));
-                let res = chain.query_connection(&self.connection_id, height);
-                match res {
-                    Ok(connection_end) => {
-                        if connection_end.state_matches(&State::Uninitialized) {
-                            Output::error(format!(
-                                "connection '{}' does not exist",
-                                self.connection_id
-                            ))
-                            .exit()
-                        } else {
-                            Output::success(connection_end).exit()
-                        }
-                    }
-                    Err(e) => Output::error(format!("{}", e)).exit(),
-                }
-            }
-            _ => panic!("Unknown chain type"),
+            Err(e) => Output::error(format!("{}", e)).exit(),
         }
     }
 }
@@ -165,61 +115,6 @@
 
         debug!("Options: {:?}", self);
 
-<<<<<<< HEAD
-        let rt = Arc::new(TokioRuntime::new().unwrap()); // todo unwrap
-        let chain_type = chain_config.account_prefix.clone();
-        match chain_type.as_str() {
-            "cosmos" => {
-                let chain = CosmosSdkChain::bootstrap(chain_config.clone(), rt)
-                    .unwrap_or_else(exit_with_unrecoverable_error);
-
-                let req = QueryConnectionChannelsRequest {
-                    connection: self.connection_id.to_string(),
-                    pagination: ibc_proto::cosmos::base::query::pagination::all(),
-                };
-
-                let res: Result<_, Error> =
-                    chain.query_connection_channels(req).map_err(Error::relayer);
-
-                match res {
-                    Ok(channels) => {
-                        let ids: Vec<PortChannelId> = channels
-                            .into_iter()
-                            .map(|identified_channel| PortChannelId {
-                                port_id: identified_channel.port_id,
-                                channel_id: identified_channel.channel_id,
-                            })
-                            .collect();
-                        Output::success(ids).exit()
-                    }
-                    Err(e) => Output::error(format!("{}", e)).exit(),
-                }
-            }
-            "substrate" => {
-                let chain = SubstrateChain::bootstrap(chain_config.clone(), rt).unwrap(); // todo unwrap
-
-                let req = QueryConnectionChannelsRequest {
-                    connection: self.connection_id.to_string(),
-                    pagination: ibc_proto::cosmos::base::query::pagination::all(),
-                };
-
-                let res: Result<_, Error> =
-                    chain.query_connection_channels(req).map_err(Error::relayer);
-
-                match res {
-                    Ok(channels) => {
-                        let ids: Vec<PortChannelId> = channels
-                            .into_iter()
-                            .map(|identified_channel| PortChannelId {
-                                port_id: identified_channel.port_id,
-                                channel_id: identified_channel.channel_id,
-                            })
-                            .collect();
-                        Output::success(ids).exit()
-                    }
-                    Err(e) => Output::error(format!("{}", e)).exit(),
-                }
-=======
         let chain = spawn_chain_runtime(&config, &self.chain_id)
             .unwrap_or_else(exit_with_unrecoverable_error);
 
@@ -240,9 +135,8 @@
                     })
                     .collect();
                 Output::success(ids).exit()
->>>>>>> beb4642d
             }
-            _ => panic!("Unknown chain type"),
+            Err(e) => Output::error(format!("{}", e)).exit(),
         }
     }
 }
