--- conflicted
+++ resolved
@@ -184,7 +184,6 @@
             Err(e) => Output::error(format!("{}", e)).exit(),
         };
 
-<<<<<<< HEAD
         let target_height = self.target_height.map_or(QueryHeight::Latest, |height| {
             QueryHeight::Specific(
                 Height::new(src_chain.id().version(), height)
@@ -196,19 +195,6 @@
             Height::new(src_chain.id().version(), height)
                 .unwrap_or_else(exit_with_unrecoverable_error)
         });
-=======
-        let height = match self.target_height {
-            Some(height) => ibc::Height::new(src_chain.id().version(), height),
-            None => ibc::Height::zero(),
-        };
-        tracing::trace!(target:"ibc-rs","in client: [run] >>  height: {:?}", height);
-
-        let trusted_height = match self.trusted_height {
-            Some(height) => ibc::Height::new(src_chain.id().version(), height),
-            None => ibc::Height::zero(),
-        };
-        tracing::trace!(target:"ibc-rs","in client: [run] >>  trust height: {:?}", trusted_height);
->>>>>>> a04e670e
 
         let client = ForeignClient::find(src_chain, dst_chain, &self.dst_client_id)
             .unwrap_or_else(exit_with_unrecoverable_error);
